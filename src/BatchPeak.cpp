--- conflicted
+++ resolved
@@ -40,11 +40,8 @@
 #include "InterSpec/BatchPeak.h"
 #include "InterSpec/EnergyCal.h"
 #include "InterSpec/PeakModel.h"
-<<<<<<< HEAD
 #include "InterSpec/PeakFitUtils.h"
-=======
 #include "InterSpec/BatchInfoLog.h"
->>>>>>> dca3d4f6
 #include "InterSpec/DecayDataBaseServer.h"
 
 
@@ -1128,11 +1125,8 @@
       candidate_peaks.push_back( peak );
     }//for( const auto &p : exemplar_peaks )
     
-<<<<<<< HEAD
     const bool isHPGe = PeakFitUtils::is_high_res( spec );
-=======
     results.original_energy_cal = spec ? spec->energy_calibration() : nullptr;
->>>>>>> dca3d4f6
     
     if( options.refit_energy_cal )
     {
@@ -1149,11 +1143,7 @@
         
         vector<PeakDef> peaks = fitPeaksInRange( lower_energy, uppper_energy, ncausalitysigma,
                                                 stat_threshold, hypothesis_threshold,
-<<<<<<< HEAD
                                                 energy_cal_peaks, spec, {}, isRefit, isHPGe );
-        fit_energy_cal_from_fit_peaks( spec, peaks, 4 );
-=======
-                                                energy_cal_peaks, spec, {}, isRefit );
         try
         {
           fit_energy_cal_from_fit_peaks( spec, peaks );
@@ -1164,7 +1154,6 @@
           if( pos == end(results.warnings) )
             results.warnings.push_back( msg );
         }
->>>>>>> dca3d4f6
       }//for( size_t i = 0; i < 1; ++i )
       
       // Propagate the updated energy cal to the result file
@@ -1191,19 +1180,13 @@
                                                 stat_threshold, hypothesis_threshold,
                                                 candidate_peaks, spec, {}, isRefit, isHPGe );
     
-    // Could re-fit the peaks again...
-<<<<<<< HEAD
-    fit_peaks = fitPeaksInRange( lower_energy, uppper_energy, ncausalitysigma,
-                                stat_threshold, hypothesis_threshold,
-                                fit_peaks, spec, {}, true, isHPGe );
-=======
+    // Re-fit the peaks again a few more times
     for( size_t i = 0; i < 3; ++i )
     {
       fit_peaks = fitPeaksInRange( lower_energy, uppper_energy, ncausalitysigma,
                                   stat_threshold, hypothesis_threshold,
-                                  fit_peaks, spec, {}, true );
+                                  fit_peaks, spec, {}, true, isHPGe );
     }
->>>>>>> dca3d4f6
     
     //cout << "Fit for the following " << fit_peaks.size() << " peaks (the exemplar file had "
     //<< starting_peaks.size() <<  ") from the raw spectrum:"
