/* InterSpec: an application to analyze spectral gamma radiation data.
 
 Copyright 2018 National Technology & Engineering Solutions of Sandia, LLC
 (NTESS). Under the terms of Contract DE-NA0003525 with NTESS, the U.S.
 Government retains certain rights in this software.
 For questions contact William Johnson via email at wcjohns@sandia.gov, or
 alternative emails of interspec@sandia.gov.
 
 This library is free software; you can redistribute it and/or
 modify it under the terms of the GNU Lesser General Public
 License as published by the Free Software Foundation; either
 version 2.1 of the License, or (at your option) any later version.
 
 This library is distributed in the hope that it will be useful,
 but WITHOUT ANY WARRANTY; without even the implied warranty of
 MERCHANTABILITY or FITNESS FOR A PARTICULAR PURPOSE.  See the GNU
 Lesser General Public License for more details.
 
 You should have received a copy of the GNU Lesser General Public
 License along with this library; if not, write to the Free Software
 Foundation, Inc., 51 Franklin Street, Fifth Floor, Boston, MA  02110-1301  USA
 */

#include "InterSpec_config.h"

#include <vector>
#include <algorithm>

#include <boost/tuple/tuple.hpp>

#include "rapidxml/rapidxml.hpp"
#include "rapidxml/rapidxml_utils.hpp"
#include "rapidxml/rapidxml_print.hpp"

#include <Wt/WText>
#include <Wt/WLabel>
#include <Wt/WServer>
#include <Wt/WCheckBox>
#include <Wt/WLineEdit>
#include <Wt/WIOService>
#include <Wt/WGridLayout>
#include <Wt/WPushButton>
#include <Wt/WApplication>
#include <Wt/Http/Request>
#include <Wt/Http/Response>
#include <Wt/WStringStream>
#include <Wt/WDoubleSpinBox>
#include <Wt/WContainerWidget>
#include <Wt/WSuggestionPopup>
#include <Wt/WRegExpValidator>

#include "SpecUtils/StringAlgo.h"

#include "SandiaDecay/SandiaDecay.h"

#include "InterSpec/InterSpec.h"
#include "InterSpec/PeakModel.h"
#include "InterSpec/DrfSelect.h"
#include "InterSpec/MaterialDB.h"
#include "InterSpec/HelpSystem.h"
#include "InterSpec/ColorSelect.h"
#include "InterSpec/InterSpecApp.h"
#include "InterSpec/SimpleDialog.h"
#include "InterSpec/ReactionGamma.h"
#include "InterSpec/PhysicalUnits.h"
#include "InterSpec/WarningWidget.h"
#include "InterSpec/SpectrumChart.h"
#include "InterSpec/MoreNuclideInfo.h"
#include "InterSpec/ShieldingSelect.h"
#include "InterSpec/SpecMeasManager.h"
#include "InterSpec/UndoRedoManager.h"
#include "InterSpec/UserPreferences.h"
#include "InterSpec/ReferenceLineInfo.h"
#include "InterSpec/NativeFloatSpinBox.h"
#include "InterSpec/RowStretchTreeView.h"
#include "InterSpec/DecayDataBaseServer.h"
#include "InterSpec/FeatureMarkerWidget.h"
#include "InterSpec/MassAttenuationTool.h"
#include "InterSpec/D3SpectrumDisplayDiv.h"
#include "InterSpec/GammaInteractionCalc.h"
#include "InterSpec/DetectorPeakResponse.h"
#include "InterSpec/IsotopeSelectionAids.h"
#include "InterSpec/IsotopeNameFilterModel.h"
#include "InterSpec/MoreNuclideInfoDisplay.h"
#include "InterSpec/PhysicalUnitsLocalized.h"
#include "InterSpec/ReferencePhotopeakDisplay.h"

using namespace std;
using namespace Wt;

#define INLINE_JAVASCRIPT(...) #__VA_ARGS__


#if( ANDROID )
// Defined in target/android/android.cpp
extern void android_download_workaround( Wt::WResource *resource, std::string description );
#endif

const int ReferencePhotopeakDisplay::sm_xmlSerializationVersion = 0;

const int DecayParticleModel::RowData::XRayDecayMode = 1000;
const int DecayParticleModel::RowData::ReactionToGammaMode = 1001;
const int DecayParticleModel::RowData::NormGammaDecayMode = 1002;
const int DecayParticleModel::RowData::CascadeSumMode = 1003;

namespace
{
  //See: https://sashat.me/2017/01/11/list-of-20-simple-distinct-colors/
  //  for a pallet of distint colors
  //Or http://artshacker.com/wp-content/uploads/2014/12/Kellys-22-colour-chart.jpg
  const static vector<Wt::WColor> ns_def_line_colors{
    {"#0000FF"}, {"#006600"}, {"#0099FF"}, {"#9933FF"},
    {"#FF66FF"}, {"#CC3333"}, {"#FF6633"}, {"#FFFF99"},
    {"#CCFFCC"}, {"#0000CC"}, {"#666666"}, {"#003333"}
  };
  
  
  //struct on_scope_exit
  //{
  //  on_scope_exit( std::function<void( void )> f ) : m_function( f ) {}
  //  ~on_scope_exit( void ) { m_function(); }
  //private:
  //  std::function<void( void )> m_function;
  //};//on_scope_exit
  
  struct UpdateGuard
  {
    bool &m_guard;
    UpdateGuard( bool &guard ) : m_guard( guard ) { m_guard = true; }
    ~UpdateGuard(){ m_guard = false; }
  };

  class RefGammaCsvResource : public Wt::WResource
  {
  protected:
    ReferencePhotopeakDisplay *m_display;
    Wt::WApplication *m_app;
    
  public:
    RefGammaCsvResource( ReferencePhotopeakDisplay *parent )
    : WResource( parent ),
    m_display( parent ),
    m_app( WApplication::instance() )
    {
      assert( m_app );
      assert( m_display );
    }
    
    virtual ~RefGammaCsvResource()
    {
      beingDeleted();
    }
    
    
  private:
    virtual void handleRequest( const Wt::Http::Request &, Wt::Http::Response &response )
    {
      WApplication::UpdateLock lock( m_app );
      
      if( !lock )
      {
        log("error") << "Failed to WApplication::UpdateLock in RefGammaCsvResource.";
        
        response.out() << "Error grabbing application lock to form RefGammaCsvResource resource; please report to InterSpec@sandia.gov.";
        response.setStatus(500);
        assert( 0 );
        
        return;
      }//if( !lock )
      
    
      if( !m_display )
        return;
      
      const DecayParticleModel *particleModel = m_display->particleModel();
      if( !particleModel )
        return;
      
      char buffer[128] = { '\0' };
      
      const string eol_char = "\r\n"; //for windows - could potentially cosutomize this for the users operating system
      
      
      vector<DecayParticleModel::RowData> row_data = particleModel->rowData();
      
      stable_sort( begin(row_data), end(row_data),
        [](const DecayParticleModel::RowData &lhs,const DecayParticleModel::RowData &rhs) -> bool {
          return lhs.energy < rhs.energy;
      } );
      
      
      // Right now we'll just download the current nuclide/reaction/x-ray, and not any
      //  of the "persisted" lines
      const ReferenceLineInfo &refinfo = m_display->currentlyShowingNuclide();
      
      string filename = refinfo.m_input.m_input_txt;
      
      switch( refinfo.m_source_type )
      {
        case ReferenceLineInfo::SourceType::Nuclide:
          filename += "_lines";
          break;
          
        case ReferenceLineInfo::SourceType::FluorescenceXray:
          filename += "_xrays";
          break;
          
        case ReferenceLineInfo::SourceType::Reaction:
          filename += "_reaction";
          break;
          
        case ReferenceLineInfo::SourceType::Background:
          filename =  "background_lines";
          break;
          
        case ReferenceLineInfo::SourceType::CustomEnergy:
          filename += "_custom_energy";
          break;
          
        case ReferenceLineInfo::SourceType::NuclideMixture:
          filename += "_mixture";
          break;
          
        case ReferenceLineInfo::SourceType::OneOffSrcLines:
          filename += "_one_off_src";
          break;
        
        case ReferenceLineInfo::SourceType::FissionRefLines:
          filename += "_fision_lines";
          break;
          
        case ReferenceLineInfo::SourceType::None:
          filename = "empty";
          break;
      }//switch( refinfo.m_source_type )
      
      SpecUtils::ireplace_all( filename, "(", "_" );
      SpecUtils::ireplace_all( filename, ")", "_" );
      SpecUtils::ireplace_all( filename, " ", "_" );
      SpecUtils::ireplace_all( filename, ",", "-" );
      if( !filename.empty() && ((filename.back() == '_') || (filename.back() == '-')) )
         filename = filename.substr( 0, filename.size()-1 );
      
      filename += ".csv";
      suggestFileName( filename, WResource::Attachment );
      response.setMimeType( "text/csv" );
      
      std::ostream &out = response.out();
      
      if( refinfo.m_ref_lines.empty()
         || (refinfo.m_source_type == ReferenceLineInfo::SourceType::None))
      {
        assert( refinfo.m_ref_lines.empty() );
        
        out << "No displayed reference lines to output" << eol_char;
        return;
      }
      
      switch( refinfo.m_source_type )
      {
        case ReferenceLineInfo::SourceType::Nuclide:
        {
          const SandiaDecay::SandiaDecayDataBase *db = DecayDataBaseServer::database();
          const SandiaDecay::Nuclide * const nuc = db->nuclide(refinfo.m_input.m_input_txt);
          assert( nuc );
          const string name = nuc ? nuc->symbol : string("null");
          const string hl = nuc ? PhysicalUnits::printToBestTimeUnits(nuc->halfLife,6) : "null";
          out << "Nuclide," << (nuc ? nuc->symbol : string()) << eol_char;
          out << "HalfLife," << hl << eol_char;
          out << "AgeDecayedTo," << refinfo.m_input.m_age;
          if( refinfo.m_input.m_promptLinesOnly )
            out << ",PromptEquilibriumNuclidesOnly";
          out << eol_char;
          break;
        }
          
        case ReferenceLineInfo::SourceType::FluorescenceXray:
          out << "Element," << refinfo.m_input.m_input_txt << eol_char;
          out << "Florescent x-rays" << eol_char;
          break;
          
        case ReferenceLineInfo::SourceType::Reaction:
          out << "Reaction," << refinfo.m_input.m_input_txt << eol_char;
          break;
          
        case ReferenceLineInfo::SourceType::Background:
        case ReferenceLineInfo::SourceType::CustomEnergy:
        case ReferenceLineInfo::SourceType::OneOffSrcLines:
          out << "Source,Gammas" << eol_char;
          break;
          
        case ReferenceLineInfo::SourceType::NuclideMixture:
        {
          out << "NuclideMixture," << refinfo.m_input.m_input_txt << eol_char;
          out << "AgeDecayedTo," << refinfo.m_input.m_age << eol_char;
          break;
        }//
          
        case ReferenceLineInfo::SourceType::FissionRefLines:
        {
          out << "FissionProductLines," << refinfo.m_input.m_input_txt << eol_char;
          out << "TimeAfterFission," << refinfo.m_input.m_age << eol_char;
        }
          
        case ReferenceLineInfo::SourceType::None:
          assert( 0 );
          break;
      }//switch( refinfo.m_source_type )
      
      
      std::function<double( float )> att_fcn = refinfo.m_input.m_shielding_att;
      
      try
      {
        if( !refinfo.m_input.m_shielding_name.empty() && !refinfo.m_input.m_shielding_thickness.empty() )
        {
          assert( refinfo.m_input.m_shielding_an.empty() );
          assert( refinfo.m_input.m_shielding_ad.empty() );
          
          const Material *material = nullptr;
          const MaterialDB *matDB = m_display->materialDB();
          if( matDB )
            material = matDB->material( refinfo.m_input.m_shielding_name );
          
          if( !material )
            throw runtime_error( "Invalid shielding '" + refinfo.m_input.m_shielding_name + "'" );
          
          out << "Shielding Material," << material->name << eol_char;
          
          const static double cm3PerG = PhysicalUnits::cm3 / PhysicalUnits::g;
          snprintf( buffer, sizeof(buffer), "%.6g", (material->density * cm3PerG) );
          out << "Shielding Density (g/cm3)," << buffer << eol_char;
          
          out << "Shielding Thickness," << refinfo.m_input.m_shielding_thickness << eol_char;
          
          snprintf( buffer, sizeof(buffer), "%1.6g", material->massWeightedAtomicNumber() );
          out << "Shielding Mass Weighted Atomic Number," << buffer << eol_char;
          
          out << "Shielding Chemical Formula," << material->chemicalFormula() << eol_char;
        }else if( !refinfo.m_input.m_shielding_an.empty() && !refinfo.m_input.m_shielding_ad.empty() )
        {
          assert( refinfo.m_input.m_shielding_name.empty() );
          assert( refinfo.m_input.m_shielding_thickness.empty() );
          out << "Shielding Atomic Number," << refinfo.m_input.m_shielding_an << eol_char;
          out << "Shielding Areal Density (g/cm2)," << refinfo.m_input.m_shielding_ad << eol_char;
        }else
        {
          assert( refinfo.m_input.m_shielding_an.empty() );
          assert( refinfo.m_input.m_shielding_ad.empty() );
          assert( refinfo.m_input.m_shielding_name.empty() );
          
          // We may have a shielding thickness, but no material
          //assert( refinfo.m_input.m_shielding_thickness.empty() );
          
          out << "Shielding,None" << eol_char;
        }//
      }catch( std::exception &e )
      {
        out << "Shielding,None" << eol_char;
      }//try / catch
      
      out << "Detector Response Function (DRF),";
      auto det = refinfo.m_input.m_det_intrinsic_eff;
      if( det && !refinfo.m_input.m_detector_name.empty() )
      {
        string name = refinfo.m_input.m_detector_name;
        SpecUtils::ireplace_all( name, ",", "-" );
        out << name << eol_char;
      }else
      {
        out << "None" << eol_char;
      }
      
      out << eol_char;
      if( (refinfo.m_input.m_showBetas || refinfo.m_input.m_showAlphas)
         && (refinfo.m_input.m_det_intrinsic_eff || refinfo.m_input.m_shielding_att) )
      {
        out << eol_char << "Note,Alphas and Betas do not include effects of shielding or DRF" << eol_char;
      }
      
      const char *rel_amp_note = "Note,The Rel. Amp. column does not include effects of shielding or DRF";
      
      switch( refinfo.m_source_type )
      {
        case ReferenceLineInfo::SourceType::Nuclide:
          out << eol_char
          << "Note,The g/Bq/second column is rate of gammas emitted per becquerel of "
          << refinfo.m_input.m_input_txt << " and does not include effects of shielding or DRF"
          << eol_char
          << eol_char;
          
          out << "Energy (keV),g/Bq/second";
          break;
          
        case ReferenceLineInfo::SourceType::FluorescenceXray:
        case ReferenceLineInfo::SourceType::Reaction:
        case ReferenceLineInfo::SourceType::Background:
        case ReferenceLineInfo::SourceType::CustomEnergy:
        case ReferenceLineInfo::SourceType::NuclideMixture:
        case ReferenceLineInfo::SourceType::OneOffSrcLines:
        case ReferenceLineInfo::SourceType::FissionRefLines:
          out << eol_char << rel_amp_note << eol_char << eol_char;
          out << "Energy (keV),Rel. Yield";
          break;
          
        case ReferenceLineInfo::SourceType::None:
          assert( 0 );
          break;
      }//switch( refinfo.m_source_type )
      
      out << ",Parent,Mode,Particle";
      
      if( att_fcn )
      {
        out << ",Shielding Transmission";
        if( !det )
          out << ",Yield*ShieldTrans";
      }
      
      if( det )
      {
        out << ",DRF Intrinsic Efficiency";
        if( !att_fcn )
          out << ",Yield*DRF";
      }
      
      if( att_fcn && det )
        out << ",Yield*ShieldTrans*DRF";
      
      out << ",Normalized Intensity" << eol_char;
      
      for( const ReferenceLineInfo::RefLine &line : refinfo.m_ref_lines )
      {
        snprintf( buffer, sizeof(buffer), "%.3f,%1.6g", line.m_energy, line.m_decay_intensity );
        out << buffer;
        
        if( line.m_parent_nuclide
           && (refinfo.m_source_type == ReferenceLineInfo::SourceType::NuclideMixture) )
        {
          out << "," << line.m_parent_nuclide->symbol;
        }else
        {
          if( line.m_transition && line.m_transition->parent )
            out << "," << line.m_transition->parent->symbol;
          else
            out << ",";
        }
        
        out << ",";
        switch( line.m_source_type )
        {
          case ReferenceLineInfo::RefLine::RefGammaType::Normal:
            break;
          case ReferenceLineInfo::RefLine::RefGammaType::Annihilation:
            out << "Annihilation";
            break;
          case ReferenceLineInfo::RefLine::RefGammaType::SingleEscape:
            out << "Single Escape";
            break;
          case ReferenceLineInfo::RefLine::RefGammaType::DoubleEscape:
            out << "Double Escape";
            break;
          case ReferenceLineInfo::RefLine::RefGammaType::CoincidenceSumPeak:
            out << "cascade sum";
            break;
          case ReferenceLineInfo::RefLine::RefGammaType::SumGammaPeak:
            out << "sum";
            break;
        }//switch( line.m_source_type )
        
        if( line.m_transition )
        {
          out << " ";
          if( line.m_transition->parent )
            out << line.m_transition->parent->symbol;
          
          if( line.m_transition->child )
            out << " to " << line.m_transition->child->symbol;
          out << " via " << SandiaDecay::to_str(line.m_transition->mode);
        }//if( line.m_transition )
        
        out << ",";
        switch( line.m_particle_type )
        {
          case ReferenceLineInfo::RefLine::Particle::Alpha:
            out << "alpha";
            break;
            
          case ReferenceLineInfo::RefLine::Particle::Beta:
            out << "beta-";
            break;
            
          case ReferenceLineInfo::RefLine::Particle::Gamma:
            out << "gamma";
            break;
            
          case ReferenceLineInfo::RefLine::Particle::Xray:
            out << "xray";
            break;
        }//switch( dataRow.particle )
        
        double shield_eff = 1.0, drf_eff = 1.0;
        if( att_fcn )
        {
          shield_eff = att_fcn( line.m_energy );
          snprintf( buffer, sizeof(buffer), "%1.7g", shield_eff );
          out << "," << buffer;
        }//if( att_coef_fcn )
        
        
        if( det )
        {
          drf_eff = det( line.m_energy );
          snprintf( buffer, sizeof(buffer), "%1.7g", drf_eff );
          out << "," << buffer;
        }//if( det )
        
        if( att_fcn || det )
        {
          snprintf( buffer, sizeof(buffer), "%1.7g", line.m_decay_intensity*shield_eff*drf_eff );
          out << "," << buffer;
        }
        
        snprintf( buffer, sizeof(buffer), "%1.7g", line.m_normalized_intensity );
        out << "," << buffer;
        
        out << eol_char;
      }//for( const ReferenceLineInfo::RefLine &line : refinfo.m_ref_lines )
      
      out << eol_char;
    }//handleRequest(...)
    
  };//class RefGammaCsvResource
  
}//namespace

bool DecayParticleModel::less_than( const DecayParticleModel::RowData &lhs_input,
                                    const DecayParticleModel::RowData &rhs_input,
                                    const DecayParticleModel::Column c,
                                    const SortOrder order )
{
  const bool less = (order == Wt::AscendingOrder);
  
  const DecayParticleModel::RowData &lhs = less ? lhs_input : rhs_input;
  const DecayParticleModel::RowData &rhs = less ? rhs_input : lhs_input;
  
  switch( c )
  {
    case kEnergy:         return (lhs.energy < rhs.energy);
    case kBranchingRatio: return (lhs.branchRatio < rhs.branchRatio);
    case kResponsibleNuc:
      if( !lhs.responsibleNuc || !rhs.responsibleNuc )
        return lhs.responsibleNuc < rhs.responsibleNuc;
      else
<<<<<<< HEAD
        less = SandiaDecay::Nuclide::greaterThanForOrdering( lhs.responsibleNuc, rhs.responsibleNuc );
=======
        return SandiaDecay::Nuclide::lessThanForOrdering( lhs.responsibleNuc, rhs.responsibleNuc );
>>>>>>> 6303961b
    break;
    case kDecayMode:      return (lhs.decayMode < rhs.decayMode);
    case kParticleType:   return (lhs.particle < rhs.particle);
    case kNumColumn:      return false;
  }//switch( r )

  assert( 0 );
  
  return false;
}//less_than(...)


DecayParticleModel::DecayParticleModel( Wt::WObject *parent )
  : WAbstractItemModel( parent ),
    m_sortColumn( DecayParticleModel::kEnergy ),
    m_sortOrder( Wt::AscendingOrder )
{
}

DecayParticleModel::~DecayParticleModel()
{
}


WFlags<ItemFlag> DecayParticleModel::flags( const WModelIndex &p ) const
{
  if( p.isValid() && (p.column()==kDecayMode || p.column()==kParticleType) )
    return ItemIsXHTMLText;
  return WFlags<ItemFlag>();
}


boost::any DecayParticleModel::data( const WModelIndex &index, int role ) const
{
  using namespace SandiaDecay;

  if( role != DisplayRole )
    return boost::any();

  const int row = index.row();
  const int nrow = static_cast<int>( m_data.size() );
  if( row < 0 || row >= nrow )
    return boost::any();

  const int column = index.column();
  if( column < 0 || column >= kNumColumn )
    return boost::any();

  const RowData &dataRow = m_data[row];
  
  char buffer[64];
  
  switch( column )
  {
    case kEnergy:
      snprintf( buffer, sizeof(buffer), "%.4f", dataRow.energy );
      return WString( buffer );
      
    case kBranchingRatio:
      snprintf( buffer, sizeof(buffer), "%.4g", dataRow.branchRatio );
      return WString( buffer );

    case kResponsibleNuc:
      if( dataRow.responsibleNuc )
        return WString( dataRow.responsibleNuc->symbol );
      return boost::any();

    case kDecayMode:
    {
      switch( dataRow.decayMode )
      {
#ifndef WT_NO_STD_WSTRING
        case SandiaDecay::AlphaDecay:               return WString( L"\x03B1" );
        case SandiaDecay::BetaDecay:                return WString( L"\x03B2<sup>-</sup>" );
        case SandiaDecay::BetaPlusDecay:            return WString( L"\x03B2<sup>+</sup>" );
        case SandiaDecay::DoubleBetaDecay:          return WString( L"double \x03B2" );
#else
        case SandiaDecay::AlphaDecay:               return WString( "&alpha;" );
        case SandiaDecay::BetaDecay:                return WString( "&beta;<sup>-</sup>" );
        case SandiaDecay::BetaPlusDecay:            return WString( "&beta;<sup>+</sup>" );
        case SandiaDecay::DoubleBetaDecay:          return WString( "double &beta;" );
#endif
        case SandiaDecay::IsometricTransitionDecay: return WString::tr("rpd-tbl-iso");
        case SandiaDecay::ElectronCaptureDecay:     return WString::tr( "rpd-tbl-el-cap" );
        case SandiaDecay::ProtonDecay:              return WString::tr( "rpd-tbl-proton" );
        case SandiaDecay::SpontaneousFissionDecay:  return WString::tr( "rpd-tbl-spont-fis" );
        case SandiaDecay::Carbon14Decay:            return WString( "C14" );
        case RowData::XRayDecayMode:                return WString::tr( "rpd-tbl-xray" );
        case RowData::ReactionToGammaMode:          return WString::tr( "rpd-tbl-reaction" );
        case RowData::NormGammaDecayMode:           return WString::tr( "rpd-tbl-norm" );
        case RowData::CascadeSumMode:               return WString::tr( "rpd-tbl-cascade-sum" );
      }//switch( dataRow.decayMode )

      return boost::any();
    }//case kDecayMode:

    case kParticleType:
    {
      switch( dataRow.particle )
      {
#ifndef WT_NO_STD_WSTRING
        case BetaParticle:   return WString( L"\x03B2<sup>-</sup>" );
        case GammaParticle:  return WString( L"\x0263" );
        case AlphaParticle:          return WString( L"\x03B1" );
#else
        case BetaParticle:   return WString( "&beta<sup>-</sup>" );
        case GammaParticle:  return WString( "&gamma;" );
        case AlphaParticle:  return WString( "&alpha;" );
#endif
        case PositronParticle:        return WString( "e<sup>+</sup>" );
        case CaptureElectronParticle: return WString( "ec" );
        case XrayParticle:            return WString::tr( "rpd-tbl-xray" );
      }//switch( dataRow.particle )
      return boost::any();
    }//case kParticleType:
  }//switch( column )

  return boost::any();
}//boost::any data( const Wt::WModelIndex &index, int role  )


boost::any DecayParticleModel::headerData( int column,
                                           Orientation orientation,
                                           int role ) const
{
  if( role == LevelRole )
    return 0;

  if( (orientation != Horizontal)
      || ((role != DisplayRole) && (role != ToolTipRole)) )
    return WAbstractItemModel::headerData( column, orientation, role );

  //If we are here, we want the column title
  if( role == DisplayRole )
  {
    switch( column )
    {
      case kEnergy:         return WString::tr( "rpd-tbl-hdr-energy" );
      case kBranchingRatio: return WString::tr( "rpd-tbl-hdr-br" ); //"Phot/Decay" &gamma;/Decay  \u03B3/Decay  &#947;/Decay
      case kResponsibleNuc: return WString::tr( "rpd-tbl-hdr-parent" );
      case kDecayMode:      return WString::tr( "rpd-tbl-hdr-mode" );
      case kParticleType:   return WString::tr( "rpd-tbl-hdr-particle" );
      case kNumColumn:      return boost::any();
    }//switch( column )
  }else if( role == ToolTipRole )
  {
    switch( column )
    {
      case kEnergy:
        return WString::tr( "rpd-tbl-hdr-tt-energy" );
      case kBranchingRatio:
        return WString::tr( "rpd-tbl-hdr-tt-br" );
      case kResponsibleNuc:
        return WString::tr( "rpd-tbl-hdr-tt-trans" );
      case kDecayMode:
        return WString::tr( "rpd-tbl-hdr-tt-trans-mode" );
      case kParticleType:
        return WString::tr( "rpd-tbl-hdr-tt-type" );
      case kNumColumn:
      return boost::any();
    }//switch( column )
  }//if( role == DisplayRole ) / else

  return boost::any();
}//headerData(...)


int DecayParticleModel::columnCount( const Wt::WModelIndex &parent ) const
{
  if( parent.isValid() )
    return 0;

  return kNumColumn;
}


int DecayParticleModel::rowCount( const Wt::WModelIndex &parent ) const
{
  if( parent.isValid() )
    return 0;
  return static_cast<int>( m_data.size() );
}


WModelIndex DecayParticleModel::parent( const WModelIndex & ) const
{
  return WModelIndex();
}


WModelIndex DecayParticleModel::index( int row, int column,
                                       const WModelIndex &parent ) const
{
  if( parent.isValid() )
    return WModelIndex();

  if( row >= rowCount() || column >= columnCount() )
    return WModelIndex();

  return createIndex( row, column, (void *)NULL );
}//WModelIndex index( int row, int column, const WModelIndex & ) const


void DecayParticleModel::sort( int column, Wt::SortOrder order )
{
  m_sortOrder = order;
  m_sortColumn = Column(column);

  if( m_data.empty() )
    return;
  
  vector<RowData> data = m_data;

  boost::function<bool(const RowData&,const RowData&)> comparer;
  comparer = boost::bind(&DecayParticleModel::less_than, boost::placeholders::_1,
                         boost::placeholders::_2, m_sortColumn, m_sortOrder);

  stable_sort( data.begin(), data.end(), comparer );
  m_data.swap( data );
  dataChanged().emit( index(0,0), index(rowCount()-1,columnCount()-1) );
//  clear();
//  if( data.size() )
//  {
//    beginInsertRows( WModelIndex(), 0, static_cast<int>(data.size())-1 );
//    m_data = data;
//    endInsertRows();
//  }//if( data.size() )
}//sort(...)

void DecayParticleModel::clear()
{
  const int lastRow = rowCount();
  if( lastRow <= 0 )
    return;
  
  beginRemoveRows( WModelIndex(), 0, lastRow -1);
  m_data.clear();
  endRemoveRows();
}//clear()



void DecayParticleModel::setRowData( const std::vector<RowData> &newData )
{
  if( m_data.size() )
    clear();
  beginInsertRows( WModelIndex(), 0, static_cast<int>(newData.size()) -1);
  m_data = newData;
  endInsertRows();

  sort( m_sortColumn, m_sortOrder );
  //reset();
  layoutAboutToBeChanged().emit();
  layoutChanged().emit();
}//setRowData(...)


const std::vector<DecayParticleModel::RowData> &DecayParticleModel::rowData() const
{
  return m_data;
}


ReferencePhotopeakDisplay::ReferencePhotopeakDisplay(
                                            D3SpectrumDisplayDiv *chart,
                                            MaterialDB *materialDB,
                                            WSuggestionPopup *materialSuggest,
                                            InterSpec *specViewer,
                                            WContainerWidget *parent )
  : WContainerWidget( parent ),
    m_chart( chart ),
    m_spectrumViewer( specViewer ),
    m_currently_updating( false ),
    m_undo_redo_sentry(),
    m_nuclideEdit( NULL ),
    m_nuclideSuggest( NULL ),
    m_ageEdit( NULL ),
    m_lowerBrCuttoff( NULL ),
    m_promptLinesOnly( NULL ),
    m_halflife( NULL ),
    m_moreInfoBtn( NULL ),
    m_persistLines( NULL ),
    m_clearLines( NULL ),
    //m_fitPeaks( NULL ),
    m_showGammas( NULL ),
    m_options_icon( NULL ),
    m_options( NULL ),
    m_optionsContent( NULL ),
    m_showXrays( NULL ),
    m_showAlphas( NULL ),
    m_showBetas( NULL ),
    m_showCascadeSums( NULL ),
    m_showEscapes( NULL ),
    m_cascadeWarn( NULL ),
    m_showRiidNucs( NULL ),
    m_showPrevNucs( NULL ),
    m_showAssocNucs( NULL ),
    m_showFeatureMarkers( nullptr ),
    m_otherNucsColumn( nullptr ),
    m_otherNucs( nullptr ),
    m_prevNucs{},
    m_external_ids{},
    m_featureMarkerColumn( nullptr ),
    m_detectorDisplay( NULL ),
    m_materialDB( materialDB ),
    m_materialSuggest( materialSuggest ),
    m_shieldingSelect( NULL ),
    m_particleView( NULL ),
    m_particleModel( NULL ),
    m_currentlyShowingNuclide(),
    m_colorSelect( nullptr ),
    m_csvDownload( nullptr ),
    m_userHasPickedColor( false ),
    m_peaksGetAssignedRefLineColor( false ),
    m_lineColors{ ns_def_line_colors },
    m_specificSourcelineColors{},
    m_displayingNuclide( this ),
    m_nuclidesCleared( this ),
    m_nucInfoWindow( nullptr ),
    m_featureMarkers( nullptr )
{
  auto app = dynamic_cast<InterSpecApp *>( WApplication::instance() );
  assert( app );
  if( app )
  {
    app->useMessageResourceBundle( "ReferencePhotopeakDisplay" );
    app->useStyleSheet("InterSpec_resources/ReferencePhotopeakDisplay.css");
  }//if( app )

  m_currentlyShowingNuclide.reset();
  
  if( !chart )
    throw runtime_error( "ReferencePhotopeakDisplay: a valid chart must be passed in" );

  const bool showToolTips = UserPreferences::preferenceValue<bool>( "ShowTooltips", specViewer );
  
  //The inputDiv/Layout is the left side of the widget that holds all the
  //  nuclide input,age, color picker, DRF, etc
  WContainerWidget *inputDiv = new WContainerWidget();
  WGridLayout *inputLayout = new WGridLayout();
  inputLayout->setContentsMargins( 0, 2, 0, 0 );
  inputDiv->setLayout( inputLayout );
    
    
  addStyleClass( "ReferencePhotopeakDisplay" );
  
  const bool isPhone = m_spectrumViewer->isPhone();
  if( isPhone )
    addStyleClass( "RefDispMobile" );
  
  const WLength labelWidth(3.5,WLength::FontEm), fieldWidth(4,WLength::FontEm);
  
  WLabel *nucInputLabel = new WLabel( WString("{1}:").arg( WString::tr("Nuclide") ) );
  nucInputLabel->setMinimumSize( labelWidth, WLength::Auto );
  m_nuclideEdit = new WLineEdit( "" );
  m_nuclideEdit->setMargin( 1 );
  m_nuclideEdit->setMargin( 2, Wt::Side::Top );
//  m_nuclideEdit->setMinimumSize( WLength(10,WLength::FontEx), WLength::Auto );
  m_nuclideEdit->setMinimumSize( fieldWidth, WLength::Auto );
  
  m_nuclideEdit->setAutoComplete( false );
  m_nuclideEdit->setAttributeValue( "ondragstart", "return false" );
#if( BUILD_AS_OSX_APP || IOS )
  m_nuclideEdit->setAttributeValue( "autocorrect", "off" );
  m_nuclideEdit->setAttributeValue( "spellcheck", "off" );
#endif
  nucInputLabel->setBuddy( m_nuclideEdit );
  
  
//  m_nuclideEdit->changed().connect( boost::bind( &ReferencePhotopeakDisplay::handleIsotopeChange, this, false ) );
//  m_nuclideEdit->blurred().connect( boost::bind( &ReferencePhotopeakDisplay::handleIsotopeChange, this, false ) );
//  m_nuclideEdit->enterPressed().connect( boost::bind( &ReferencePhotopeakDisplay::handleIsotopeChange, this, false ) );
  m_nuclideEdit->changed().connect( boost::bind( &ReferencePhotopeakDisplay::handleIsotopeChange, this, false ) );
  
//  m_nuclideEdit->selected().connect( boost::bind( &ReferencePhotopeakDisplay::handleIsotopeChange, this, false ) );
  m_persistLines = new WPushButton( WString::tr("rpd-add-another-btn") );
  HelpSystem::attachToolTipOn( m_persistLines, WString::tr("rpd-tt-add-another-btn"), showToolTips );
  m_persistLines->clicked().connect( this, &ReferencePhotopeakDisplay::persistCurentLines );
  m_persistLines->disable();
  
  inputLayout->addWidget( nucInputLabel, 0, 0, AlignMiddle );
  inputLayout->addWidget( m_nuclideEdit, 0, 1 );
  inputLayout->addWidget( m_persistLines, 0, 2 );
  
  
  // If we are typing in this box, we want to let app-hotkeys propogate up, but not arrow keys and
  //  stuff
  const string jsAppKeyDownFcn = wApp->javaScriptClass() + ".appKeyDown";
  const string keyDownJs = "function(s1,e1){"
  "if(e1 && e1.ctrlKey && e1.key && " + jsAppKeyDownFcn + ")"
    + jsAppKeyDownFcn + "(e1);"
  "}";
  m_nuclideEdit->keyWentDown().connect( keyDownJs );
  
  HelpSystem::attachToolTipOn( m_nuclideEdit, WString::tr("rpd-tt-nuc-edit"), showToolTips );
  
  string replacerJs, matcherJs;
  IsotopeNameFilterModel::replacerJs( replacerJs );
  IsotopeNameFilterModel::nuclideNameMatcherJs( matcherJs );
  IsotopeNameFilterModel *isoSuggestModel = new IsotopeNameFilterModel( this );
  isoSuggestModel->addCustomSuggestPossibility( "background" );
  
  for( const string &name : ReferenceLineInfo::additional_ref_line_sources() )
    isoSuggestModel->addCustomSuggestPossibility( name );
  
  m_nuclideSuggest = new WSuggestionPopup( matcherJs, replacerJs, this );
#if( WT_VERSION < 0x3070000 ) //I'm not sure what version of Wt "wtNoReparent" went away.
  m_nuclideSuggest->setJavaScriptMember("wtNoReparent", "true");
#endif
  m_nuclideSuggest->setMaximumSize( WLength::Auto, WLength(15, WLength::FontEm) );
  m_nuclideSuggest->setWidth( WLength(70, Wt::WLength::Unit::Pixel) );

  IsotopeNameFilterModel::setQuickTypeFixHackjs( m_nuclideSuggest );
  
  isoSuggestModel->filter( "" );
  m_nuclideSuggest->setFilterLength( -1 );
  m_nuclideSuggest->setModel( isoSuggestModel );
  m_nuclideSuggest->filterModel().connect( isoSuggestModel, &IsotopeNameFilterModel::filter );
  m_nuclideSuggest->forEdit( m_nuclideEdit, WSuggestionPopup::Editing );  // | WSuggestionPopup::DropDownIcon


  WLabel *ageInputLabel = new WLabel( WString("{1}:").arg( WString::tr("Age") ) );
  m_ageEdit = new WLineEdit( "" );
  WRegExpValidator *validator = new WRegExpValidator( PhysicalUnitsLocalized::timeDurationHalfLiveOptionalRegex(), this );
  validator->setFlags(Wt::MatchCaseInsensitive);
  m_ageEdit->setValidator(validator);
  
  m_ageEdit->setAutoComplete( false );
  m_ageEdit->setAttributeValue( "ondragstart", "return false" );
#if( BUILD_AS_OSX_APP || IOS )
  m_ageEdit->setAttributeValue( "autocorrect", "off" );
  m_ageEdit->setAttributeValue( "spellcheck", "off" );
#endif
  ageInputLabel->setBuddy( m_ageEdit );

  m_ageEdit->changed().connect( this, &ReferencePhotopeakDisplay::updateDisplayChange );
  m_ageEdit->blurred().connect( this, &ReferencePhotopeakDisplay::updateDisplayChange );
  m_ageEdit->enterPressed().connect( this, &ReferencePhotopeakDisplay::updateDisplayChange );
  
  
  //Well make the "Clear All" button a little bit wider for phones so that
  //  "Gammas" will be on same line as its check box, a little bit hacky
  if( specViewer->isPhone() )
    m_clearLines = new WPushButton( WString::tr("Remove") );
    else
      m_clearLines = new WPushButton( WString::tr("Clear") );
      m_clearLines->disable();
      
      if( specViewer->isMobile() )
      {
        //Get rid of the software keyboard on mobile devices.  It would be nice to
        //  simulate a screen tap on android devices as well, to get rid of system
        //  navigation UI
        m_nuclideEdit->enterPressed().connect( boost::bind( &WPushButton::setFocus, m_clearLines, true ) );
      }
  
  m_clearLines->clicked().connect( this, &ReferencePhotopeakDisplay::clearAllLines );
  
  inputLayout->addWidget( ageInputLabel, 1, 0, AlignMiddle );
  inputLayout->addWidget( m_ageEdit, 1, 1 );
  inputLayout->addWidget( m_clearLines, 1, 2 );
  
  HelpSystem::attachToolTipOn( m_ageEdit, WString::tr("rpd-tt-age"), showToolTips );
  HelpSystem::attachToolTipOn( m_clearLines, WString::tr("rpd-tt-clear"), showToolTips );
  
  
  //If we use a single layout for all the input elements, it seems when we enter
  //  a shielding, then the "Add Another" button will be shortened and layout
  //  messed up.  This must somehow be the layout for the shielding widget
  //  interacting with the layout for this element, however a quick attempt to
  //  fix didnt yield results. Sooo, the solution to this looks to be to have
  //  enough layouts, such that none of them need any spanning of columns.
  WContainerWidget *lowerInput = new WContainerWidget();
  WGridLayout *lowerInputLayout = new WGridLayout();
  lowerInputLayout->setContentsMargins(0, 0, 0, 0);
  lowerInput->setLayout( lowerInputLayout );
  
  WContainerWidget *hlRow = new WContainerWidget();
  hlRow->addStyleClass("HlOptRow");
  lowerInputLayout->addWidget( hlRow, 0, 0 );
  
  m_halflife = new WText( hlRow );
  m_halflife->addStyleClass("Hl");

  m_moreInfoBtn = new WPushButton( WString::tr("rpd-more-info"), hlRow );
  m_moreInfoBtn->addStyleClass( "LinkBtn MoreInfoBtn" );
  m_moreInfoBtn->clicked().connect( this, &ReferencePhotopeakDisplay::showMoreInfoWindow );
  m_moreInfoBtn->hide();

  // Couls add prompt and 'bare' only lines options
  //label = new WLabel( "Lowest I:" );
  //m_lowerBrCuttoff = new WDoubleSpinBox();
  //HelpSystem::attachToolTipOn( m_lowerBrCuttoff, tooltip, showToolTips );
  //m_lowerBrCuttoff->setValue( 0.0 );
  //m_lowerBrCuttoff->setSingleStep( 0.01 );
  //m_lowerBrCuttoff->setRange( 0.0, 1.0 );
  //m_lowerBrCuttoff->valueChanged().connect( this, &ReferencePhotopeakDisplay::updateDisplayChange );
  //m_layout->addWidget( minAmpLabel, 3, 0, AlignMiddle );
  //m_layout->addWidget( m_lowerBrCuttoff, 3, 1 );
  
  SpectraFileModel *specFileModel = specViewer->fileManager()->model();
  m_detectorDisplay = new DetectorDisplay( specViewer, specFileModel );
  
  specViewer->detectorChanged().connect( boost::bind( &ReferencePhotopeakDisplay::handleDrfChange, this, boost::placeholders::_1 ) );
  specViewer->detectorModified().connect( boost::bind( &ReferencePhotopeakDisplay::handleDrfChange, this, boost::placeholders::_1 ) );
  
  // If foreground spectrum _file_ changes, then the RIID analysis results of the suggested
  //  nuclides may need updating.  However, for simplicity, we'll update suggested nuclides
  //  whenever the foreground gets updated
  specViewer->displayedSpectrumChanged().connect(this, &ReferencePhotopeakDisplay::handleSpectrumChange);

  lowerInputLayout->addWidget( m_detectorDisplay, 1, 0 );

  m_shieldingSelect = new ShieldingSelect( m_materialDB, m_materialSuggest );
  m_shieldingSelect->materialEdit()->setEmptyText( WString("<{1}>").arg( WString::tr("rpd-shield-mat") ) );
  m_shieldingSelect->materialChanged().connect( this, &ReferencePhotopeakDisplay::updateDisplayChange );
  m_shieldingSelect->materialModified().connect( this, &ReferencePhotopeakDisplay::updateDisplayChange );
  lowerInputLayout->addWidget( m_shieldingSelect, 2, 0 );

  //m_fitPeaks = new WPushButton( "Fit Peaks" );
  //tooltip = "Fits dominant peaks for primary nuclide";
  //HelpSystem::attachToolTipOn( m_fitPeaks, tooltip, showToolTips );
  //m_fitPeaks->clicked().connect( this, &ReferencePhotopeakDisplay::fitPeaks );
  //inputLayout->addWidget( m_fitPeaks, 2, 2 );
  //m_fitPeaks->disable();
  
  if( m_lineColors.empty() )
    m_lineColors = ns_def_line_colors;
    
  m_colorSelect = new ColorSelect(ColorSelect::PrefferNative);
  m_colorSelect->setColor( m_lineColors[0] );
  
  if( ColorSelect::willUseNativeColorPicker() )
  {
    //m_colorSelect->setFloatSide( Wt::Right );
    m_colorSelect->addStyleClass("RefLinColorPick");
    hlRow->addWidget( m_colorSelect );
  }else
  {
    WContainerWidget *w = new WContainerWidget();
    w->addWidget( m_colorSelect );
    hlRow->addWidget( w );
    //w->setFloatSide( Wt::Right );
    w->addStyleClass("RefLinColorPick");
  }
  
  m_colorSelect->cssColorChanged().connect( boost::bind(
                                               &ReferencePhotopeakDisplay::userColorSelectCallback,
                                               this, boost::placeholders::_1 ) );
  m_currentlyShowingNuclide.m_input.m_color = m_lineColors[0];
  
  m_options_icon = new WPushButton();
  m_options_icon->setStyleClass("RoundMenuIcon InvertInDark RefLinesOptMenu");
  m_options_icon->clicked().preventPropagation();
  //m_options_icon->setFloatSide(Wt::Right);
  m_options_icon->clicked().connect(this, &ReferencePhotopeakDisplay::toggleShowOptions);

  hlRow->addWidget(m_options_icon);

  m_options = new WContainerWidget();
  m_options->addStyleClass("RefLinesOptions ToolTabSection ToolTabTitledColumn");
  m_options->hide();

  WContainerWidget* closerow = new WContainerWidget(m_options);
  closerow->addStyleClass( "ToolTabColumnTitle" );
  WText *txt = new WText( WString::tr("rpd-options"), closerow );
  WContainerWidget* closeIcon = new WContainerWidget(closerow);
  closeIcon->addStyleClass("closeicon-wtdefault");
  closeIcon->clicked().connect(this, &ReferencePhotopeakDisplay::toggleShowOptions);

  m_optionsContent = new WContainerWidget( m_options );
  m_optionsContent->addStyleClass( "ToolTabTitledColumnContent" );

  m_promptLinesOnly = new WCheckBox( WString::tr("rpd-opt-prompt"), m_optionsContent );  //ɣ
  HelpSystem::attachToolTipOn(m_promptLinesOnly, WString::tr("rpd-opt-tt-prompt"), showToolTips);
  m_promptLinesOnly->addStyleClass( "CbNoLineBreak" );
  m_promptLinesOnly->checked().connect(this, &ReferencePhotopeakDisplay::updateDisplayChange);
  m_promptLinesOnly->unChecked().connect(this, &ReferencePhotopeakDisplay::updateDisplayChange);
  m_promptLinesOnly->hide();

  m_showGammas = new WCheckBox( WString::tr("rpd-opt-gamma"), m_optionsContent );
  m_showXrays = new WCheckBox( WString::tr("rpd-opt-xray"), m_optionsContent );
  m_showAlphas = new WCheckBox( WString::tr("rpd-opt-alphas"), m_optionsContent );
  m_showBetas = new WCheckBox( WString::tr("rpd-opt-betas"), m_optionsContent );
  m_showCascadeSums = new WCheckBox( WString::tr("rpd-opt-cascade"), m_optionsContent );
  m_showCascadeSums->hide();
  m_showEscapes = new WCheckBox( WString::tr("rpd-opt-escapes"), m_optionsContent );
      
  m_showPrevNucs = new WCheckBox( WString::tr("rpd-prev-nucs"), m_optionsContent );
  m_showRiidNucs = new WCheckBox( WString::tr("rpd-det-nucs"), m_optionsContent );
  m_showAssocNucs = new WCheckBox( WString::tr("rpd-assoc-nucs"), m_optionsContent );
  m_showFeatureMarkers = new WCheckBox( WString::tr("rpd-feature-markers"), m_optionsContent );
      
  m_showGammas->setWordWrap( false );
  m_showGammas->addStyleClass( "CbNoLineBreak" );
  m_showXrays->setWordWrap( false );
  m_showXrays->addStyleClass( "CbNoLineBreak" );
  m_showAlphas->setWordWrap( false );
  m_showAlphas->addStyleClass( "CbNoLineBreak" );
  m_showBetas->setWordWrap( false );
  m_showBetas->addStyleClass( "CbNoLineBreak" );
  m_showCascadeSums->setWordWrap( false );
  m_showCascadeSums->addStyleClass( "CbNoLineBreak" );
  m_showEscapes->setWordWrap( false );
  m_showEscapes->addStyleClass( "CbNoLineBreak" );
  m_showPrevNucs->setWordWrap( false );
  m_showPrevNucs->addStyleClass( "CbNoLineBreak" );
  m_showRiidNucs->setWordWrap( false );
  m_showRiidNucs->addStyleClass( "CbNoLineBreak" );
  m_showAssocNucs->setWordWrap( false );
  m_showAssocNucs->addStyleClass( "CbNoLineBreak" );
  m_showFeatureMarkers->setWordWrap( false );
  m_showFeatureMarkers->addStyleClass( "CbNoLineBreak" );

  m_showPrevNucs->checked().connect( this, &ReferencePhotopeakDisplay::updateOtherNucsDisplay );
  m_showPrevNucs->unChecked().connect( this, &ReferencePhotopeakDisplay::updateOtherNucsDisplay );
  m_showRiidNucs->checked().connect( this, &ReferencePhotopeakDisplay::updateOtherNucsDisplay );
  m_showRiidNucs->unChecked().connect( this, &ReferencePhotopeakDisplay::updateOtherNucsDisplay );
  m_showAssocNucs->checked().connect( this, &ReferencePhotopeakDisplay::updateOtherNucsDisplay );
  m_showAssocNucs->unChecked().connect( this, &ReferencePhotopeakDisplay::updateOtherNucsDisplay );
  m_showFeatureMarkers->checked().connect( this, &ReferencePhotopeakDisplay::featureMarkerCbToggled );
  m_showFeatureMarkers->unChecked().connect( this, &ReferencePhotopeakDisplay::featureMarkerCbToggled );
      

  //const bool showToolTips = UserPreferences::preferenceValue<bool>("ShowTooltips", this);
  //HelpSystem::attachToolTipOn(m_showPrevNucs, "Show ", showToolTips);
  UserPreferences::associateWidget( "RefLineShowPrev", m_showPrevNucs, specViewer );
  UserPreferences::associateWidget( "RefLineShowRiid", m_showRiidNucs, specViewer );
  UserPreferences::associateWidget( "RefLineShowAssoc", m_showAssocNucs, specViewer );


  //HelpSystem::attachToolTipOn(m_options, "If checked, selection will be shown.",
  //                            showToolTips );

  m_showGammas->setChecked();
  m_showXrays->setChecked();
  
  m_showGammas->checked().connect( this, &ReferencePhotopeakDisplay::updateDisplayChange );
  m_showGammas->unChecked().connect( this, &ReferencePhotopeakDisplay::updateDisplayChange );
  
  m_showXrays->checked().connect( this, &ReferencePhotopeakDisplay::updateDisplayChange );
  m_showXrays->unChecked().connect( this, &ReferencePhotopeakDisplay::updateDisplayChange );
  
  m_showAlphas->checked().connect( this, &ReferencePhotopeakDisplay::updateDisplayChange );
  m_showAlphas->unChecked().connect( this, &ReferencePhotopeakDisplay::updateDisplayChange );
  
  m_showBetas->checked().connect( this, &ReferencePhotopeakDisplay::updateDisplayChange );
  m_showBetas->unChecked().connect( this, &ReferencePhotopeakDisplay::updateDisplayChange );
  
  m_showCascadeSums->checked().connect(this, &ReferencePhotopeakDisplay::updateDisplayChange);
  m_showCascadeSums->unChecked().connect(this, &ReferencePhotopeakDisplay::updateDisplayChange);
  
  m_showEscapes->checked().connect(this, &ReferencePhotopeakDisplay::updateDisplayChange);
  m_showEscapes->unChecked().connect(this, &ReferencePhotopeakDisplay::updateDisplayChange);
      
  m_otherNucsColumn = new WContainerWidget();

  m_otherNucsColumn->addStyleClass("OtherNucs ToolTabSection ToolTabTitledColumn");

  WText *otherNucTitle = new WText( WString::tr("rpd-suggestions"), m_otherNucsColumn);
  otherNucTitle->addStyleClass("ToolTabColumnTitle");

  m_otherNucs = new WContainerWidget(m_otherNucsColumn);
  m_otherNucs->addStyleClass( "OtherNucsContent ToolTabTitledColumnContent" );

  m_featureMarkerColumn = new WContainerWidget();
  m_featureMarkerColumn->addStyleClass("FeatureLines ToolTabSection ToolTabTitledColumn");
  m_featureMarkerColumn->hide();
  
  WContainerWidget *featureMarkerTitleRow = new WContainerWidget( m_featureMarkerColumn );
  featureMarkerTitleRow->addStyleClass( "ToolTabColumnTitle" );
  WText *featureMarkerTitle = new WText( WString::tr("rpd-feature-markers"), featureMarkerTitleRow );
  WContainerWidget *featureMarkerCloseIcon = new WContainerWidget(featureMarkerTitleRow);
  featureMarkerCloseIcon->addStyleClass("closeicon-wtdefault");
  //A little convoluted, but we will have the InterSpec class tell us to close feature marker widget,
  //  so it can save its state, and update the app menu-item, and handle undo/redo.
  featureMarkerCloseIcon->clicked().connect( boost::bind( &InterSpec::displayFeatureMarkerWindow, m_spectrumViewer, false) );
      
  m_particleView = new RowStretchTreeView();
  
  m_particleView->setRootIsDecorated(	false ); //makes the tree look like a table! :)
  
  m_particleView->addStyleClass( "ParticleViewTable ToolTabSection" );
  
  m_particleModel = new DecayParticleModel( this );
  m_particleView->setModel( m_particleModel );
  m_particleView->setAlternatingRowColors( true );
  m_particleView->setSortingEnabled( true );
  m_particleView->setColumnWidth( DecayParticleModel::kEnergy,
                                  WLength(6.5,WLength::FontEm) );
  m_particleView->setColumnWidth( DecayParticleModel::kBranchingRatio,
                                  WLength(6,WLength::FontEm) );
  m_particleView->setColumnWidth( DecayParticleModel::kResponsibleNuc,
                                 WLength(5,WLength::FontEm) );
  m_particleView->setColumnWidth( DecayParticleModel::kDecayMode,
                                 WLength(4,WLength::FontEm) );
  m_particleView->setColumnWidth( DecayParticleModel::kParticleType,
                                 WLength(5,WLength::FontEm) );
  
  auto bottomRow = new WContainerWidget();
  auto helpBtn = new WContainerWidget(bottomRow);
  helpBtn->addStyleClass("Wt-icon ContentHelpBtn RefGammaHelp");
  helpBtn->clicked().connect(boost::bind(&HelpSystem::createHelpWindow, "reference-gamma-lines-dialog"));

  
  RefGammaCsvResource *csv = new RefGammaCsvResource( this );
  csv->setTakesUpdateLock( true );
  
#if( BUILD_AS_OSX_APP || IOS )
  WAnchor *csvButton = new WAnchor( WLink(csv), bottomRow );
  csvButton->setTarget( AnchorTarget::TargetNewWindow );
  csvButton->setStyleClass( "LinkBtn DownloadLink RefGammaCsv" );
#else
  WPushButton *csvButton = new WPushButton( bottomRow );
  csvButton->setIcon( "InterSpec_resources/images/download_small.svg" );
  csvButton->setLink( WLink(csv) );
  csvButton->setLinkTarget( Wt::TargetNewWindow );
  csvButton->setStyleClass( "LinkBtn DownloadBtn RefGammaCsv" );
  
#if( ANDROID )
  // Using hacked saving to temporary file in Android, instead of via network download of file.
  csvButton->clicked().connect( std::bind([csv](){ android_download_workaround(csv, "photopeak_ref_info.csv"); }) );
#endif //ANDROID
  
#endif // BUILD_AS_OSX_APP / else
  
  csvButton->clicked().connect( std::bind([](){
    passMessage( WString::tr("rpd-csv-export-msg"), WarningWidget::WarningMsgInfo );
    //TODO: check about calling WarningWidget::displayPopupMessageUnsafe( msg, level, 5000 ); directly with a longer time for the message to hang around
  }));
  
  csvButton->setText( WString::tr("CSV") );
  csvButton->disable();
  m_csvDownload = csvButton;


  WGridLayout *overallLayout = new WGridLayout();
  overallLayout->setContentsMargins( 0, 0, 0, 0 );
  setLayout( overallLayout );

  overallLayout->addWidget( inputDiv,              0, 0 );
  overallLayout->addWidget( lowerInput,            1, 0 );
  overallLayout->addWidget( m_options,             0, 1, 3, 1 );
  overallLayout->addWidget( m_otherNucsColumn,     0, 2, 3, 1 );
  overallLayout->addWidget( m_featureMarkerColumn, 0, 3, 3, 1 );
  overallLayout->addWidget( m_particleView,        0, 4, 3, 1 );
  overallLayout->addWidget( bottomRow,             2, 0 );

  overallLayout->setRowStretch( 2, 1 );
  overallLayout->setColumnStretch( 4, 1 );
}//ReferencePhotopeakDisplay constructor


ReferencePhotopeakDisplay::~ReferencePhotopeakDisplay()
{
  //I think the DOM root should take care of deleting m_nuclideSuggest
  if( m_nuclideSuggest )
    delete m_nuclideSuggest;
}//~ReferencePhotopeakDisplay()


const ReferenceLineInfo &ReferencePhotopeakDisplay::currentlyShowingNuclide() const
{
  return m_currentlyShowingNuclide;
}


const std::vector<ReferenceLineInfo> &
                                 ReferencePhotopeakDisplay::persistedNuclides() const
{
  return m_persisted;
}

std::vector<ReferenceLineInfo> ReferencePhotopeakDisplay::showingNuclides() const
{
  std::vector<ReferenceLineInfo> answer;
  
  if( m_currentlyShowingNuclide.m_validity == ReferenceLineInfo::InputValidity::Valid )
    answer.push_back( m_currentlyShowingNuclide );
  answer.insert( answer.end(), m_persisted.begin(), m_persisted.end() );
  
  return answer;
}//std::vector<ReferenceLineInfo> showingNuclides() const;


const DetectorDisplay *ReferencePhotopeakDisplay::detectorDisplay() const
{
  return m_detectorDisplay;
};


const ShieldingSelect *ReferencePhotopeakDisplay::shieldingSelect() const
{
  return m_shieldingSelect;
};


const DecayParticleModel *ReferencePhotopeakDisplay::particleModel() const
{
  return m_particleModel;
}


void ReferencePhotopeakDisplay::setFocusToIsotopeEdit()
{
  m_nuclideEdit->setFocus();
  
#if( WT_VERSION >= 0x3030400 )
  InterSpecApp *app = dynamic_cast<InterSpecApp *>( wApp );
  const bool isMobile = (app && app->isMobile());
  const int nchar = static_cast<int>(m_nuclideEdit->text().narrow().length());
  if( nchar && !isMobile )
    m_nuclideEdit->setSelection( 0, nchar );
#endif
}//void setFocusToIsotopeEdit()


void ReferencePhotopeakDisplay::handleIsotopeChange( const bool useCurrentAge )
{
  const SandiaDecay::SandiaDecayDataBase *db = DecayDataBaseServer::database();
  const string isotopeLabel = m_nuclideEdit->text().toUTF8();
  const bool fission = SpecUtils::icontains(isotopeLabel, "Fission");
  const SandiaDecay::Nuclide *nuc = fission ? nullptr : db->nuclide( isotopeLabel );
  const string agestr = m_ageEdit->text().toUTF8();
  const SandiaDecay::Element *el = NULL;
  
  if( nuc )
  {
    bool prompt = (nuc->canObtainPromptEquilibrium()
                   && m_promptLinesOnly->isChecked());
    if( (prompt || nuc->decaysToStableChildren()) && m_ageEdit->isEnabled() )
      m_ageEdit->disable();
    else if( !m_ageEdit->isEnabled() )
      m_ageEdit->enable();
  }//if( nuc )
  
  try
  {
    if( nuc && !nuc->isStable() && !nuc->decaysToChildren.empty() && !useCurrentAge )
    {
      if( nuc->decaysToStableChildren() )
      {
        m_ageEdit->setText( "0y" );
      }else if( nuc->canObtainPromptEquilibrium() && m_promptLinesOnly->isChecked() )
      {
        WString hlstr = PhysicalUnitsLocalized::printToBestTimeUnits(
                                          5.0*nuc->promptEquilibriumHalfLife(),
                                          2, SandiaDecay::second );
        m_ageEdit->setText( hlstr );
      }else if( m_currentlyShowingNuclide.m_input.m_input_txt != nuc->symbol )
      {
        string defagestr;
        PeakDef::defaultDecayTime( nuc, &defagestr );
        m_ageEdit->setText( defagestr );
      }else
      {
        const double hl = (nuc ? nuc->halfLife : -1.0);
        double age = PhysicalUnitsLocalized::stringToTimeDurationPossibleHalfLife( agestr, hl );
        if( age > 100.0*nuc->halfLife || age < 0.0 )
          throw std::runtime_error( "" );
      }//if( nuc->decaysToStableChildren() ) / else
    }else if( nuc && useCurrentAge )
    {
      if( agestr.empty() && nuc->decaysToStableChildren() )
      {
        // We dont need an age - we will set to zero - so dont throw exception from empty string
      }else
      {
        double age = PhysicalUnitsLocalized::stringToTimeDurationPossibleHalfLife( agestr, nuc->halfLife );
        if( age > 100.0*nuc->halfLife || age < 0.0 )
          throw std::runtime_error( "" );
      }
    }
  }catch(...)
  {
    if( nuc )
    {
      string defagestr;
      PeakDef::defaultDecayTime( nuc, &defagestr );
      passMessage( WString::tr("rpd-changed-age").arg(nuc->symbol).arg(agestr).arg(defagestr),
                   WarningWidget::WarningMsgLow );
      m_ageEdit->setText( defagestr );
    }else if( !fission )
    {
      m_ageEdit->setText( "0y" );
    }//if( nuc ) / else
  }//try / catch
  
  if( fission )
  {
    m_ageEdit->enable();
    
    
    if( !useCurrentAge )
    {
      const string defagestr = PhysicalUnitsLocalized::printToBestTimeUnits( 1*PhysicalUnits::day, 1 );
      m_ageEdit->setText( defagestr );
    }else
    {
      try
      {
        const double age = PhysicalUnitsLocalized::stringToTimeDuration( agestr );
        if( age < 0.0 )
          throw exception();
      }catch( std::exception &e )
      {
        const string defagestr = PhysicalUnitsLocalized::printToBestTimeUnits( 1*PhysicalUnits::day, 1 );
        passMessage( WString::tr("rpd-changed-age-fission").arg(defagestr),
                    WarningWidget::WarningMsgLow );
        m_ageEdit->setText( defagestr );
      }//try / catch
    }//if( !useCurrentAge ) / else
  }//if( fission )
  
  updateDisplayChange();
  
  if( nuc || el )
    m_displayingNuclide.emit();
  else if( m_persisted.empty() )
    m_nuclidesCleared.emit();
}//void handleIsotopeChange();


void ReferencePhotopeakDisplay::handleDrfChange( std::shared_ptr<DetectorPeakResponse> det )
{
  //ToDo: When the detector is changed, should maybe update all the persisted gamma lines
  //      as well - needs more thought
  
  // Block the undoing this, as the
  UpdateGuard guard( m_currently_updating );
  
  // The detector display may not have been updated yet (since it is connected to the
  //  `InterSpec::detectorChanged()` signal earlier, the call to `DetectorDisplay::setDetector(det)`
  //  actually happens later).
  m_detectorDisplay->setDetector( det );
  
  const RefLineInput user_input = userInput();
  updateDisplayFromInput( user_input );
}//void handleDrfChange()


std::map<std::string,std::vector<Wt::WColor>> ReferencePhotopeakDisplay::currentlyUsedPeakColors()
{
  std::map<string,vector<WColor>> answer;
  
  shared_ptr<const deque<PeakModel::PeakShrdPtr>> peaks;
  PeakModel *peakModel = m_spectrumViewer->peakModel();
  if( peakModel )
    peaks = peakModel->peaks();
  
  if( peaks )
  {
    for( const auto &p : *peaks )
    {
      string src;
      const WColor &color = p->lineColor();
      if( color.isDefault() )
        continue;
      if( p->parentNuclide() )
        src = p->parentNuclide()->symbol;
      else if( p->xrayElement() )
        src = p->xrayElement()->symbol;
      else if( p->reaction() )
        src = p->reaction()->name();
      else
        continue;
      vector<WColor> &colors = answer[src];
      if( std::find(begin(colors), end(colors), color) == end(colors) )
        colors.push_back( color );
    }//for( const auto &p : *peaks )
  }//if( peaks )

  for( const auto &p : m_persisted )
  {
    if( p.m_input.m_color.isDefault() )
      continue;
    
    vector<WColor> &colors = answer[p.m_input.m_input_txt];
    if( std::find(begin(colors), end(colors), p.m_input.m_color) == end(colors) )
      colors.push_back( p.m_input.m_color );
  }//for( const auto &p : m_persisted )
  
  return answer;
}//currentlyUsedPeakColors()


void ReferencePhotopeakDisplay::toggleShowOptions()
{
  if( m_options->isHidden() )
  {
    m_options->show();
    //m_options->animateShow(WAnimation(WAnimation::AnimationEffect::Pop, WAnimation::TimingFunction::Linear, 250) );
    m_options_icon->addStyleClass("active");
    
#if( InterSpec_PHONE_ROTATE_FOR_TABS )
    if( m_particleView->isHidden() ) //Narrow phone display
    {
      m_otherNucsColumn->setHidden( true );
      m_featureMarkerColumn->setHidden( true );
    }
#endif
  }else
  {
    m_options->hide();
    //m_options->animateHide(WAnimation(WAnimation::AnimationEffect::Pop, WAnimation::TimingFunction::Linear, 250));
    m_options_icon->removeStyleClass("active");
    
#if( InterSpec_PHONE_ROTATE_FOR_TABS )
    if( m_otherNucsColumn->isHidden() ) //Narrow phone display
      m_otherNucsColumn->setHidden( m_featureMarkerColumn->isVisible() );
#endif
  }
}//void toggleShowOptions()


void ReferencePhotopeakDisplay::handleSpectrumChange(SpecUtils::SpectrumType type)
{
  // For simplicity we'll update the suggested nuclides whenever foreground gets
  //  changed, even if its only because of sample number change (which will have
  //  same RIID results, as they are file-specific, not sample specific).
  //  We will also clear external RID results (e.g., if user has setup to
  //  automatically use a web-service on spectrum load).
  if( type == SpecUtils::SpectrumType::Foreground )
  {
    m_external_ids.clear();
    updateOtherNucsDisplay();
  }
}//handleSpectrumChange();


void ReferencePhotopeakDisplay::updateAssociatedNuclides()
{
  if( m_currentlyShowingNuclide.m_validity != ReferenceLineInfo::InputValidity::Valid )
    return;
  
  const string &currentInput = m_currentlyShowingNuclide.m_input.m_input_txt;
  
  const MoreNuclideInfo::InfoStatus status = MoreNuclideInfo::more_nuc_info_db_status();
  if( status == MoreNuclideInfo::InfoStatus::FailedToInit )
    return;

  if( status != MoreNuclideInfo::InfoStatus::Inited )
    cerr << "\n\n\nWarning, updateAssociatedNuclides called before MoreNuclideInfo initualized.\n\n";

  const auto infoDb = MoreNuclideInfo::MoreNucInfoDb::instance();
  if( !infoDb )
  {
    assert( MoreNuclideInfo::more_nuc_info_db_status() == MoreNuclideInfo::InfoStatus::FailedToInit );
    return;
  }//if( !infoDb )

  const MoreNuclideInfo::NucInfo *info = nullptr;
  if( m_currentlyShowingNuclide.m_nuclide )
    info = infoDb->info( m_currentlyShowingNuclide.m_nuclide );
  else
    info = infoDb->info( currentInput );

  if( !info || info->m_associated.empty() )
    return;

  const SandiaDecay::SandiaDecayDataBase *db = DecayDataBaseServer::database();

  WText *header = new WText( WString::tr("rpd-assoc-nucs") );
  header->addStyleClass( "OtherNucTypeHeader" );

  m_otherNucs->insertWidget( 0, header );

  for( size_t index = 0; index < info->m_associated.size(); ++index )
  {
    const string &nucstr = info->m_associated[index];

    WPushButton *btn = new WPushButton( nucstr );
    btn->addStyleClass( "LinkBtn" );

    m_otherNucs->insertWidget( static_cast<int>(1 + index), btn );

    // If text is a valid Nuclide, Element, or Reaction, we'll make this
    //  button clickable to display; otherwise we'll show the text, but
    //  disable the button.
    const SandiaDecay::Nuclide *const nuc = db->nuclide( nucstr );
    const SandiaDecay::Element *const el = nuc ? nullptr : db->element( nucstr );

    std::vector<ReactionGamma::ReactionPhotopeak> reactions;
    if( !nuc && !el )
    {
      try
      {
        const ReactionGamma *rctnDb = ReactionGammaServer::database();
        if( rctnDb )
          rctnDb->gammas( nucstr, reactions );
      }catch( std::exception &e)
      {
      }
    }//if( !nuc && !el )

    if( nuc || el || !reactions.empty() )
    {
      RefLineInput input = userInput();
      input.m_input_txt = nucstr;
      
      btn->clicked().connect( boost::bind( &ReferencePhotopeakDisplay::updateDisplayFromInput, this, input ) );
    }else
    {
      btn->disable();
    }
  }//for( const auto &riid : riid_nucs )
}//void updateAssociatedNuclides()


void ReferencePhotopeakDisplay::programmaticallyCloseMoreInfoWindow()
{
  if( m_nucInfoWindow )
  {
    UndoRedoManager::BlockUndoRedoInserts undo_blocker;
    m_nucInfoWindow->done(Wt::WDialog::DialogCode::Accepted);
  }
  assert( !m_nucInfoWindow );
  m_nucInfoWindow = nullptr;
}//void programmaticallyCloseMoreInfoWindow()


void ReferencePhotopeakDisplay::handleMoreInfoWindowClose( MoreNuclideInfoWindow *window )
{
  if( window == m_nucInfoWindow )
  {
    m_nucInfoWindow = nullptr;
    
    UndoRedoManager *undo_manager = UndoRedoManager::instance();
    if( undo_manager && undo_manager->canAddUndoRedoNow() )
    {
      // I *think* calling `window->currentNuclide()` would be valid, but lets not risk it
      auto undo = [](){
        InterSpec *interspec = InterSpec::instance();
        ReferencePhotopeakDisplay *disp = interspec ? interspec->referenceLinesWidget() : nullptr;
        if( disp )
          disp->showMoreInfoWindow();
      };//
      
      auto redo = [](){
        InterSpec *interspec = InterSpec::instance();
        ReferencePhotopeakDisplay *disp = interspec ? interspec->referenceLinesWidget() : nullptr;
        if( disp )
          disp->programmaticallyCloseMoreInfoWindow();
      };
      
      undo_manager->addUndoRedoStep( undo, redo, "Close nuclide more info window." );
    }//if( undo_manager && undo_manager->canAddUndoRedoNow() )
  }else
  {
    cerr << "ReferencePhotopeakDisplay::handleMoreInfoWindowClose: Received pointer (" << window
         << "), not matching m_nuclidesCleared (" << m_nucInfoWindow << ")" << endl;
  }
}//void handleMoreInfoWindowClose( MoreNuclideInfoWindow *window );


MoreNuclideInfoWindow *ReferencePhotopeakDisplay::moreInfoWindow()
{
  return m_nucInfoWindow;
}

#if( InterSpec_PHONE_ROTATE_FOR_TABS )
void ReferencePhotopeakDisplay::setNarrowPhoneLayout( const bool narrow )
{
  if( m_particleView->isHidden() == narrow )
    return;
  
  m_particleView->setHidden( narrow );
  
  const char *add_key = narrow ? "rpd-add-another-btn-narrow" : "rpd-add-another-btn";
  m_persistLines->setText( WString::tr(add_key) );
  
  WGridLayout *lay = dynamic_cast<WGridLayout *>( layout() );
  assert( lay );
  if( lay )
  {
    if( narrow )
    {
      lay->setColumnStretch( 4, 0 );
      lay->setColumnStretch( 0, 1 );
    }else
    {
      lay->setColumnStretch( 4, 1 );
      lay->setColumnStretch( 0, 0 );
    }
  }//if( lay )
}//void setNarrowPhoneLayout( const bool narrow )
#endif //InterSpec_PHONE_ROTATE_FOR_TABS


bool ReferencePhotopeakDisplay::showingGammaLines() const
{
  return (m_showGammas && m_showGammas->isChecked());
}

void ReferencePhotopeakDisplay::setShowGammaLines( const bool show )
{
  const bool showing = (m_showGammas && m_showGammas->isChecked()); // !m_showGammas->isHidden()
  if( showing == show )
    return;
  
  m_showGammas->setChecked( show );
  updateDisplayChange();
}

bool ReferencePhotopeakDisplay::showingXrayLines() const
{
  return (m_showXrays && m_showXrays->isChecked());
}

void ReferencePhotopeakDisplay::setShowXrayLines( const bool show )
{
  const bool showing = (m_showXrays && m_showXrays->isChecked()); // !m_showXrays->isHidden()
  if( showing == show )
    return;
  
  m_showXrays->setChecked( show );
  updateDisplayChange();
}

bool ReferencePhotopeakDisplay::showingAlphaLines() const
{
  return (m_showAlphas && m_showAlphas->isChecked());
}

void ReferencePhotopeakDisplay::setShowAlphaLines( const bool show )
{
  const bool showing = (m_showAlphas && m_showAlphas->isChecked()); // !m_showAlphas->isHidden()
  if( showing == show )
    return;
  
  m_showAlphas->setChecked( show );
  updateDisplayChange();
}

bool ReferencePhotopeakDisplay::showingBetaLines() const
{
  return (m_showBetas && m_showBetas->isChecked());
}

void ReferencePhotopeakDisplay::setShowBetaLines( const bool show )
{
  const bool showing = (m_showBetas && m_showBetas->isChecked()); // !m_showBetas->isHidden()
  if( showing == show )
    return;
  
  m_showBetas->setChecked( show );
  updateDisplayChange();
}

FeatureMarkerWidget *ReferencePhotopeakDisplay::featureMarkerTool()
{
  return m_featureMarkers;
}


FeatureMarkerWidget *ReferencePhotopeakDisplay::showFeatureMarkerTool()
{
  if( m_featureMarkers )
    return m_featureMarkers;
  
  m_showFeatureMarkers->setChecked( true );
  m_featureMarkerColumn->setHidden( false );
  m_featureMarkers = new FeatureMarkerWidget( m_spectrumViewer, m_featureMarkerColumn );
  
#if( InterSpec_PHONE_ROTATE_FOR_TABS )
  if( m_particleView->isHidden() ) //Narrow phone display
  {
    if( !m_options->isHidden() )
      toggleShowOptions();
    m_otherNucsColumn->setHidden( true );
  }//
#endif
  
  return m_featureMarkers;
}//FeatureMarkerWidget *showFeatureMarkerTool()


void ReferencePhotopeakDisplay::removeFeatureMarkerTool()
{
  if( !m_featureMarkers )
    return;
  
  delete m_featureMarkers;
  m_featureMarkers = nullptr;
  m_featureMarkerColumn->hide();
  m_showFeatureMarkers->setChecked( false );
  
#if( InterSpec_PHONE_ROTATE_FOR_TABS )
  if( m_particleView->isHidden() ) //Narrow phone display
    m_otherNucsColumn->setHidden( !m_options->isHidden() );
#endif
}//void removeFeatureMarkerTool()


void ReferencePhotopeakDisplay::featureMarkerCbToggled()
{
  // This is a little convoluted, but we will call back to the InterSpec
  //  class, which will then call to the appropriate `ReferencePhotopeakDisplay`
  //  functions to create/remove the display.
  //  This is to allow the InterSpec class to restore the widget to the correct
  //  state, and also update its menu items, and handle undo/redo.
  m_spectrumViewer->displayFeatureMarkerWindow( m_showFeatureMarkers->isChecked() );
}//void featureMarkerCbToggled()


void ReferencePhotopeakDisplay::emphasizeFeatureMarker()
{
  if( m_featureMarkers )
    m_featureMarkers->doJavaScript( "$('#" + m_featureMarkers->id() + "')"
                              ".fadeIn(100).fadeOut(100).fadeIn(100).fadeOut(100).fadeIn(100);" );
}//void emphasizeFeatureMarker()


void ReferencePhotopeakDisplay::showMoreInfoWindow()
{
  const SandiaDecay::Nuclide * const nuc = m_currentlyShowingNuclide.m_nuclide;
  assert( nuc );
  if( !nuc )
    return;

  const SandiaDecay::Nuclide *prev_orig_nuc = nullptr, *prev_current_nuc = nullptr;
  if( m_nucInfoWindow )
  {
    UndoRedoManager::BlockUndoRedoInserts undo_blocker;
    
    prev_orig_nuc = m_nucInfoWindow->originalNuclide();
    prev_orig_nuc = m_nucInfoWindow->currentNuclide();
    m_nucInfoWindow->done(Wt::WDialog::DialogCode::Accepted);
    assert( m_nucInfoWindow == nullptr );
    m_nucInfoWindow = nullptr;
  }//if( m_nucInfoWindow )
  
  m_nucInfoWindow = new MoreNuclideInfoWindow( nuc );
  m_nucInfoWindow->finished().connect( 
                               boost::bind( &ReferencePhotopeakDisplay::handleMoreInfoWindowClose,
                                 this, m_nucInfoWindow )
  );
  
  // All of this undo/redo stuff is a little over the top since we will only ever show one more-info
  //  window at a time, but oh well.
  UndoRedoManager *undo_manager = UndoRedoManager::instance();
  if( undo_manager && undo_manager->canAddUndoRedoNow() )
  {
    auto undo = [this, prev_orig_nuc, prev_current_nuc](){
      InterSpec *interspec = InterSpec::instance();
      ReferencePhotopeakDisplay *disp = interspec ? interspec->referenceLinesWidget() : nullptr;
      assert( disp );
      MoreNuclideInfoWindow *window = disp ? disp->moreInfoWindow() : nullptr;
      if( !window )
        return;
      
      window->done(Wt::WDialog::DialogCode::Accepted);
      
      if( prev_orig_nuc )
      {
        assert( !m_nucInfoWindow );
        m_nucInfoWindow = new MoreNuclideInfoWindow( prev_orig_nuc );
        m_nucInfoWindow->finished().connect( 
                  boost::bind( &ReferencePhotopeakDisplay::handleMoreInfoWindowClose,
                              this, m_nucInfoWindow )
        );
        
        if( prev_current_nuc && (prev_orig_nuc != prev_current_nuc) )
        {
          // TODO: use prev_current_nuc to kinda track history or whatever
        }
      }//if( prev_orig_nuc )
    };//undo
    
    auto redo = [this, nuc](){
      InterSpec *interspec = InterSpec::instance();
      ReferencePhotopeakDisplay *disp = interspec ? interspec->referenceLinesWidget() : nullptr;
      assert( disp );
      if( !disp )
        return;
      
      if( disp->m_nucInfoWindow )
        disp->m_nucInfoWindow->done(Wt::WDialog::DialogCode::Accepted);
      
      assert( !disp->moreInfoWindow() );
      disp->m_nucInfoWindow = new MoreNuclideInfoWindow( nuc );
      disp->m_nucInfoWindow->finished().connect(
                              boost::bind( &ReferencePhotopeakDisplay::handleMoreInfoWindowClose,
                              this, m_nucInfoWindow )
      );
    };//redo
    
    undo_manager->addUndoRedoStep( undo, redo, "Show " + nuc->symbol + " more info window." );
  }//if( undo_manager && undo_manager->canAddUndoRedoNow() )
}//void showMoreInfoWindow()


void ReferencePhotopeakDisplay::updateOtherNucsDisplay()
{
  m_otherNucs->clear();

  const bool showRiid = m_showRiidNucs->isChecked();
  const bool showPrev = m_showPrevNucs->isChecked();
  const bool showAssoc = m_showAssocNucs->isChecked();

  if( !showRiid && !showPrev && !showAssoc )
  {
    m_otherNucsColumn->hide();
    return;
  }

#if( InterSpec_PHONE_ROTATE_FOR_TABS )
  if( m_particleView->isHidden() ) //Narrow phone display
    m_otherNucsColumn->setHidden( m_options->isVisible() || m_featureMarkerColumn->isVisible() );
#else
  m_otherNucsColumn->show();
#endif
  
  vector<RefLineInput> prev_nucs;
  const string &currentInput = m_currentlyShowingNuclide.m_input.m_input_txt;

  if( showPrev )
  {
    for( const auto &prev : m_prevNucs )
    {
      if( prev.m_input_txt != currentInput )
        prev_nucs.push_back(prev);
    }
  }//if( showPrev )


  vector<pair<string, string>> riid_nucs;  //<description, nuclide>
  shared_ptr<const SpecUtils::DetectorAnalysis> riid_ana;
  shared_ptr<const SpecMeas> m = m_spectrumViewer->measurment(SpecUtils::SpectrumType::Foreground);
  if( m )
    riid_ana = m->detectors_analysis();

  if( showRiid && riid_ana )
  {
    const SandiaDecay::SandiaDecayDataBase *db = DecayDataBaseServer::database();

    for( const SpecUtils::DetectorAnalysisResult &res : riid_ana->results_ )
    {
      if( res.nuclide_.empty() || res.isEmpty() )
        continue;

      bool already_have = false;
      for( const auto &v : riid_nucs )
        already_have |= (v.first == res.nuclide_);
      if( already_have )
        continue;

      string nuc_name = res.nuclide_;

      const SandiaDecay::Nuclide *nuc = db->nuclide(nuc_name);
      if( !nuc )
      {
        vector<string> fields;
        SpecUtils::split(fields, nuc_name, " \t,");
        for( const auto &v : fields )
        {
          nuc = db->nuclide(v);
          if( nuc )
          {
            nuc_name = v;
            break;
          }
        }//for( const auto &v : fields )
      }//if( !nuc )

      if( nuc )
        riid_nucs.push_back( {nuc->symbol, res.nuclide_} );
      else 
        riid_nucs.push_back( {res.nuclide_, ""} );
    }//for( loop over RIID results )
  }//if( riid_ana )


  // TODO: Need to implement option to show or not show suggestion categories, and if show none, then hide the column
  if( (m_currentlyShowingNuclide.m_validity == ReferenceLineInfo::InputValidity::Valid)
     && !currentInput.empty()
     && showAssoc )
  {
    const MoreNuclideInfo::InfoStatus status = MoreNuclideInfo::more_nuc_info_db_status();

    switch( status )
    {
      case MoreNuclideInfo::InfoStatus::Inited:
        updateAssociatedNuclides();
        break;

      case MoreNuclideInfo::InfoStatus::FailedToInit:
        break;

      case MoreNuclideInfo::InfoStatus::NotInited:
      {
        const string sessionid = wApp->sessionId();
        boost::function<void()> update_gui = wApp->bind( boost::bind(&ReferencePhotopeakDisplay::updateAssociatedNuclides, this) );
       
        auto worker = [update_gui, sessionid](){
          const auto infoDb = MoreNuclideInfo::MoreNucInfoDb::instance();
          if( !infoDb )
          {
            assert( MoreNuclideInfo::more_nuc_info_db_status() == MoreNuclideInfo::InfoStatus::FailedToInit );
            return;
          }

          auto inner_worker = [update_gui]{
            update_gui();
            wApp->triggerUpdate();
          };

          Wt::WServer::instance()->post( sessionid, inner_worker );
        };//worker

        Wt::WServer::instance()->ioService().boost::asio::io_service::post( worker );
        break;
      }//case MoreNuclideInfo::InfoStatus::NotInited:
    }//switch( status )
  }//if( !currentInput.empty() )


  // TODO: Need to deal the "more info" button

  auto displayDetectorOrExternal = [=]( const WString &title, vector<pair<string,string>> nucs ){
    if( nucs.empty() )
      return;
    
    // Protect against a detector having a ton of results
    const size_t max_riid_res = 10;
    if( nucs.size() > max_riid_res )
      nucs.resize( max_riid_res );

    WText *header = new WText( title, m_otherNucs);
    header->addStyleClass("OtherNucTypeHeader");
    
    for( const auto &riid : nucs )
    {
      WPushButton *btn = new WPushButton(riid.first, m_otherNucs);
      btn->addStyleClass( "LinkBtn" );
      
      if( !riid.second.empty() )
      {
        RefLineInput input = userInput();
        input.m_input_txt = riid.first;
        
        btn->clicked().connect(boost::bind(&ReferencePhotopeakDisplay::updateDisplayFromInput, this, input));
      }else
      {
        btn->disable();
      }
    }//for( const auto &riid : nucs )
  };//displayDetectorOrExternal lamda

  if( !riid_nucs.empty() )
    displayDetectorOrExternal( WString::tr("rpd-det-id"), riid_nucs );
  
  if( !m_external_ids.empty() )
  {
    WString name = m_external_algo_name.empty() ? WString::tr("rpd-ext-rid") : WString::fromUTF8(m_external_algo_name);
    displayDetectorOrExternal( name, m_external_ids );
  }//if( !m_external_ids.empty() )
  
  
  if( !prev_nucs.empty() )
  {
    WText *header = new WText( WString::tr("rpd-prev"), m_otherNucs);
    header->addStyleClass("OtherNucTypeHeader");
    for( const auto &prev : prev_nucs )
    {
      WPushButton *btn = new WPushButton(prev.m_input_txt, m_otherNucs);
      btn->addStyleClass( "LinkBtn" );

      btn->clicked().connect(boost::bind(&ReferencePhotopeakDisplay::updateDisplayFromInput, this, prev));
    }
  }//if( !prev_nucs.empty() )
}//void updateOtherNucsDisplay()


RefLineInput ReferencePhotopeakDisplay::userInput() const
{
  RefLineInput input;

  input.m_input_txt = m_nuclideEdit->text().toUTF8();
  input.m_age = m_ageEdit->text().toUTF8();
  input.m_color = m_colorSelect->color();

  if( m_lowerBrCuttoff && (m_lowerBrCuttoff->validate() == WValidator::Valid) )
    input.m_lower_br_cutt_off = m_lowerBrCuttoff->value();

  input.m_promptLinesOnly = (m_promptLinesOnly && m_promptLinesOnly->isChecked());
  input.m_showGammas = (!m_showGammas || m_showGammas->isChecked());
  input.m_showXrays = (!m_showXrays || m_showXrays->isChecked());
  input.m_showAlphas = (m_showAlphas && m_showAlphas->isChecked());
  input.m_showBetas = (m_showBetas && m_showBetas->isChecked());
  input.m_showCascades = (m_showCascadeSums && m_showCascadeSums->isChecked());
  input.m_showEscapes = (m_showEscapes && m_showEscapes->isChecked());
  
  if( m_detectorDisplay->detector() )
  {
    input.m_det_intrinsic_eff = m_detectorDisplay->detector()->intrinsicEfficiencyFcn();
    if( input.m_det_intrinsic_eff )
      input.m_detector_name = m_detectorDisplay->detector()->name();
  }//if( m_detectorDisplay->detector() )


  try
  {
    if( m_shieldingSelect->isGenericMaterial() )
    {
      const float atomic_number = static_cast<float>(m_shieldingSelect->atomicNumber());
      const float areal_density = static_cast<float>(m_shieldingSelect->arealDensity());
      
      if( areal_density > 0.0 )
      {
        input.m_shielding_att = [atomic_number, areal_density]( float energy ) -> double {
          const double att_coef = GammaInteractionCalc::transmition_coefficient_generic( atomic_number, areal_density, energy );
          return exp( -1.0 * att_coef );
        };
        
        NativeFloatSpinBox *anEdit = m_shieldingSelect->atomicNumberEdit();
        NativeFloatSpinBox *adEdit = m_shieldingSelect->arealDensityEdit();
        assert( adEdit && adEdit );
        
        if( adEdit && adEdit )
        {
          const string an = SpecUtils::trim_copy( anEdit->text().toUTF8() );
          const string ad = SpecUtils::trim_copy( adEdit->text().toUTF8() );
          if( !an.empty() && !ad.empty() )
          {
            input.m_shielding_an = an;
            input.m_shielding_ad = ad;
          }
        }//if( adEdit && adEdit )
      }//if( areal_density > 0.0 )
    }else
    {
      std::shared_ptr<const Material> material = m_shieldingSelect->material();
      if( material )
        input.m_shielding_name = material->name;
      
      float thick = 0.0f;
      input.m_shielding_thickness = m_shieldingSelect->thicknessEdit()->text().toUTF8();
      if( !input.m_shielding_thickness.empty() )
        thick = static_cast<float>( m_shieldingSelect->thickness() );
      
      if( material && (thick > 0.0) )
      {
        input.m_shielding_att = [material, thick]( float energy ) -> double {
          const double att_coef = GammaInteractionCalc::transmition_coefficient_material( material.get(), energy, thick );
          return exp( -1.0 * att_coef );
        };
      }//if( material && (thick > 0.0) )
    }//if( isGenericMaterial ) / else
  }catch( std::exception &e )
  {
    cerr << "Exception getting shielding: " << e.what() << endl;
  }//try / catch to get shielding

  SpecUtils::trim( input.m_age );
  SpecUtils::trim( input.m_input_txt );

  return input;
}//RefLineInput userInput();


std::vector<DecayParticleModel::RowData> ReferencePhotopeakDisplay::createTableRows( const ReferenceLineInfo &refLine )
{
  vector<DecayParticleModel::RowData> inforows;

  for( const ReferenceLineInfo::RefLine &r : refLine.m_ref_lines )
  {
    DecayParticleModel::RowData row;

    row.energy = r.m_energy;
    row.branchRatio = r.m_decay_intensity;
    row.responsibleNuc = nullptr;

    row.decayMode = SandiaDecay::DecayMode::UndefinedDecay; //JIC
    row.particle = SandiaDecay::ProductType::GammaParticle; //JIC

    if( r.m_transition )
    {
      row.responsibleNuc = r.m_transition->parent;
      row.decayMode = r.m_transition->mode;
    }

    switch( r.m_particle_type )
    {
      case ReferenceLineInfo::RefLine::Particle::Alpha:
        row.particle = SandiaDecay::ProductType::AlphaParticle;
        break;

      case ReferenceLineInfo::RefLine::Particle::Beta:
        row.particle = SandiaDecay::ProductType::BetaParticle;
        break;
      
      case ReferenceLineInfo::RefLine::Particle::Gamma:
        row.particle = SandiaDecay::ProductType::GammaParticle;
        break;

      case ReferenceLineInfo::RefLine::Particle::Xray:
        row.responsibleNuc = r.m_parent_nuclide; // TODO: this is only for comparison - not correct!
        row.particle = SandiaDecay::ProductType::XrayParticle;
        row.decayMode = DecayParticleModel::RowData::XRayDecayMode;
        break;
    }//switch( r.m_particle_type )


    switch( r.m_source_type )
    {
      case ReferenceLineInfo::RefLine::RefGammaType::Normal:
      case ReferenceLineInfo::RefLine::RefGammaType::Annihilation:
        if( r.m_reaction )
          row.decayMode = DecayParticleModel::RowData::ReactionToGammaMode;
        break;

      case ReferenceLineInfo::RefLine::RefGammaType::CoincidenceSumPeak:
      case ReferenceLineInfo::RefLine::RefGammaType::SumGammaPeak:
        row.decayMode = DecayParticleModel::RowData::CascadeSumMode;
        break;

      case ReferenceLineInfo::RefLine::RefGammaType::SingleEscape:
      case ReferenceLineInfo::RefLine::RefGammaType::DoubleEscape:
        // We dont want these making it into the table
        continue;
    }//switch( r.m_source_type )

    inforows.push_back( row );
  }//for( const ReferenceLineInfo::RefLine &r : refLine.m_ref_lines )


  return inforows;
}//vector<DecayParticleModel::RowData> createTableRows( const ReferenceLineInfo &refLine );


Wt::WColor ReferencePhotopeakDisplay::colorForNewSource( const std::string &src )
{
  WColor color = m_colorSelect->color();
  
  if( m_peaksGetAssignedRefLineColor )
  {
#ifndef _MSC_VER
#warning "Need to test string comparison for sources always work.  E.g., need case-insensitive, etc."
#endif
    const map<string,vector<WColor>> usedColors = currentlyUsedPeakColors();
    
    auto hasBeenUsed = [&usedColors](const WColor &color)->bool{
      for( const auto &s : usedColors )
        for( const auto &c : s.second )
          if( c == color )
            return true;
      return false;
    };
    
    const auto usedIter = usedColors.find(src);
    const auto previter = m_previouslyPickedSourceColors.find(src);
    const auto specificiter = m_specificSourcelineColors.find(src);
    
    if( m_userHasPickedColor && !hasBeenUsed(color)
       && (specificiter == end(m_specificSourcelineColors)) )
    {
      //If the user picked a color, but didnt fit any peaks, or persist, the
      //  lines, and the color theme doesnt call out this current source
      //  explicitly, then use the previous color.
      //  This maybe seems a little more intuitive from the users perspective.
      
      //We also need to propagate m_userHasPickedColor==true forward for when
      //  user keeps entering different sources.
      m_userHasPickedColor = true;
    }else if( usedIter != end(usedColors) && !usedIter->second.empty() )
    {
      color = usedIter->second[0];
      //cout << "Source " << isotxt << " has color " << color.cssText() << " in the spectrum already" << endl;
    }else if( previter != end(m_previouslyPickedSourceColors)
             && !hasBeenUsed(previter->second) )
    {
      color = previter->second;
      //cout << "Source " << isotxt << " has previously had color " << color.cssText() << " picked" << endl;
    }else if( specificiter != end(m_specificSourcelineColors) )
    {
      color = specificiter->second;
      //cout << "Source " << isotxt << " has a specific color, " << color.cssText() << ", in the ColorTheme" << endl;
    }else
    {
      auto colorcopy = m_lineColors;
      for( const auto &p : usedColors )
      {
        for( const auto &c : p.second )
        {
          auto pos = std::find( begin(colorcopy), end(colorcopy), c );
          if( pos != end(colorcopy) )
            colorcopy.erase(pos);
        }
      }//for( loop over colors used for peaks already )
      
      for( const auto &p : m_persisted )
      {
        auto pos = std::find( begin(colorcopy), end(colorcopy), p.m_input.m_color );
        if( pos != end(colorcopy) )
          colorcopy.erase(pos);
      }//for( const auto &p : m_persisted )
      
      if( colorcopy.empty() )
        color = m_lineColors[m_persisted.size() % m_lineColors.size()];
      else
        color = colorcopy[0];
      //cout << "Source " << isotxt << " will select color, " << color.cssText()
      //     << ", from default list (len=" << colorcopy.size() << " of "
      //     << m_lineColors.size() << ")" << endl;
    }//if( src has been seen ) / else (user picked color previously)
  }else
  {
    color = m_lineColors[m_persisted.size() % m_lineColors.size()];
  }
  
  return color;
}//Wt::WColor colorForNewSource( const std::string &src );


void ReferencePhotopeakDisplay::render( Wt::WFlags<Wt::RenderFlag> flags )
{
  // If we are here, we are done doing any updates, so lets make sure
  //  #m_currently_updating is set to false (even though it already should be)
  assert( !m_currently_updating );
  m_currently_updating = false;
  
  WContainerWidget::render( flags );
}


std::shared_ptr<void> ReferencePhotopeakDisplay::getDisableUndoRedoSentry()
{
  shared_ptr<void> answer = m_undo_redo_sentry.lock();
  if( answer )
    return answer;
  
  int *dummy = new int(0);
  auto deleter = []( void *obj ){
    int *sentry = (int *)obj;
    if( sentry )
      delete sentry;
  };
  
  answer = shared_ptr<void>( dummy, deleter );
  m_undo_redo_sentry = answer;
  return answer;
}//std::shared_ptr<void> getDisableUndoRedoSentry()


void ReferencePhotopeakDisplay::addUndoRedoPoint( const ReferenceLineInfo &starting_showing,
                      const std::vector<ReferenceLineInfo> &starting_persisted,
                      const std::deque<RefLineInput> &starting_prev_nucs,
                      const bool starting_user_color,
                      const RefLineInput &current_user_input )
{
  const bool ending_user_color = m_userHasPickedColor;
  
  UndoRedoManager *undo_manager = UndoRedoManager::instance();
  if( undo_manager
     && !(starting_showing == m_currentlyShowingNuclide)
     && !m_undo_redo_sentry.lock() )
  {
    auto undo = [this, starting_showing, starting_persisted, starting_prev_nucs, starting_user_color](){
      InterSpec *interspec = InterSpec::instance();
      ReferencePhotopeakDisplay *display = interspec ? interspec->referenceLinesWidget() : nullptr;
      if( !display )
        return;
      
      display->m_currentlyShowingNuclide = starting_showing;
      display->m_persisted = starting_persisted;
      display->m_prevNucs = starting_prev_nucs;
      
      display->updateDisplayFromInput( starting_showing.m_input );
      display->m_userHasPickedColor = starting_user_color;
    };//undo
    
    auto redo = [this, starting_showing, starting_persisted, starting_prev_nucs, current_user_input, ending_user_color](){
      InterSpec *interspec = InterSpec::instance();
      ReferencePhotopeakDisplay *display = interspec ? interspec->referenceLinesWidget() : nullptr;
      if( !display )
        return;
      
      display->m_currentlyShowingNuclide = starting_showing;
      display->m_persisted = starting_persisted;
      display->m_prevNucs = starting_prev_nucs;
      
      display->updateDisplayFromInput( current_user_input );
      display->m_userHasPickedColor = ending_user_color;
    };//undo
    
    
    undo_manager->addUndoRedoStep( undo, redo, "Update ref-lines." );
  }//if( undo_manager )
}//void addUndoRedoPoint(...)




void ReferencePhotopeakDisplay::updateDisplayChange()
{
  if( m_currently_updating )
    return;
  
  const ReferenceLineInfo starting_showing = m_currentlyShowingNuclide;
  const vector<ReferenceLineInfo> starting_persisted = m_persisted;
  const deque<RefLineInput> starting_prev_nucs = m_prevNucs;
  const bool starting_user_color = m_userHasPickedColor;
  
  const RefLineInput user_input = userInput();
  updateDisplayFromInput( user_input );
  
  addUndoRedoPoint( starting_showing, starting_persisted, starting_prev_nucs,
                   starting_user_color, user_input );
}//void updateDisplayChange()


void ReferencePhotopeakDisplay::updateDisplayFromInput( RefLineInput user_input )
{
  UpdateGuard guard( m_currently_updating );
  
  const ReferenceLineInfo starting_showing = m_currentlyShowingNuclide;
  const vector<ReferenceLineInfo> starting_persisted = m_persisted;
  const deque<RefLineInput> starting_prev_nucs = m_prevNucs;
  const bool starting_user_color = m_userHasPickedColor;
  
  shared_ptr<ReferenceLineInfo> ref_lines = ReferenceLineInfo::generateRefLineInfo( user_input );
  
  if( ref_lines )
  {
    assert( (ref_lines->m_validity != ReferenceLineInfo::InputValidity::Valid)  //If invalid age, we can still get ref_lines->m_nuclide be non-nullptr
            || ((ref_lines->m_source_type == ReferenceLineInfo::SourceType::Nuclide) == (ref_lines->m_nuclide != nullptr)) );
    assert( (ref_lines->m_validity != ReferenceLineInfo::InputValidity::Valid)
           || (ref_lines->m_source_type == ReferenceLineInfo::SourceType::FluorescenceXray) == (ref_lines->m_element != nullptr) );
    assert( (ref_lines->m_validity != ReferenceLineInfo::InputValidity::Valid)
           || (ref_lines->m_source_type == ReferenceLineInfo::SourceType::Reaction) == (!ref_lines->m_reactions.empty()) );
    //ReferenceLineInfo::SourceType::Background
    //ReferenceLineInfo::SourceType::CustomEnergy
    //ReferenceLineInfo::SourceType::NuclideMixture:
    //ReferenceLineInfo::SourceType::OneOffSrcLines:
    //ReferenceLineInfo::SourceType::None
  }//if( ref_lines - do some quick sanity checks )
  
  
  const SandiaDecay::Nuclide * const nuclide = ref_lines ? ref_lines->m_nuclide : nullptr;
  const SandiaDecay::Element * const element = ref_lines ? ref_lines->m_element : nullptr;
  const std::string srcstr = ref_lines ? ref_lines->m_input.m_input_txt : string();
  const ReferenceLineInfo::InputValidity validity = ref_lines ? ref_lines->m_validity
  : ReferenceLineInfo::InputValidity::InvalidSource;
  const ReferenceLineInfo::SourceType src_type = ref_lines ? ref_lines->m_source_type
  : ReferenceLineInfo::SourceType::None;
  
  // Pass any warnings received from parsing the input
  if( ref_lines && !ref_lines->m_input_warnings.empty() )
  {
    for( const string &warning : ref_lines->m_input_warnings )
      passMessage( warning, WarningWidget::WarningMsgHigh );
  }
  
  const bool show_lines = ( (validity == ReferenceLineInfo::InputValidity::Valid)
                           && (src_type != ReferenceLineInfo::SourceType::None) );
  
  m_moreInfoBtn->setHidden( !nuclide );
  
  if( (validity == ReferenceLineInfo::InputValidity::Valid)
     && (m_nuclideEdit->text().toUTF8() != ref_lines->m_input.m_input_txt ) )
  {
    m_nuclideEdit->setText( WString::fromUTF8(ref_lines->m_input.m_input_txt) );
  }else if( validity == ReferenceLineInfo::InputValidity::Blank )
  {
    m_nuclideEdit->setText( "" );
  }
  
  const bool hasPromptEquilib = (nuclide && nuclide->canObtainPromptEquilibrium());
  m_promptLinesOnly->setHidden( !hasPromptEquilib );
  m_promptLinesOnly->setChecked( ref_lines && ref_lines->m_input.m_promptLinesOnly );
  if( !hasPromptEquilib )
    m_promptLinesOnly->setUnChecked();
  
  // For SourceType::NuclideMixture, we could look through all the nuclides and check if any of them
  //  are candidates for aging - but for now we'll just assume we can age them.
  const bool enable_aging = ((nuclide && !ref_lines->m_input.m_promptLinesOnly
                              && !nuclide->decaysToStableChildren())
                             || (ref_lines->m_source_type == ReferenceLineInfo::SourceType::NuclideMixture)
                             || (ref_lines->m_source_type == ReferenceLineInfo::SourceType::FissionRefLines) ) ;
  
  string agestr = (!enable_aging || !ref_lines) ? string() : ref_lines->m_input.m_age;
  
  if( !agestr.empty() )
  {
    try
    {
      const Wt::WLocale &locale = Wt::WLocale::currentLocale();
      if( !locale.name().empty() && !SpecUtils::istarts_with(locale.name(), "en" ) )
      {
        const double hl = nuclide ? nuclide->halfLife : -1.0;
        const double duration = PhysicalUnitsLocalized::stringToTimeDurationPossibleHalfLife( agestr, hl );
        agestr = PhysicalUnitsLocalized::printToBestTimeUnits( duration );
      }
    }catch( std::exception &e )
    {
      cerr << "Error converting age ('" << agestr << "') to localized time-span: " << e.what() << endl;
    }//
  }//if( !agestr.empty() )
  
  m_ageEdit->setText( WString::fromUTF8(agestr) );
  m_ageEdit->setEnabled( enable_aging );
  
  
  
  const string hl_str = !nuclide ? string() : PhysicalUnitsLocalized::printToBestTimeUnits( nuclide->halfLife, 2 );
  
  const WString hlstr = !nuclide 
                        ? WString()
                        : WString("{1}={2}").arg( WString::tr("T1/2") ).arg( hl_str );
  m_halflife->setText( hlstr );
  
  m_persistLines->setEnabled( show_lines );
  m_clearLines->setDisabled( m_persisted.empty() && !show_lines );
  
  if( m_csvDownload )
    m_csvDownload->setDisabled( !show_lines );
  
  
  const bool isPhone = ( m_spectrumViewer && m_spectrumViewer->isPhone() );
  const WString clearLineTxt = isPhone ? WString::tr(m_persisted.empty() ? "Remove" : "RemoveAll")
                                       : WString::tr( m_persisted.empty() ? "Clear" : "ClearAll" );
  if( clearLineTxt != m_clearLines->text() )
    m_clearLines->setText( clearLineTxt );
  
  
  bool showGammaCB = true, showXrayCb = true, showAplhaCb = true, showBetaCb = true, showEscapeCb = true;
  switch( src_type )
  {
    case ReferenceLineInfo::SourceType::Nuclide:
      // Show everything
      showGammaCB = showXrayCb = showAplhaCb = showBetaCb = showEscapeCb = true;
      break;
      
    case ReferenceLineInfo::SourceType::FluorescenceXray:
      // Only show x-ray option - but really we shouldnt show any of them
      showGammaCB = showAplhaCb = showBetaCb = showEscapeCb = false;
      break;
      
    case ReferenceLineInfo::SourceType::Reaction:
      // For reactions only show Show Gamma option
      showXrayCb = showAplhaCb = showBetaCb = false;
      break;
      
    case ReferenceLineInfo::SourceType::Background:
    case ReferenceLineInfo::SourceType::NuclideMixture:
      showAplhaCb = showBetaCb = showEscapeCb = false;
      break;
      
    case ReferenceLineInfo::SourceType::CustomEnergy:
    case ReferenceLineInfo::SourceType::OneOffSrcLines:
      // We treat custom energy and one-off sources as a gammas, so only show it - but really we shouldnt show any of them
      showXrayCb = showAplhaCb = showBetaCb = false;
      break;
    
    case ReferenceLineInfo::SourceType::FissionRefLines:
      showAplhaCb = showBetaCb = false;
      break;
      
    case ReferenceLineInfo::SourceType::None:
      // Show all options, otherwise whole area will be blank
      break;
  }//switch( src_type )
  
  m_showXrays->setHidden( !showXrayCb );
  m_showGammas->setHidden( !showGammaCB );
  m_showAlphas->setHidden( !showAplhaCb );
  m_showBetas->setHidden( !showBetaCb );
  m_showCascadeSums->setHidden( !ref_lines || !ref_lines->m_has_coincidences );
  m_showEscapes->setHidden( !showEscapeCb );
  
  if( ref_lines && (ref_lines->m_validity == ReferenceLineInfo::InputValidity::Valid) )
  {
    m_showXrays->setChecked( ref_lines->m_input.m_showXrays );
    m_showGammas->setChecked( ref_lines->m_input.m_showGammas );
    m_showAlphas->setChecked( ref_lines->m_input.m_showAlphas );
    m_showBetas->setChecked( ref_lines->m_input.m_showBetas );
    m_showCascadeSums->setChecked( ref_lines->m_input.m_showCascades );
    m_showEscapes->setChecked( ref_lines->m_input.m_showEscapes );
  }
  
  
  // Add current nuclide to lis of previous nuclides
  if( m_currentlyShowingNuclide.m_validity == ReferenceLineInfo::InputValidity::Valid )
  {
    RefLineInput prev = m_currentlyShowingNuclide.m_input;
    
    // Remove any other previous nuclides that have same `prev.m_nuclide` as what
    //  we are about to push on
    m_prevNucs.erase(std::remove_if(begin(m_prevNucs), end(m_prevNucs),
                                    [&prev](const RefLineInput &val) -> bool {
      return (val.m_input_txt == prev.m_input_txt);
    }), end(m_prevNucs));
    
    // Push new value onto front of history
    m_prevNucs.push_front( std::move(prev) );
    
    // Check history length, and truncate if needed
    if( m_prevNucs.size() > m_max_prev_nucs )
      m_prevNucs.resize( m_max_prev_nucs );
  }//if( !m_currentlyShowingNuclide.labelTxt.empty() )
  
  
  //Default to using the old color, unless we find a reason to change it.
  WColor color = ref_lines->m_input.m_color;
  
  //if( ref_lines->m_source_type == ReferenceLineInfo::SourceType::NuclideMixture )
  //{
   // TODO: maybe make each nuclide a different color... but this opens a can of worms
  //}//if( ref_lines->m_source_type == ReferenceLineInfo::SourceType::NuclideMixture )
  
  // Note: this is strictly the source string, and not age, shielding, or other options.
  const bool isSameSrc = (!srcstr.empty() && (srcstr == m_currentlyShowingNuclide.m_input.m_input_txt));
  if( !isSameSrc )
  {
    assert( ref_lines );
    color = colorForNewSource( srcstr );
  }//if( isSameSrc ) / else
  
  if( !isSameSrc )
    m_userHasPickedColor = false;
  ref_lines->m_input.m_color = color;
  
  if( color != m_colorSelect->color() )
    m_colorSelect->setColor( color );
  
  
  {// Begin handling shielding
    if( !user_input.m_shielding_name.empty() || !user_input.m_shielding_thickness.empty() )
    {
      const string new_mat = SpecUtils::trim_copy( user_input.m_shielding_name );
      const string new_thick = SpecUtils::trim_copy( user_input.m_shielding_thickness );
      
      WLineEdit *materialEdit = m_shieldingSelect->materialEdit();
      WLineEdit *thicknessEdit = m_shieldingSelect->thicknessEdit();
      string curr_mat = materialEdit ? materialEdit->text().toUTF8() : string();
      string curr_thick = thicknessEdit ? thicknessEdit->text().toUTF8() : string();
      SpecUtils::trim( curr_mat );
      SpecUtils::trim( curr_thick );
      
      if( !SpecUtils::iequals_ascii(curr_mat, new_mat)
          || !SpecUtils::iequals_ascii(curr_thick, new_thick) )
      {
        m_shieldingSelect->setMaterialNameAndThickness( new_mat, new_thick );
      }
    }else if( !user_input.m_shielding_an.empty() || !user_input.m_shielding_ad.empty() )
    {
#ifndef NDEBUG
      double dummy;
      assert( (std::stringstream(user_input.m_shielding_an) >> dummy) );
      assert( (std::stringstream(user_input.m_shielding_ad) >> dummy) );
#endif
      const string new_an = SpecUtils::trim_copy(user_input.m_shielding_an);
      const string new_ad = SpecUtils::trim_copy(user_input.m_shielding_ad);
      NativeFloatSpinBox *anEdit = m_shieldingSelect->atomicNumberEdit();
      NativeFloatSpinBox *adEdit = m_shieldingSelect->arealDensityEdit();
      string curr_an = anEdit ? anEdit->text().toUTF8() : string();
      string curr_ad = adEdit ? adEdit->text().toUTF8() : string();
      SpecUtils::trim( curr_an );
      SpecUtils::trim( curr_ad );
      
      if( !SpecUtils::iequals_ascii(curr_an, new_an)
         || !SpecUtils::iequals_ascii(curr_ad, new_ad) )
      {
        try
        {
          m_shieldingSelect->setAtomicNumberAndArealDensity( new_an, new_ad );
        }catch( std::exception &e )
        {
          cerr << "Error setting shielding: " << e.what() << endl;
          assert( 0 );
          m_shieldingSelect->setToNoShielding();
        }
      }//if( AN or AD needs changing )
    }else
    {
      m_shieldingSelect->setToNoShielding();
    }
  }// End handling shielding
  
  // Now check if m_options_icon should have a red background (non-default options) or not
  bool nonDefaultOpts = false;
  
  if( show_lines )
  {
    nonDefaultOpts |= ref_lines->m_input.m_showAlphas;
    nonDefaultOpts |= ref_lines->m_input.m_showBetas;
    
    switch( src_type )
    {
      case ReferenceLineInfo::SourceType::Nuclide:
      case ReferenceLineInfo::SourceType::FissionRefLines:
        nonDefaultOpts |= ref_lines->m_input.m_promptLinesOnly;
        nonDefaultOpts |= !ref_lines->m_input.m_showXrays;
        nonDefaultOpts |= !ref_lines->m_input.m_showGammas;
        nonDefaultOpts |= ref_lines->m_input.m_showCascades;
        break;
        
      case ReferenceLineInfo::SourceType::FluorescenceXray:
        nonDefaultOpts |= !ref_lines->m_input.m_showXrays;
        break;
        
      case ReferenceLineInfo::SourceType::Reaction:
        nonDefaultOpts |= !ref_lines->m_input.m_showGammas;
        break;
        
      case ReferenceLineInfo::SourceType::Background:
      case ReferenceLineInfo::SourceType::NuclideMixture:
        nonDefaultOpts |= !ref_lines->m_input.m_showXrays;
        nonDefaultOpts |= !ref_lines->m_input.m_showGammas;
        break;
        
      case ReferenceLineInfo::SourceType::CustomEnergy:
      case ReferenceLineInfo::SourceType::OneOffSrcLines:
        nonDefaultOpts |= !ref_lines->m_input.m_showGammas;
        break;
        
      case ReferenceLineInfo::SourceType::None:
        nonDefaultOpts |= ref_lines->m_input.m_promptLinesOnly;
        nonDefaultOpts |= !ref_lines->m_input.m_showXrays;
        nonDefaultOpts |= !ref_lines->m_input.m_showGammas;
        nonDefaultOpts |= ref_lines->m_input.m_showCascades;
        break;
    }//switch( src_type )
    
    const bool showCascades = (ref_lines->m_has_coincidences && ref_lines->m_input.m_showCascades);
    if( showCascades && !m_cascadeWarn )
    {
      m_cascadeWarn = new WText( WString::tr("rpd-warn-cascade-xrays") );
      m_cascadeWarn->addStyleClass("CascadeGammaWarn");
      m_optionsContent->insertWidget( m_optionsContent->indexOf(m_showCascadeSums) + 1, m_cascadeWarn);
    }//if( show coincidences )
    
    if( m_cascadeWarn )
      m_cascadeWarn->setHidden( !showCascades );
  }//if( we are actually showing any lines )
  
  const bool hasNonDefaultStyle = m_options_icon->hasStyleClass("non-default");
  // Add or remove the .non-default style class, if necessary
  if( nonDefaultOpts != hasNonDefaultStyle )
    m_options_icon->toggleStyleClass("non-default", nonDefaultOpts);
  
  if( !show_lines )
  {
    m_currentlyShowingNuclide.reset();
    m_chart->setReferncePhotoPeakLines( {} );
    m_particleModel->clear();
  }else
  {
    assert( ref_lines );
    m_currentlyShowingNuclide = *ref_lines;
    m_chart->setReferncePhotoPeakLines( m_currentlyShowingNuclide );
    const vector<DecayParticleModel::RowData> table_rows = createTableRows( *ref_lines );
    m_particleModel->setRowData( table_rows );
  }

  updateOtherNucsDisplay();
  
  addUndoRedoPoint( starting_showing, starting_persisted, starting_prev_nucs,
                   starting_user_color, user_input );
}//void updateDisplayFromInput()



void ReferencePhotopeakDisplay::persistCurentLines()
{
  if( m_currentlyShowingNuclide.m_validity != ReferenceLineInfo::InputValidity::Valid )
    return;

  m_chart->persistCurrentReferncePhotoPeakLines();
  
  const string current_input = m_currentlyShowingNuclide.m_input.m_input_txt;
  
  ReferenceLineInfo *prev_ref = nullptr;
  for( size_t i = 0; !prev_ref && (i < m_persisted.size()); ++i )
  {
    if( m_persisted[i].m_input.m_input_txt == current_input )
      prev_ref = &(m_persisted[i]);
  }
  
  if( prev_ref )
    *prev_ref = m_currentlyShowingNuclide;
  else if( m_currentlyShowingNuclide.m_validity == ReferenceLineInfo::InputValidity::Valid )
    m_persisted.push_back( m_currentlyShowingNuclide );

  m_currentlyShowingNuclide.reset();
  m_userHasPickedColor = false;
  
  m_nuclideEdit->setText( "" );
  m_persistLines->disable();
  m_clearLines->enable();
  if( m_spectrumViewer && m_spectrumViewer->isPhone() )
    m_clearLines->setText( WString::tr("RemoveAll") );
  else
    m_clearLines->setText( WString::tr("ClearAll") );
  
  updateDisplayChange();
}//void persistCurentLines()


void ReferencePhotopeakDisplay::setColors( const std::vector<Wt::WColor> &referenceLineColor )
{
  m_lineColors.clear();
  m_lineColors.reserve( referenceLineColor.size() );
  for( const auto &i : referenceLineColor )
    if( !i.isDefault() )
      m_lineColors.push_back( i );
  
  if( m_lineColors.empty() )
    m_lineColors = ns_def_line_colors;
  
  //should update currently displayed line colors here, but there are bigger fish to fry ATM
}//void setColors( const std::vector<Wt::WColor> &referenceLineColor )


void ReferencePhotopeakDisplay::setColorsForSpecificSources( const std::map<std::string,Wt::WColor> &referenceLineColorForSources )
{
  m_specificSourcelineColors.clear();
  
  for( const auto &i : referenceLineColorForSources )
  {
    if( !i.second.isDefault() )
    m_specificSourcelineColors[i.first] = i.second;
  }
  
  //should update currently displayed line colors here, but there are bigger fish to fry ATM
}//void setColorsForSpecificSources( const std::map<std::string,Wt::WColor> &referenceLineColorForSources )


void ReferencePhotopeakDisplay::setPeaksGetAssignedRefLineColor( const bool theydo )
{
  m_peaksGetAssignedRefLineColor = theydo;
}


void ReferencePhotopeakDisplay::setExternalRidResults( const string &algo_name,
                                                      const vector<pair<string,string>> &nucs )
{
  const bool is_diff = (nucs != m_external_ids);
  m_external_ids = nucs;
  m_external_algo_name = algo_name;
  if( is_diff )
    updateOtherNucsDisplay();
}//void setExternalRidResults( const std::vector<std::string> &isotopes );


Wt::Signal<> &ReferencePhotopeakDisplay::displayingNuclide()
{
  return m_displayingNuclide;
}


Wt::Signal<> &ReferencePhotopeakDisplay::nuclidesCleared()
{
  return m_nuclidesCleared;
}

const MaterialDB *ReferencePhotopeakDisplay::materialDB() const
{
  return m_materialDB;
}


void ReferencePhotopeakDisplay::serialize( std::string &xml_data  ) const
{
  rapidxml::xml_document<char> doc;
  serialize( &doc );
  xml_data.clear();
  rapidxml::print(std::back_inserter(xml_data), doc, 0);
}//void serialize( std::string &xml_data  ) const


void ReferencePhotopeakDisplay::serialize(
                                  rapidxml::xml_node<char> *parent_node ) const
{
  rapidxml::xml_document<char> *doc = parent_node->document();
  
  const char *name, *value;
  rapidxml::xml_node<char> *base_node, *node, *element;
  rapidxml::xml_attribute<char> *attr;
  
  name = "ReferencePhotopeakDisplay";
  base_node = doc->allocate_node( rapidxml::node_element, name );
  parent_node->append_node( base_node );
  
  //If you change the available options or formatting or whatever, increment the
  //  version field of the XML!
  value = doc->allocate_string( std::to_string(sm_xmlSerializationVersion).c_str() );
  attr = doc->allocate_attribute( "version", value );
  base_node->append_attribute( attr );

  if( m_currentlyShowingNuclide.m_input.m_input_txt.empty() )
  {
    node = doc->allocate_node( rapidxml::node_element, "CurrentGuiState" );
    base_node->append_node( node );

    name = "Nuclide";
    value = doc->allocate_string( m_nuclideEdit->text().toUTF8().c_str() );
    element = doc->allocate_node( rapidxml::node_element, name, value );
    node->append_node( element );
    
    name = "Age";
    string age_str = m_ageEdit->text().toUTF8();
    value = doc->allocate_string( age_str.c_str() );
    element = doc->allocate_node( rapidxml::node_element, name, value );
    node->append_node( element );

    name = "LowestBranchRatio";
    value = doc->allocate_string( (m_lowerBrCuttoff ? m_lowerBrCuttoff->text().toUTF8().c_str() : "0.0") );
    element = doc->allocate_node( rapidxml::node_element, name, value );
    node->append_node( element );
    
    name = "PromptLinesOnly";
    value = (m_promptLinesOnly->isChecked() ? "1" : "0");
    element = doc->allocate_node( rapidxml::node_element, name, value );
    node->append_node( element );
    
    name = "ShowGammas";
    value = ((!m_showGammas || m_showGammas->isChecked()) ? "1" : "0");
    element = doc->allocate_node( rapidxml::node_element, name, value );
    node->append_node( element );

    name = "ShowXrays";
    value = ((!m_showXrays || m_showXrays->isChecked()) ? "1" : "0");
    element = doc->allocate_node( rapidxml::node_element, name, value );
    node->append_node( element );
    
    name = "ShowAlphas";
    value = (m_showAlphas->isChecked() ? "1" : "0");
    element = doc->allocate_node( rapidxml::node_element, name, value );
    node->append_node( element );
    
    name = "ShowBetas";
    value = (m_showBetas->isChecked() ? "1" : "0");
    element = doc->allocate_node( rapidxml::node_element, name, value );
    node->append_node( element );

    name = "ShowCascades";
    value = (m_showCascadeSums->isChecked() ? "1" : "0");
    element = doc->allocate_node(rapidxml::node_element, name, value);
    node->append_node(element);
    
    name = "ShowEscapes";
    value = (m_showEscapes->isChecked() ? "1" : "0");
    element = doc->allocate_node(rapidxml::node_element, name, value);
    node->append_node(element);
  }else
  {
    node = doc->allocate_node( rapidxml::node_element, "CurrentLines" );
    base_node->append_node( node );
    m_currentlyShowingNuclide.m_input.serialize( node );
  }//if( !m_currentlyShowingNuclide.empty() )
  
  if( !m_persisted.empty() )
  {
    node = doc->allocate_node( rapidxml::node_element, "PersistedLines" );
    base_node->append_node( node );
    for( const ReferenceLineInfo &n : m_persisted )
      n.m_input.serialize( node );
  }//if( !m_persisted.empty() )
  
  WColor color;
  if( m_currentlyShowingNuclide.m_input.m_input_txt.empty() )
    color = m_colorSelect->color();
  else
    color = m_currentlyShowingNuclide.m_input.m_color;
  
  if( !color.isDefault() )
  {
    name = "CurrentLineColor";
    value = doc->allocate_string( color.cssText(false).c_str() );
    element = doc->allocate_node( rapidxml::node_element, name, value );
    attr = doc->allocate_attribute( "UserSelected", (m_userHasPickedColor ? "1" : "0") );
    element->append_attribute( attr );
    base_node->append_node( element );
  }//if( !color.isDefault() )

  //I guess we dont actually need to serialize m_lineColors,
  //  m_peaksGetAssignedRefLineColor, or m_specificSourcelineColors.size as
  //  these should be captured in the ColorTheme.
  /*
  rapidxml::xml_node<char> *colorsToUse = doc->allocate_node( rapidxml::node_element, "ColorsToUse" );
  attr = doc->allocate_attribute( "PeaksGetAssignedRefLineColor", (m_peaksGetAssignedRefLineColor ? "1" : "0") );
  colorsToUse->append_attribute( attr );
  base_node->append_node( colorsToUse );
  
  for( const auto &c : m_lineColors )
  {
    value = doc->allocate_string( c.cssText(false).c_str() );
    element = doc->allocate_node( rapidxml::node_element, "Color", value );
    colorsToUse->append_node( element );
  }
  
  if( m_specificSourcelineColors.size() )
  {
    rapidxml::xml_node<char> *specificSrcColor = doc->allocate_node( rapidxml::node_element, "SpecificSrcColors" );
    base_node->append_node( specificSrcColor );
    
    for( const auto &p : m_specificSourcelineColors )
    {
      auto src = doc->allocate_string( p.first.c_str() );
      auto color = doc->allocate_string( p.second.cssText(false).c_str() );
      element = doc->allocate_node( rapidxml::node_element, "SrcColor" );
      attr = doc->allocate_attribute( "src", src );
      element->append_attribute( attr );
      attr = doc->allocate_attribute( "color", color );
      element->append_attribute( attr );
      specificSrcColor->append_node( element );
    }
  }//if( m_specificSourcelineColors.size() )
  
  if( m_previouslyPickedSourceColors.size() )
  {
    rapidxml::xml_node<char> *prevSrcColor = doc->allocate_node( rapidxml::node_element, "PreviousSrcColors" );
    base_node->append_node( prevSrcColor );
    
    for( const auto &p : m_previouslyPickedSourceColors )
    {
      auto src = doc->allocate_string( p.first.c_str() );
      auto color = doc->allocate_string( p.second.cssText(false).c_str() );
      element = doc->allocate_node( rapidxml::node_element, "SrcColor" );
      attr = doc->allocate_attribute( "src", src );
      element->append_attribute( attr );
      attr = doc->allocate_attribute( "color", color );
      element->append_attribute( attr );
      prevSrcColor->append_node( element );
    }
  }//if( m_previouslyPickedSourceColors.size() )
  */
  
  m_shieldingSelect->serialize( base_node );
}//void serialize( rapidxml::xml_document<char> &doc )


void ReferencePhotopeakDisplay::deSerialize( std::string &xml_data  )
{
  clearAllLines();
  
  try
  {
    rapidxml::xml_document<char> doc;
    const int flags = rapidxml::parse_normalize_whitespace
                      | rapidxml::parse_trim_whitespace;

    //cout << "xml_data=" << xml_data << endl;
    
    if( xml_data.size() )
      doc.parse<flags>( &(xml_data[0]) );
    
    rapidxml::xml_attribute<char> *attr;
    rapidxml::xml_node<char> *base_node, *node, *showing_node,
                             *gui_node, *persisted_node;
    
    base_node = doc.first_node( "ReferencePhotopeakDisplay", 25 );
    if( !base_node )
      base_node = doc.first_node( "PhotopeakLineDisplay", 20 );
    
    if( !base_node )
      throw runtime_error( "Couldnt get base node, ReferencePhotopeakDisplay or PhotopeakLineDisplay" );
    
    int version = 0;
    attr = base_node->first_attribute( "version", 7 );
    if( !attr || !attr->value()
        || !(stringstream(attr->value()) >> version)
        || (version != sm_xmlSerializationVersion) )
      throw runtime_error( "Missing or invalid ReferencePhotopeakDisplay version" );
    
    gui_node = base_node->first_node( "CurrentGuiState", 15 );
    showing_node = base_node->first_node( "CurrentLines", 12 );
    
    if( (gui_node && showing_node) || !(gui_node || showing_node) )
      throw runtime_error( "Inconsistent saving of photopeak lines state" );
    
    if( showing_node && showing_node->first_node("DisplayedSource",15) )
      gui_node = showing_node->first_node("DisplayedSource",15);
    
    if( gui_node )
    {
      const SandiaDecay::Nuclide *nuc = nullptr;
      node = gui_node->first_node( "Nuclide", 7 );
      if( node && node->value() )
      {
        const SandiaDecay::SandiaDecayDataBase *db = DecayDataBaseServer::database();
        if( db && node->value_size() )
          nuc = db->nuclide( node->value() );
        m_nuclideEdit->setText( node->value() );
      }
      
      node = gui_node->first_node( "Age", 3 );
      if( node && node->value() && nuc )
        m_ageEdit->setText( node->value() );
      else
        m_ageEdit->setText( "" );
      
      node = gui_node->first_node( "LowestBranchRatio", 17 );
      if( node && node->value() && m_lowerBrCuttoff )
        m_lowerBrCuttoff->setText( node->value() );
      
      node = gui_node->first_node( "PromptLinesOnly", 15 );
      if( node && node->value() && strlen(node->value()))
        m_promptLinesOnly->setChecked( (node->value()[0] == '1') );
      
      node = gui_node->first_node( "ShowGammas", 10 );
      if( node && node->value() && strlen(node->value()) && m_showGammas )
        m_showGammas->setChecked( (node->value()[0] == '1') );
      
      node = gui_node->first_node( "ShowXrays", 9 );
      if( node && node->value() && strlen(node->value()) && m_showXrays )
        m_showXrays->setChecked( (node->value()[0] == '1') );
      
      node = gui_node->first_node( "ShowAlphas", 10 );
      if( node && node->value() && strlen(node->value()))
        m_showAlphas->setChecked( (node->value()[0] == '1') );
      
      node = gui_node->first_node( "ShowBetas", 9 );
      if( node && node->value() && strlen(node->value()))
        m_showBetas->setChecked( (node->value()[0] == '1') );

      node = gui_node->first_node("ShowCascades", 12);
      if (node && node->value() && strlen(node->value()))
        m_showCascadeSums->setChecked((node->value()[0] == '1'));
      
      node = gui_node->first_node("ShowEscapes", 11);
      if (node && node->value() && strlen(node->value()))
        m_showEscapes->setChecked((node->value()[0] == '1'));
    }//if( gui_node )
    
    if( showing_node )
    {
      m_currentlyShowingNuclide.reset();
      node = showing_node->first_node( "DisplayedSource", 15 );
      
      if( !node )
        node = showing_node->first_node( "RefLineInput", 12 );
      
      if( node )
      {
        RefLineInput input;
        input.deSerialize( node );
        
        // Now we need to set DRF, and shielding att function
        const shared_ptr<const DetectorPeakResponse> drf = m_detectorDisplay
                                                             ? m_detectorDisplay->detector()
                                                             : nullptr;
        if( drf && drf->isValid() )
        {
          input.m_detector_name = drf->name();
          input.m_det_intrinsic_eff = drf->intrinsicEfficiencyFcn();
        }else
        {
          input.m_detector_name = "";
          input.m_det_intrinsic_eff = nullptr;
        }
        
        if( (!input.m_shielding_name.empty() && !input.m_shielding_thickness.empty())
           || (!input.m_shielding_an.empty() && !input.m_shielding_ad.empty()) )
        {
          input.setShieldingAttFcn( m_materialDB );
        }
        
        //shared_ptr<ReferenceLineInfo> ref_line = ReferenceLineInfo::generateRefLineInfo( input );
        //if( !ref_line || (ref_line->m_validity != ReferenceLineInfo::InputValidity::Valid) )
        //  throw runtime_error( "Couldn't generate reference lines from source '" + input.m_input_txt + "'" );
        //
        //m_currentlyShowingNuclide = *ref_line;
        
        updateDisplayFromInput( input );
      }
    }//if( showing_node )
    
    m_persisted.clear();
    persisted_node = base_node->first_node( "PersistedLines", 14 );
    
    if( persisted_node )
    {
      node = persisted_node->first_node( "DisplayedSource", 15 );
      if( !node )
        node = persisted_node->first_node( "RefLineInput", 12 );
      
      for( ; node; node = node->next_sibling( node->name(), node->name_size() ) )
      {
        RefLineInput input;
        input.deSerialize( node );
        
        shared_ptr<ReferenceLineInfo> ref_line = ReferenceLineInfo::generateRefLineInfo( input );
        if( !ref_line || (ref_line->m_validity != ReferenceLineInfo::InputValidity::Valid) )
          throw runtime_error( "Couldn't generate persisted reference lines from source '" + input.m_input_txt + "'" );
        m_persisted.push_back( *ref_line );
      }//for( loop over DisplayedSource nodes )
    }//if( persisted_node )
    
    node = base_node->first_node( "Shielding", 9 );
    if( node )
    {
      m_shieldingSelect->materialChanged().setBlocked( true );
      m_shieldingSelect->materialModified().setBlocked( true );
      const bool is_fixed_geom = false; //Shouldnt have an effect either way
      m_shieldingSelect->deSerialize( node, is_fixed_geom );
      m_shieldingSelect->materialChanged().setBlocked( false );
      m_shieldingSelect->materialModified().setBlocked( false );
    }
//    else
//      m_shieldingSelect-reset();
    
    auto currentColor = base_node->first_node( "CurrentLineColor", 16 );
    if( currentColor && currentColor->value_size() )
    {
      const string value( currentColor->value(), currentColor->value() + currentColor->value_size() );
      try{ m_colorSelect->setColor( WColor(value) ); }catch(...){}
      
      auto pickedAttrib = currentColor->first_attribute( "UserSelected", 12 );
      if( pickedAttrib && pickedAttrib->value_size() )
        m_userHasPickedColor = (pickedAttrib->value()[0] == '1');
    }else if( !m_currentlyShowingNuclide.m_input.m_color.isDefault() )
    {
      m_colorSelect->setColor( m_currentlyShowingNuclide.m_input.m_color );
    }
    
    //The quantities m_lineColors, m_peaksGetAssignedRefLineColor,
    //  m_previouslyPickedSourceColors, and m_specificSourcelineColors should
    //  get set by the color theme.
    
    refreshLinesDisplayedToGui();
    
//    updateDisplayChange();
    if( (m_currentlyShowingNuclide.m_validity != ReferenceLineInfo::InputValidity::Valid)
       && m_persisted.empty() )
    {
      m_nuclidesCleared.emit();
    }else
    {
      m_displayingNuclide.emit();
    }
  }catch( std::exception &e )
  {
    cerr << "ReferencePhotopeakDisplay::deSerialize() caught: " << e.what() << endl;
    stringstream msg;
    msg << "Error opening displayed photopeaks from database for display: " << e.what();
    passMessage( msg.str(), WarningWidget::WarningMsgHigh );
  }//try / catch
}//void deSerialize( std::string &xml_data  )


//std::string ReferencePhotopeakDisplay::jsonReferenceLinesArray()
//{
//  string answer = "[";
//  const bool include_primary = ( (m_currentlyShowingNuclide.m_validity == ReferenceLineInfo::InputValidity::Valid)
//                                && !m_currentlyShowingNuclide.m_ref_lines.empty() );
//  if( include_primary )
//    m_currentlyShowingNuclide.toJson(answer);
//
//  for( size_t i = 0; i < m_persisted.size(); ++i )
//  {
//    const ReferenceLineInfo &ref = m_persisted[i];
//
//    if( include_primary
//        || ref.m_input.m_input_txt != m_currentlyShowingNuclide.m_input.m_input_txt )
//    {
//      answer += (answer.size() > 1) ? "," : "";
//      ref.toJson(answer);
//    }
//  }
//  answer += "]";
//  return answer;
//}//jsonReferenceLines()


std::map<std::string,std::string> ReferencePhotopeakDisplay::jsonReferenceLinesMap()
{
  std::map<std::string,std::string> answer;
  
  if( m_currentlyShowingNuclide.m_input.m_input_txt != "" )
    m_currentlyShowingNuclide.toJson( answer[m_currentlyShowingNuclide.m_input.m_input_txt] );
    
  for( size_t i = 0; i < m_persisted.size(); ++i )
  {
    const ReferenceLineInfo &ref = m_persisted[i];
    if( ref.m_input.m_input_txt != m_currentlyShowingNuclide.m_input.m_input_txt )
      ref.toJson( answer[ref.m_input.m_input_txt] );
  }
  
  return answer;
}//std::map<std::string,std::string> jsonReferenceLinesMap();


void ReferencePhotopeakDisplay::refreshLinesDisplayedToGui()
{
  //Note that the millisecond delay _may_ be vestigulal (untested), from when
  //  this->doJavaScript() was being called instead of wApp->doJavaScript().
  
  m_chart->clearAllReferncePhotoPeakLines();
  
  for( size_t i = 0; i < m_persisted.size(); ++i )
  {
    m_chart->setReferncePhotoPeakLines( m_persisted[i] );
    m_chart->persistCurrentReferncePhotoPeakLines();
  }
  
  m_chart->setReferncePhotoPeakLines( m_currentlyShowingNuclide );
}//void refreshLinesDisplayedToGui()


void ReferencePhotopeakDisplay::setIsotope( const SandiaDecay::Nuclide *nuc,
                                       double age )
{
  if( nuc )
  {
    m_nuclideEdit->setText( nuc->symbol );
    if( age >= 0.0 )
      m_ageEdit->setText( PhysicalUnitsLocalized::printToBestTimeUnits(age) );
  }else
  {
    if( m_nuclideEdit->valueText().empty() )
      return;
    
    m_nuclideEdit->setText( "" );
  }//if( nuc ) / else
  
  handleIsotopeChange( true );
}//void setIsotope(...)


void ReferencePhotopeakDisplay::setNuclideAndAge( const string &name,
                                             const string &age )
{
  m_nuclideEdit->setText( name );
  m_ageEdit->setText( age );
  handleIsotopeChange( !age.empty() );
}//void setNuclideAndAge( const std::string &name, const std::string &age )


void ReferencePhotopeakDisplay::setShieldingMaterialAndThickness( const string &name,
                                                     const string &thickness )
{
  m_shieldingSelect->setMaterialNameAndThickness( name, thickness );
  updateDisplayChange();
}//void setShieldingMaterialAndThickness(...)


const ShieldingSelect *ReferencePhotopeakDisplay::shieldingSelect()
{
  return m_shieldingSelect;
}//const ShieldingSelect *shieldingSelect()


void ReferencePhotopeakDisplay::setElement( const SandiaDecay::Element *el )
{
  if( el )
  {
    m_nuclideEdit->setText( el->symbol );
  }else
  {
    m_nuclideEdit->setText( "" );
  }//if( nuc ) / else
  
  handleIsotopeChange( false );
}//void setIsotope(...)


void ReferencePhotopeakDisplay::setReaction( const ReactionGamma::Reaction *rctn )
{
  if( rctn )
  {
    m_nuclideEdit->setText( rctn->name() );
  }else
  {
    m_nuclideEdit->setText( "" );
  }//if( nuc ) / else
  
  handleIsotopeChange( false );
}//void setReaction(...)


void ReferencePhotopeakDisplay::fitPeaks()
{
  passMessage( "ReferencePhotopeakDisplay::fitPeaks() not implemented yet,"
               " but it will be really cool once it is", 2 );
  
  //-Get nuclide being displayed, including persisted, then do a whole lot of work...
  //-Get the existing peaks, and (temporarily fix their means).
  //-If the existing detector response (m_detectorDisplay->detector()) does not
  //   have resolution information, do a pre-fit of the highest amplitude
  //   candiates (above 100 keV, highest amp candidate in each 50 keV span
  //   maybye), as use this as a starting width response.  If this fales, than
  //   just use a generic NaI, HPGe, or LaBr resonse.
  //-Use this detector response to do the 'skyline' type filtering of potential
  //   peaks.  E.g. loop over each gamma line, and use the same guessing
  //   algorithm that asigning a nuclide line to a peak does, to see if that
  //   gamma line would be selected, if so, fit for that peak, if not, dont
  //   (btw, Ba133 window identifiaction method fails for NaI Ba133, so check
  //    that out and improve it)
  //-Now try to figure out which peaks should be fit in the same ROIs, and
  //   co-fit them, while indiviually fitting the others.  The existing peaks
  //   will have to be be tossed into the fit as well, but with fixed means.
  //   This will have to be re-evaluted after the initial fit.
  //-To actually assign the isotopes to the peaks, should consider the case
  //   of a single peak for multipe isotopes being shown: at first just identify
  //   candate nuclides, then disregard shielding and check the amplitude
  //   relative to the nearest candidate peak of each isotope (at an assumed
  //   age of course), and assign it to the peak that is closest.  Could also
  //   consider trying to make sure to assign at least some peaks to each
  //   nuclide.
  //-
  
  
//  m_spectrumViewer
  
}//void fitPeaks()

void ReferencePhotopeakDisplay::clearAllLines()
{
  const ReferenceLineInfo starting_showing = m_currentlyShowingNuclide;
  const vector<ReferenceLineInfo> starting_persisted = m_persisted;
  const deque<RefLineInput> starting_prev_nucs = m_prevNucs;
  const bool starting_user_color = m_userHasPickedColor;
  
  // Add current nuclide to list of previous nuclides
  if( m_currentlyShowingNuclide.m_validity == ReferenceLineInfo::InputValidity::Valid )
  {
    RefLineInput prev = m_currentlyShowingNuclide.m_input;
    
    // Remove any other previous nuclides that have same `prev.m_nuclide` as what
    //  we are about to push on
    m_prevNucs.erase(std::remove_if(begin(m_prevNucs), end(m_prevNucs),
                                    [&prev](const RefLineInput &val) -> bool {
      return (val.m_input_txt == prev.m_input_txt);
    }), end(m_prevNucs));
    
    // Push new value onto front of history
    m_prevNucs.push_front( std::move(prev) );
    
    // Check history length, and truncate if needed
    if( m_prevNucs.size() > m_max_prev_nucs )
      m_prevNucs.resize( m_max_prev_nucs );
  }//if( !m_currentlyShowingNuclide.labelTxt.empty() )
  
  
  //m_fitPeaks->disable();
  m_persisted.clear();
  m_currentlyShowingNuclide.reset();
  m_particleModel->clear();
  
  m_currentlyShowingNuclide.m_input.m_color = m_lineColors[0];
  m_colorSelect->setColor( m_lineColors[0] );

  m_nuclideEdit->setText( "" );
  m_persistLines->disable();
  m_clearLines->disable();
  
  // Reset the shielding as well
  if( m_shieldingSelect->isGenericMaterial() )
    m_shieldingSelect->setAtomicNumberAndArealDensity( m_shieldingSelect->atomicNumber(), 0.0 );
  else
    m_shieldingSelect->setSphericalThickness( 0.0 );
  
  if( m_spectrumViewer && m_spectrumViewer->isPhone() )
    m_clearLines->setText( WString::tr("Clear") );
  else
    m_clearLines->setText( WString::tr("Remove") );

  m_moreInfoBtn->hide();
  updateOtherNucsDisplay();

  m_chart->clearAllReferncePhotoPeakLines();
  
  
  const RefLineInput user_input = userInput();
  
  addUndoRedoPoint( starting_showing, starting_persisted, starting_prev_nucs,
                   starting_user_color, user_input );
  
  m_nuclidesCleared.emit();
}//void clearAllLines()




void ReferencePhotopeakDisplay::userColorSelectCallback( const WColor &color )
{
  if( color.isDefault() )
  {
#if( PERFORM_DEVELOPER_CHECKS )
    log_developer_error( __func__, "Was passed an invalid color." );
#endif
    m_userHasPickedColor = false;
    m_colorSelect->setColor( m_currentlyShowingNuclide.m_input.m_color );
  }else
  {
    m_userHasPickedColor = true;
    m_currentlyShowingNuclide.m_input.m_color = color;
    m_previouslyPickedSourceColors[m_currentlyShowingNuclide.m_input.m_input_txt] = color;
    refreshLinesDisplayedToGui();
  }
}//void userColorSelectCallback( const std::string &color )


<|MERGE_RESOLUTION|>--- conflicted
+++ resolved
@@ -552,11 +552,7 @@
       if( !lhs.responsibleNuc || !rhs.responsibleNuc )
         return lhs.responsibleNuc < rhs.responsibleNuc;
       else
-<<<<<<< HEAD
-        less = SandiaDecay::Nuclide::greaterThanForOrdering( lhs.responsibleNuc, rhs.responsibleNuc );
-=======
         return SandiaDecay::Nuclide::lessThanForOrdering( lhs.responsibleNuc, rhs.responsibleNuc );
->>>>>>> 6303961b
     break;
     case kDecayMode:      return (lhs.decayMode < rhs.decayMode);
     case kParticleType:   return (lhs.particle < rhs.particle);
