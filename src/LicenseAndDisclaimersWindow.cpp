/* InterSpec: an application to analyze spectral gamma radiation data.
 
 Copyright 2018 National Technology & Engineering Solutions of Sandia, LLC
 (NTESS). Under the terms of Contract DE-NA0003525 with NTESS, the U.S.
 Government retains certain rights in this software.
 For questions contact William Johnson via email at wcjohns@sandia.gov, or
 alternative emails of interspec@sandia.gov.
 
 This library is free software; you can redistribute it and/or
 modify it under the terms of the GNU Lesser General Public
 License as published by the Free Software Foundation; either
 version 2.1 of the License, or (at your option) any later version.
 
 This library is distributed in the hope that it will be useful,
 but WITHOUT ANY WARRANTY; without even the implied warranty of
 MERCHANTABILITY or FITNESS FOR A PARTICULAR PURPOSE.  See the GNU
 Lesser General Public License for more details.
 
 You should have received a copy of the GNU Lesser General Public
 License along with this library; if not, write to the Free Software
 Foundation, Inc., 51 Franklin Street, Fifth Floor, Boston, MA  02110-1301  USA
 */
#include "InterSpec_config.h"

#include <string>
#include <fstream>

#include <Wt/WText>
#include <Wt/WMenu>
#include <Wt/Utils>
#include <Wt/WBorder>
#include <Wt/WString>
#include <Wt/WTemplate>
#include <Wt/WMenuItem>
#include <Wt/WAnimation>
#include <Wt/WPushButton>
#include <Wt/WGridLayout>
#include <Wt/WEnvironment>
#include <Wt/WApplication>
#include <Wt/WStackedWidget>
#include <Wt/WContainerWidget>
#include <Wt/WCssDecorationStyle>

#if( BUILD_AS_ELECTRON_APP || IOS || ANDROID || BUILD_AS_OSX_APP || BUILD_AS_LOCAL_SERVER || BUILD_AS_WX_WIDGETS_APP )
#include <Wt/WServer>
#endif

#include "SpecUtils/DateTime.h"
#include "SpecUtils/Filesystem.h"
#include "SpecUtils/StringAlgo.h"

#include "InterSpec/AppUtils.h"
#include "InterSpec/InterSpec.h"
#include "InterSpec/AuxWindow.h"
#include "InterSpec/InterSpecApp.h"
#include "InterSpec/PhysicalUnits.h"
#include "InterSpec/UseInfoWindow.h"
#include "InterSpec/UserPreferences.h"
#include "InterSpec/PhysicalUnitsLocalized.h"
#include "InterSpec/LicenseAndDisclaimersWindow.h"

#ifdef _WIN32
#include "SpecUtils/StringAlgo.h"
#endif

using namespace Wt;
using namespace std;

LicenseAndDisclaimersWindow::LicenseAndDisclaimersWindow( InterSpec *interspec )
: AuxWindow( WString::tr("window-title-license-credit"),
            (Wt::WFlags<AuxWindowProperties>(AuxWindowProperties::IsModal)
             | AuxWindowProperties::DisableCollapse
             | AuxWindowProperties::EnableResize
             | AuxWindowProperties::SetCloseable) ),
  m_menu( nullptr )
{
  setClosable( true );
  rejectWhenEscapePressed();
  
  assert( interspec );
  if( interspec )
    interspec->useMessageResourceBundle( "LicenseAndDisclaimersWindow" );
  
  wApp->useStyleSheet( "InterSpec_resources/LicenseAndDisclaimersWindow.css" );
  
  addStyleClass( "LicenseAndDisclaimersWindow" );
  
  const string docroot = wApp->docRoot();
  m_resourceBundle.use( SpecUtils::append_path(docroot,"InterSpec_resources/static_text/copyright_and_about") ,false);
  
  int screen_width = interspec ? interspec->renderedWidth() : 0;
  int screen_height = interspec ? interspec->renderedHeight() : 0;
  if( (screen_width < 100) && interspec && interspec->isMobile() )
  {
    screen_width = wApp->environment().screenWidth();
    screen_height = wApp->environment().screenHeight();
  }
  
  const bool narrow_layout = ((screen_width > 100) 
                              && (screen_width < 500)
                              && (screen_width < screen_height));
  
  double width = 0.5*screen_width;
  double height = 0.8*screen_height;

  if( height < 512.0 )
    height = 1.0*std::min( screen_height, 512 );
  height = std::min( height, 1024.0 );  //1024 not actually tested, could maybye bee 800

  if( !narrow_layout && ((width < 715.0) || (height < 512.0)) )
  {
    setMinimumSize(715,512);
    resize( WLength(50, WLength::FontEm), WLength(80,WLength::Percentage));
  }else
  {
    resize( WLength(width), WLength(height) );
  }
  
  WStackedWidget *stack = new WStackedWidget();
  stack->addStyleClass( "UseInfoStack" );
  stack->setOverflow( WContainerWidget::OverflowAuto );
  
  WAnimation animation(Wt::WAnimation::Fade, Wt::WAnimation::Linear, 200);
  stack->setTransitionAnimation( animation, true );
  
  m_menu = new WMenu( stack, Wt::Vertical );
  if( narrow_layout )
    m_menu->addStyleClass( "VerticalNavMenu HeavyNavMenu HorizontalMenu" );
  else
    m_menu->addStyleClass( "VerticalNavMenu HeavyNavMenu SideMenu" );
  
  //HorizontalMenu
  
  WDialog::contents()->setOverflow( WContainerWidget::OverflowHidden );
  
  //If on phone, need to make text much smaller!
  const bool phone = (interspec && interspec->isPhone());
  //const bool tablet = (app && app->isTablet());
  if( phone )
    WDialog::contents()->addStyleClass( "PhoneCopywriteContent" );
  
  WContainerWidget *topDiv = new WContainerWidget();
  
  WBorder border(WBorder::Solid, WBorder::Explicit, Wt::gray);
  border.setWidth( WBorder::Explicit, WLength(1) );
  
  WGridLayout *layout = stretcher();
  
  if( narrow_layout )
  {
    m_menu->setMargin( 5, Wt::Side::Bottom );
    
    layout->addWidget( topDiv,    0, 0 );
    layout->addWidget( m_menu,    1, 0 );
    layout->addWidget( stack,     2, 0 );
    layout->setRowStretch( 2, 1 );
  }else
  {
    topDiv->decorationStyle().setBorder( border,  Wt::Bottom );
    stack->decorationStyle().setBorder( border,  Wt::Right | Wt::Left );
    m_menu->decorationStyle().setBorder( border,  Wt::Left );
    
    layout->addWidget( topDiv,    0, 0, 1, 2 );
    layout->addWidget( m_menu,    1, 0 );
    layout->addWidget( stack,     1, 1, 1, 1 );
    layout->setRowStretch( 1, 1 );
  }
  layout->setVerticalSpacing( 0 );
  layout->setHorizontalSpacing( 0 );
  
  
  //Populate topDiv
  //The SNL/NTESS copywrite must appear before any open source software licenses
  string apptitle, copyright;
  m_resourceBundle.resolveKey( "app-title", apptitle );
  m_resourceBundle.resolveKey( "copyright", copyright );
  
  WTemplate *title = new WTemplate( topDiv );
  title->setTemplateText( apptitle );
  title->bindString("build-version", InterSpec_VERSION);
  title->bindString("build-date", std::to_string(AppUtils::compile_date_as_int()) );
  title->bindString("copyright", copyright );
  
  //Add items to the left menu; the contents wont be loaded until shown.
  makeItem( WString::tr("ladw-mi-disclaimer"), "dhs-disclaimer" );
  makeLgplLicenseItem();
  makeItem( WString::tr("ladw-mi-credits"), "credits" );
  makeItem( WString::tr("ladw-mi-contact"), "contact" );
#if( BUILD_AS_ELECTRON_APP || BUILD_AS_OSX_APP || BUILD_AS_LOCAL_SERVER || BUILD_AS_WX_WIDGETS_APP )
  makeDataStorageItem();
#endif
  m_menu->select( 0 );
  
  layout->setColumnStretch( 1, 1 );

  //Put in a footer with an Acknowledge that will accept this dialog
  WPushButton *close = addCloseButtonToFooter();
  close->clicked().connect( boost::bind( &AuxWindow::hide, this ) );
  
  resizeToFitOnScreen(); //jic
  centerWindow();
}//LicenseAndDisclaimersWindow( InterSpec* viewer ):



LicenseAndDisclaimersWindow::~LicenseAndDisclaimersWindow()
{
}//~LicenseAndDisclaimersWindow()





void LicenseAndDisclaimersWindow::itemCreator( const string &resource, Wt::WContainerWidget *parent, WString title)
{
  std::string resourceContent;
  m_resourceBundle.resolveKey( resource, resourceContent );
  WTemplate *templ = new WTemplate( parent );
  templ->setTemplateText( WString(resourceContent, UTF8), XHTMLUnsafeText );
}//void LicenseAndDisclaimersWindow::itemCreator( const string &resource, Wt::WContainerWidget *parent, WString title)



void LicenseAndDisclaimersWindow::right_select_item( WMenuItem *item )
{
  if( !item )
    return;
  
  m_menu->select( item );
  item->triggered().emit( item ); //doenst look like this is emmitted either
                                  //when body of SideMenuItem is clicked
                                  //stop all players
}//void LicenseAndDisclaimersWindow::select_item(  SideMenuItem *item )


bool LicenseAndDisclaimersWindow::handleAppUrlPath( const std::string &path )
{
  int index = -1;
  if( SpecUtils::istarts_with(path, "discl") )
    index = 0;
  else if( SpecUtils::istarts_with(path, "lic") )
    index = 1;
  else if( SpecUtils::istarts_with(path, "cred") )
    index = 2;
  else if( SpecUtils::istarts_with(path, "cont") )
    index = 3;
#if( BUILD_AS_ELECTRON_APP || BUILD_AS_OSX_APP || BUILD_AS_LOCAL_SERVER || BUILD_AS_WX_WIDGETS_APP )
  else if( SpecUtils::istarts_with(path, "data") )
    index = 4;
#endif
  
  if( (index < 0) || (index >= m_menu->count()) )
  {
    passMessage( "Appropriate URI path for '" + Wt::Utils::htmlEncode(path) + "' could not be found.", 3 );
    return false;
  }
  
  right_select_item( m_menu->itemAt(index) );
  return true;
}//bool handleAppUrlPath( const std::string &url )



SideMenuItem *LicenseAndDisclaimersWindow::makeItem( const WString &title, const string &resource)
{
  std::function<void(WContainerWidget *)> f = boost::bind( &LicenseAndDisclaimersWindow::itemCreator,
                                                          this, resource, boost::placeholders::_1,
                                                          title );
  
  WWidget *w = deferCreate( f );
  w->addStyleClass( "UseInfoItem" );
  
  SideMenuItem *item = new SideMenuItem( title, w );
  item->clicked().connect( boost::bind( &LicenseAndDisclaimersWindow::right_select_item, this, item) );
  item->mouseWentDown().connect( boost::bind( &LicenseAndDisclaimersWindow::right_select_item, this, item) );
  
  m_menu->addItem( item );
  
  return item;
}//SideMenuItem * LicenseAndDisclaimersWindow::makeItem( const WString &title, const string &resource)


void LicenseAndDisclaimersWindow::lgplLicenseCreator( Wt::WContainerWidget *parent )
{
  //const string approot = wApp->appRoot();  //looks to be blank if CWD
  const string docroot = wApp->docRoot();
  const string license_file = SpecUtils::append_path(docroot, "InterSpec_resources/static_text/lgpl-2.1.txt" );
  
  bool error_reading = false;
  string license_content;
  
  try
  {
#ifdef _WIN32
    const std::wstring wlicense_file = SpecUtils::convert_from_utf8_to_utf16(license_file);
    ifstream stream( wlicense_file.c_str(), ios::in | ios::binary );
#else
    ifstream stream( license_file.c_str(), ios::in | ios::binary );
#endif
    if( !stream )
      throw runtime_error( "Cannot open license file " + license_file );
    
    // Determine file size
    stream.seekg(0, ios::end);
    const size_t file_size = stream.tellg();
    stream.seekg(0);
    
    //The actual file is 26530 bytes - maybe this should just be hardcoded in
    if( file_size > 32768 || file_size < 16384 )
      throw runtime_error( "License file ('" + license_file + "') does not have"
                           " reasonable size contents ("
                           + std::to_string(file_size) + " bytes)." );
    
    license_content.resize( file_size + 1, '\0' );
    if( !stream.read( &(license_content[0]), static_cast<streamsize>(file_size) ) )
      throw runtime_error( "Error reading license file ('" + license_file + "')." );
    license_content[file_size] = '\0';  //should already be zero, but jic
  }catch( std::exception &e )
  {
    //Make sure that even
    error_reading = true;
    license_content = e.what();
    license_content = "<div>" + license_content + "</div>";
    license_content += "<br /><div>InterSpec is licensed under GNU Lesser General Public License, version 2.1 (LGPL v2.1).<br />"
    "A copy of the license should have been included with the software, or it can be obtained by visiting "
    "<a target=\"_blank\" href=\"https://www.gnu.org/licenses/old-licenses/lgpl-2.1.en.html\">"
    "https://www.gnu.org/licenses/old-licenses/lgpl-2.1.en.html</a>"
    " or contacting this softwares authors.</div>";
  }//try catch
  
  WText *text = new WText( license_content, XHTMLText, parent );
  
  if( !error_reading )
    text->addStyleClass( "LicenseContent" );
}//void lgplLicenseCreator()


SideMenuItem *LicenseAndDisclaimersWindow::makeLgplLicenseItem()
{
  std::function<void(WContainerWidget *)> f
              = boost::bind( &LicenseAndDisclaimersWindow::lgplLicenseCreator, this,
                            boost::placeholders::_1 );
  
  WWidget *w = deferCreate( f );
  w->addStyleClass( "UseInfoItem" );
  
  SideMenuItem *item = new SideMenuItem( WString::tr("ladw-mi-license"), w );
  
  item->clicked().connect( boost::bind( &LicenseAndDisclaimersWindow::right_select_item, this, item) );
  item->mouseWentDown().connect( boost::bind( &LicenseAndDisclaimersWindow::right_select_item, this, item) );
  
  m_menu->addItem( item );
  
  return item;
}//SideMenuItem *makeItem( const WString &title, const string &resource)

#if( BUILD_AS_ELECTRON_APP || IOS || ANDROID || BUILD_AS_OSX_APP || BUILD_AS_LOCAL_SERVER || BUILD_AS_WX_WIDGETS_APP )
void LicenseAndDisclaimersWindow::dataStorageCreator( Wt::WContainerWidget *parent )
{
  auto app = dynamic_cast<InterSpecApp *>( WApplication::instance() );
  
  InterSpec *viewer = app ? app->viewer() : nullptr;
  
  if( viewer )
  {
<<<<<<< HEAD
=======
    if( !parent->hasStyleClass("DataContent") )
      parent->addStyleClass( "DataContent" );
      
>>>>>>> 3310bb43
    string datadir, userDataDir;
    try
    {
      userDataDir = viewer->writableDataDirectory();
      datadir = Wt::Utils::htmlEncode( userDataDir );
    }catch(...)
    {
      
    }
    
    const string staticDataDir = viewer->staticDataDirectory();
    string staticdir = Wt::Utils::htmlEncode( staticDataDir );
    
    //SpecUtils::is_absolute_path( staticdir )
    try
    {
      SpecUtils::make_canonical_path( datadir );
      SpecUtils::make_canonical_path( staticdir );
    }catch( std::exception &e )
    {
      cerr << "Failed to make_canonical_path for either '" << datadir
           << "' or '" << staticdir << "': " << e.what() << endl;
    }
    
    
#ifdef _WIN32
    SpecUtils::ireplace_all( datadir, "/", "\\" );
    SpecUtils::ireplace_all( staticdir, "/", "\\" );
#endif
    
    
#if( USE_DB_TO_STORE_SPECTRA )
    bool displayStats = false;
    string totalUserTime, totalFilesOpened, totalSessions, firstAccess;
    
    InterSpec *viewer = InterSpec::instance();
    Dbo::ptr<InterSpecUser> user = ((app && viewer) ? viewer->user() : Dbo::ptr<InterSpecUser>());
    if( user )
    {
      try
      {
        totalSessions = std::to_string( user->accessCount() );
        totalFilesOpened = std::to_string( user->numSpectraFilesOpened() );
        chrono::steady_clock::time_point::duration totaltime = user->totalTimeInApp();
        totaltime += app->timeSinceTotalUseTimeUpdated();
        const chrono::seconds numsecs = chrono::duration_cast<chrono::seconds>(totaltime);
        
        totalUserTime = PhysicalUnitsLocalized::printToBestTimeUnits( numsecs.count(), 2, 1.0 );
        
        
        const WDateTime utcStartTime = WDateTime::fromPosixTime( to_ptime(user->firstAccessUTC()) );
        const int offset = app->environment().timeZoneOffset();
        firstAccess = utcStartTime.addSecs(60*offset).toString( "dd-MMM-yyyy" ).toUTF8();
        
        // The alternative of using WLocalDateTime leaves the time in UTC...
        //const WLocalDateTime localStartTime = utcStartTime.toLocalTime();
        //firstAccess = localStartTime.toString("dd-MMM-yyyy").toUTF8();
        
        displayStats = true;
      }catch(...)
      {
        // Dont expect this to ever really happen.
      }//try / catch
    }//if( app && viewer && viewer->m_user )
#endif
    
    auto server = WServer::instance();
    const int httpPort = server ? server->httpPort() : 0;
    
    WText *text = new WText( WString::tr("ladw-data-location-user").arg(datadir), parent );
    text->addStyleClass( "DataLocationSection" );

#if( !ANDROID && !IOS && !BUILD_FOR_WEB_DEPLOYMENT )
    if( !userDataDir.empty() )
    {
<<<<<<< HEAD
      WPushButton *showBtn = new WPushButton( displOptLower );
=======
      WPushButton *showBtn = new WPushButton( parent );
>>>>>>> 3310bb43
#ifdef _WIN32
      const char *txt_key = "ladw-show-data-location-win";
#elif __APPLE__
      const char *txt_key = "ladw-show-data-location-macOS";
#else
      const char *txt_key = "ladw-show-data-location";
#endif
      showBtn->setText( WString::tr(txt_key) );
      showBtn->setStyleClass( "LinkBtn ShowDataLocationBtn" );
      showBtn->clicked().connect( std::bind([userDataDir](){
        AppUtils::showFileInOsFileBrowser(userDataDir);
      }) );
    }
#endif
    
    text = new WText( WString::tr("ladw-data-location-static").arg(staticdir), parent );
    text->addStyleClass( "DataLocationSection" );
    
#if( !ANDROID && !IOS && !BUILD_FOR_WEB_DEPLOYMENT )
    if( !userDataDir.empty() )
    {
<<<<<<< HEAD
      WPushButton *showBtn = new WPushButton( displOptLower );
=======
      WPushButton *showBtn = new WPushButton( parent );
>>>>>>> 3310bb43
#ifdef _WIN32
      const char *txt_key = "ladw-show-data-location-win";
#elif __APPLE__
      const char *txt_key = "ladw-show-data-location-macOS";
#else
      const char *txt_key = "ladw-show-data-location";
#endif
      showBtn->setText( WString::tr(txt_key) );
      showBtn->setStyleClass( "LinkBtn ShowDataLocationBtn" );
      showBtn->clicked().connect( std::bind([staticDataDir](){
        AppUtils::showFileInOsFileBrowser(staticDataDir);
      }) );
    }
#endif
    
    text = new WText( WString::tr("ladw-data-location-network").arg(httpPort), parent );
    text->addStyleClass( "DataLocationSection" );
    
#if( USE_DB_TO_STORE_SPECTRA )
    if( displayStats )
    {
      text = new WText( WString::tr("ladw-user-stats")
                          .arg(totalUserTime)
                          .arg(totalFilesOpened)
                          .arg(totalSessions)
                          .arg(firstAccess), parent );
      text->addStyleClass( "DataLocationSection" );
    }//if( displayStats )
#endif //if( USE_DB_TO_STORE_SPECTRA )
    
    WString content("{1}{2}{3}{4}");
    
#if( BUILD_FOR_WEB_DEPLOYMENT )
    // Statement here would depend on web-server policies
    content.arg( "please contact web-administrator." ).arg( "" ).arg( "" );
#else
    
#if( USE_LEAFLET_MAP  || USE_GOOGLE_MAP )
  #if( USE_REMOTE_RID )
    content.arg( WString::tr("ladw-external-remote-rid-and-map") );
  #else
    content.arg( WString::tr("ladw-external-only-map") );
  #endif
#elif( USE_REMOTE_RID )
    content.arg( WString::tr("ladw-external-only-remote-rid") );
#else
    content.arg( WString::tr("ladw-external-none") );
#endif
    
#if( USE_DB_TO_STORE_SPECTRA )
    content.arg( WString::tr("ladw-local-store-info") );
#else
    content.arg( "" );
#endif
    
#if( USE_GOOGLE_MAP )
    content.arg( WString::tr("ladw-google-map") );
#elif( USE_LEAFLET_MAP )
    content.arg( WString::tr("ladw-leaflet-map") );
#else
    content.arg( "" );
#endif
    
#if( USE_REMOTE_RID )
    const string urls = UserPreferences::preferenceValue<string>( "ExternalRidUrl", viewer );
    const string exes = UserPreferences::preferenceValue<string>( "ExternalRidExe", viewer );
    if( urls.empty() && exes.empty() )
      content.arg( WString::tr("ladw-remote-rid-none") );
    
    if( !urls.empty() )
      content.arg( WString::tr("ladw-remote-rid").arg(urls) );
    
    if( !exes.empty() )
      content.arg( WString::tr("ladw-remote-rid").arg(exes) );
#else
    content.arg( "" );
#endif
#endif //#if( BUILD_FOR_WEB_DEPLOYMENT ) / else
    
    text = new WText( content, parent );
    text->addStyleClass( "DataLocationSection" );
  }else
  {
    WText *text = new WText( "Error retrieving directory data", parent );
    text->addStyleClass( "DataLocationSection" );
  }
}//void dataStorageCreator( Wt::WContainerWidget *parent );


SideMenuItem *LicenseAndDisclaimersWindow::makeDataStorageItem()
{
  std::function<void(WContainerWidget *)> f
         = boost::bind( &LicenseAndDisclaimersWindow::dataStorageCreator, this,
                        boost::placeholders::_1 );
  
  WWidget *w = deferCreate( f );
  w->addStyleClass( "UseInfoItem" );
  
  SideMenuItem *item = new SideMenuItem( "Data", w );
  
  item->clicked().connect( boost::bind( &LicenseAndDisclaimersWindow::right_select_item, this, item) );
  item->mouseWentDown().connect( boost::bind( &LicenseAndDisclaimersWindow::right_select_item, this, item) );
  
  m_menu->addItem( item );
  
  return item;
}//SideMenuItem *makeDataStorageItem()
#endif //#if( BUILD_AS_ELECTRON_APP || IOS || ANDROID || BUILD_AS_OSX_APP || BUILD_AS_LOCAL_SERVER || BUILD_AS_WX_WIDGETS_APP )<|MERGE_RESOLUTION|>--- conflicted
+++ resolved
@@ -363,12 +363,9 @@
   
   if( viewer )
   {
-<<<<<<< HEAD
-=======
     if( !parent->hasStyleClass("DataContent") )
       parent->addStyleClass( "DataContent" );
       
->>>>>>> 3310bb43
     string datadir, userDataDir;
     try
     {
@@ -444,11 +441,7 @@
 #if( !ANDROID && !IOS && !BUILD_FOR_WEB_DEPLOYMENT )
     if( !userDataDir.empty() )
     {
-<<<<<<< HEAD
-      WPushButton *showBtn = new WPushButton( displOptLower );
-=======
       WPushButton *showBtn = new WPushButton( parent );
->>>>>>> 3310bb43
 #ifdef _WIN32
       const char *txt_key = "ladw-show-data-location-win";
 #elif __APPLE__
@@ -470,11 +463,7 @@
 #if( !ANDROID && !IOS && !BUILD_FOR_WEB_DEPLOYMENT )
     if( !userDataDir.empty() )
     {
-<<<<<<< HEAD
-      WPushButton *showBtn = new WPushButton( displOptLower );
-=======
       WPushButton *showBtn = new WPushButton( parent );
->>>>>>> 3310bb43
 #ifdef _WIN32
       const char *txt_key = "ladw-show-data-location-win";
 #elif __APPLE__
