--- conflicted
+++ resolved
@@ -422,21 +422,8 @@
     // Statement here would depend on web-server policies
     content.arg( "please contact web-administrator." ).arg( "" ).arg( "" );
 #else
-<<<<<<< HEAD
-    contents +=
-    "<div style=\"margin-top: 10px\"><p>"
-    "InterSpec does not send or receive data external to your device"
-#if( USE_GOOGLE_MAP )
-    ", except when the Google Maps feature is used"
-#endif
-#if( USE_LEAFLET_MAP || USE_REMOTE_RID )
-    ", except when the "
-#endif
-#if( USE_LEAFLET_MAP )
-=======
     
 #if( USE_LEAFLET_MAP  || USE_GOOGLE_MAP )
->>>>>>> 4f32de21
   #if( USE_REMOTE_RID )
     content.arg( WString::tr("ladw-external-remote-rid-and-map") );
   #else
