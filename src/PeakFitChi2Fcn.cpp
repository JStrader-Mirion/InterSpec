/* InterSpec: an application to analyze spectral gamma radiation data.
 
 Copyright 2018 National Technology & Engineering Solutions of Sandia, LLC
 (NTESS). Under the terms of Contract DE-NA0003525 with NTESS, the U.S.
 Government retains certain rights in this software.
 For questions contact William Johnson via email at wcjohns@sandia.gov, or
 alternative emails of interspec@sandia.gov.
 
 This library is free software; you can redistribute it and/or
 modify it under the terms of the GNU Lesser General Public
 License as published by the Free Software Foundation; either
 version 2.1 of the License, or (at your option) any later version.
 
 This library is distributed in the hope that it will be useful,
 but WITHOUT ANY WARRANTY; without even the implied warranty of
 MERCHANTABILITY or FITNESS FOR A PARTICULAR PURPOSE.  See the GNU
 Lesser General Public License for more details.
 
 You should have received a copy of the GNU Lesser General Public
 License along with this library; if not, write to the Free Software
 Foundation, Inc., 51 Franklin Street, Fifth Floor, Boston, MA  02110-1301  USA
 */

#include "InterSpec_config.h"

// Block out some warnings occurring in boost files.
#pragma warning(disable:4800) // warning C4800: 'int' : forcing value to bool 'true' or 'false' (performance warning)

#include <memory>
#include <vector>
#include <iostream>
#include <stdexcept>

#include <boost/numeric/ublas/lu.hpp>
#include <boost/numeric/ublas/matrix.hpp>
#include <boost/numeric/ublas/triangular.hpp>
#include <boost/math/special_functions/erf.hpp>

#include "InterSpec/PeakDef.h"
#include "InterSpec/PeakFit.h"
#include "SpecUtils/SpecFile.h"
#include "InterSpec/SpectrumChart.h"
#include "InterSpec/PeakFitChi2Fcn.h"

using namespace std;

static_assert( PeakDef::Mean == 0, "PeakDef::Mean != 0" );
static_assert( (PeakDef::Chi2DOF+1) == int(PeakDef::NumCoefficientTypes), "PeakDef::Chi2DOF not last enumerated value" );

static_assert( int(PeakFitChi2Fcn::Mean)             == int(PeakDef::Mean), "PeakFitChi2Fcn::Mean != PeakDef::Mean" );
static_assert( int(PeakFitChi2Fcn::Sigma)            == int(PeakDef::Sigma), "PeakFitChi2Fcn::Sigma != PeakDef::Sigma" );
static_assert( int(PeakFitChi2Fcn::GaussAmplitude)   == int(PeakDef::GaussAmplitude), "PeakFitChi2Fcn::GaussAmplitude != PeakDef::GaussAmplitude" );
static_assert( int(PeakFitChi2Fcn::SkewPar0)         == int(PeakDef::SkewPar0), "PeakFitChi2Fcn::SkewPar0 != PeakDef::SkewPar0" );
static_assert( int(PeakFitChi2Fcn::SkewPar1)         == int(PeakDef::SkewPar1), "PeakFitChi2Fcn::SkewPar1 != PeakDef::SkewPar1" );
static_assert( int(PeakFitChi2Fcn::SkewPar2)         == int(PeakDef::SkewPar2), "PeakFitChi2Fcn::SkewPar2 != PeakDef::SkewPar2" );
static_assert( int(PeakFitChi2Fcn::SkewPar3)         == int(PeakDef::SkewPar3), "PeakFitChi2Fcn::SkewPar3 != PeakDef::SkewPar3" );
static_assert( int(PeakFitChi2Fcn::Chi2DOF)          == int(PeakDef::Chi2DOF), "PeakFitChi2Fcn::Chi2DOF != PeakDef::Chi2DOF" );


std::atomic<size_t> MultiPeakFitChi2Fcn::sm_ncalls( 0 );
std::atomic<bool> MultiPeakFitChi2Fcn::sm_call_opt_integrate( false );

  
namespace
{
  template<class T>
  bool matrix_invert( const boost::numeric::ublas::matrix<T>& input,
                      boost::numeric::ublas::matrix<T> &inverse )
  {
    using namespace boost::numeric;
    ublas::matrix<T> A( input );
    ublas::permutation_matrix<std::size_t> pm( A.size1() );
    const size_t res = lu_factorize(A, pm);
    if( res != 0 )
      return false;
    inverse.assign( ublas::identity_matrix<T>( A.size1() ) );
    lu_substitute(A, pm, inverse);
    return true;
  }//matrix_invert
}

#if( PeakFitChi2Fcn_USE_USE_THREAD_LOCAL_CACHE )
thread_local std::vector<PeakDef> PeakFitChi2Fcn::m_peaks_cache;
#endif

PeakFitChi2Fcn::PeakFitChi2Fcn( const int npeaks,
                                std::shared_ptr<const SpecUtils::Measurement> data,
                                std::shared_ptr<const SpecUtils::Measurement> continium )
  :  m_useReducedChi2( true ),
     m_useMultiPeakPunishment( false ),
     m_lower_channel(0),
     m_upper_channel(0),
     m_npeaks( npeaks ),
     m_data( data ),
     m_continium( continium )
#if( !PeakFitChi2Fcn_USE_USE_THREAD_LOCAL_CACHE )
    , m_peaks_cache{}
#if( PERFORM_DEVELOPER_CHECKS || !defined(NDEBUG) )
    , m_sanity_checker{}
#endif
#endif
{
}


PeakFitChi2Fcn::PeakFitChi2Fcn( const int npeaks,
                const size_t lower_channel, const size_t upper_channel,
                std::shared_ptr<const SpecUtils::Measurement> data,
                std::shared_ptr<const SpecUtils::Measurement> continium )
  :  m_useReducedChi2( true ),
     m_useMultiPeakPunishment( false ),
     m_lower_channel( lower_channel ),
     m_upper_channel( upper_channel ),
     m_npeaks( npeaks ),
     m_data( data ),
     m_continium( continium )
{
  const size_t nchannel = m_data ? m_data->num_gamma_channels() : size_t(0);
  if( nchannel < 3 )
    throw std::runtime_error( "PeakFitChi2Fcn: no spectrum" );
  
  if( m_lower_channel >= nchannel )
    m_lower_channel = nchannel;
  if( m_upper_channel >= nchannel )
    m_upper_channel = nchannel;
  
  if( m_lower_channel != m_upper_channel )
  {
    if( m_lower_channel >= nchannel )
      m_lower_channel = 0;
    if( m_upper_channel >= nchannel )
      m_upper_channel = nchannel - 1;
  }
}


double PeakFitChi2Fcn::Up() const
{
  return 1.0;
}

double PeakFitChi2Fcn::operator()( const double *x ) const
{
  return chi2( x );
}


double PeakFitChi2Fcn::operator()( const vector<double> &params ) const
{
  return operator()( &(params[0]) );
}


double PeakFitChi2Fcn::DoEval( const double *x ) const
{
  return operator()( x );
}


unsigned int PeakFitChi2Fcn::NDim() const
{
  return m_npeaks * NumFitPars;
}


PeakFitChi2Fcn *PeakFitChi2Fcn::Clone() const
{
  PeakFitChi2Fcn *drone = new PeakFitChi2Fcn( m_npeaks, m_data, m_continium );
  drone->m_useReducedChi2 = m_useReducedChi2;
  drone->m_useMultiPeakPunishment = m_useMultiPeakPunishment;
  drone->m_lower_channel = m_lower_channel;
  drone->m_upper_channel = m_upper_channel;

  return drone;
}//PeakFitChi2Fcn *Clone() const


PeakFitChi2Fcn &PeakFitChi2Fcn::operator=( const PeakFitChi2Fcn &rhs )
{
  if( this == &rhs )
    return *this;

  m_useReducedChi2 = rhs.m_useReducedChi2;
  m_useMultiPeakPunishment = rhs.m_useMultiPeakPunishment;
  m_lower_channel = rhs.m_lower_channel;
  m_upper_channel = rhs.m_upper_channel;
  m_npeaks = rhs.m_npeaks;
  m_data = rhs.m_data;
  m_continium = rhs.m_continium;

  return *this;
}



void PeakFitChi2Fcn::useReducedChi2( const bool use )
{
  m_useReducedChi2 = use;
}


void PeakFitChi2Fcn::setUseMultiPeakPunishment( bool punish )
{
  m_useMultiPeakPunishment = punish;
}


void PeakFitChi2Fcn::setSharedIndexToContinuumInfo( double &info, int index )
{
  if( index > 9998 )
    throw runtime_error( "Max number of peaks is 9998" );

  if( index < 0 )
    index = 9999;
  
  info = index + (10000.0 * std::floor(info / 10000.0));
}//setSharedIndexToContinuumInfo(...)


int PeakFitChi2Fcn::continuumInfoToSharedIndex( double info )
{
  info /= 10000.0;

  info = 10000.0 * (info - std::floor(info));
  
  //Note, the below "+ 0.5" is necessary, or else the cast to the int will
  //  occationally fail due to truncation due to impresise representation of
  //  the intermediate sub-integer values (e.g. when we divide by 10000.0).
  const int index = static_cast<int>( info + 0.5 );
  
  if( index == 9999 )
    return -1;
  return index;
}//continuumInfoToSharedIndex(...)

/*
bool PeakFitChi2Fcn::testOffsetConversions()
{
  for( PeakContinuum::OffsetType t = PeakContinuum::OffsetType(0);
       t <= PeakContinuum::External; t = PeakContinuum::OffsetType(t+1 ) )
  {
    for( int peakn = -1; peakn < 9999; peakn += 1 )
    {
      double info = 0.0;
      setSharedIndexToContinuumInfo( info, peakn );
      setOffsetTypeToContinuumInfo( info, t );
      int index = continuumInfoToSharedIndex( info );
      PeakContinuum::OffsetType type = continuumInfoToOffsetType( info );
      
      if( (type != t) || (index != peakn) )
        return false;
    }//for( int peakn = -1; peakn < 9999; peakn += 1 )
  }//for( PeakContinuum::OffsetType t...)

  //Now test setting values in the oppossit order
  for( PeakContinuum::OffsetType t = PeakContinuum::OffsetType(0);
      t <= PeakContinuum::External; t = PeakContinuum::OffsetType(t+1 ) )
  {
    for( int peakn = -1; peakn < 9999; peakn += 1 )
    {
      double info = 0.0;
      setOffsetTypeToContinuumInfo( info, t );
      setSharedIndexToContinuumInfo( info, peakn );
      int index = continuumInfoToSharedIndex( info );
      PeakContinuum::OffsetType type = continuumInfoToOffsetType( info );
      
      if( (type != t) || (index != peakn) )
        return false;
    }//for( int peakn = -1; peakn < 9999; peakn += 1 )
  }//for( PeakContinuum::OffsetType t...)
  
  return true;
}//void PeakFitChi2Fcn::testOffsetConversions()
*/

void PeakFitChi2Fcn::setOffsetTypeToContinuumInfo( double &info,
                                const PeakContinuum::OffsetType type )
{
  const double lower =  10000.0 * ((info/10000.0) - std::floor((info/10000.0)));
  const double upper = 100000.0 * floor(info/100000.0);
  const double digit = type * 10000.0;
  
  info = std::floor(lower+0.5) + digit + std::floor(upper+0.5);
}//setOffsetTypeToContinuumInfo(...)


PeakContinuum::OffsetType PeakFitChi2Fcn::continuumInfoToOffsetType( double info )
{
  info = std::floor( info / 10000.0 );
  info /= 10.0;
  info = 10.0 * (info - std::floor(info));
  
  return PeakContinuum::OffsetType( static_cast<int>(info) );
}//continuumInfoToOffsetType(...)


size_t PeakFitChi2Fcn::parametersToPeaks( std::vector<PeakDef> &peaks,
                                        const double *params,
                                        const double *errors ) const
{
  size_t num_rois = 0;
  peaks.resize( m_npeaks );
  
  for( int peakn = 0; peakn < m_npeaks; ++peakn )
  {
    PeakDef &candidate_peak = peaks[peakn];
    const double *these_params = params + NumFitPars*peakn;
    const double *these_errors = errors ? errors + NumFitPars*peakn : 0;
  
    for( PeakDef::CoefficientType type = PeakDef::CoefficientType(0);
         type < PeakDef::NumCoefficientTypes;
         type = PeakDef::CoefficientType(type+1) )
    {
      candidate_peak.set_coefficient( these_params[type], type );
      if( these_errors )
        candidate_peak.set_uncertainty( these_errors[type], type );
    }
  
    candidate_peak.set_coefficient( 0.0, PeakDef::Chi2DOF );
    candidate_peak.set_uncertainty( 0.0, PeakDef::Chi2DOF );
    
    const double contInfo = these_params[ContinuumInfoField];
    const int sharedContIndex = continuumInfoToSharedIndex( contInfo );
    
    if( sharedContIndex >= 0 )
    {
      if( sharedContIndex >= peakn )
      {
        //shouldnt ever get here, this is more a test of programming logic
        cerr << "contInfo=" << contInfo
             << ", sharedContIndex=" << sharedContIndex << ", peakn=" << peakn
             << endl;
        for( FitPars p = FitPars(0); p < NumFitPars; p = FitPars(p+1) )
          cerr << "\t" << p << ": " << these_params[p] << endl;
        throw runtime_error( "PeakFitChi2Fcn::parametersToPeaks(...): invalid "
                             "shared continuum index" );
      }//if( sharedContIndex >= peakn )
      
      candidate_peak.setContinuum( peaks[sharedContIndex].continuum() );
    }else
    {
      num_rois += 1;
      
      const PeakContinuum::OffsetType offset = continuumInfoToOffsetType( contInfo );
      const double lowx = these_params[RangeStartEnergy];
      const double highx = these_params[RangeEndEnergy];
      const shared_ptr<PeakContinuum> &continuum = candidate_peak.continuum();
      continuum->setRange( lowx, highx );
      continuum->setType( offset );
    
      if( continuum->isPolynomial() )
        continuum->setParameters( these_params[OffsetEnergyRelativeTo],
                         these_params + OffsetPolynomial0,
                         these_errors ? these_errors + OffsetPolynomial0 : 0 );
      else if( (offset==PeakContinuum::External) && m_continium )
        continuum->setExternalContinuum( m_continium );
    }//if( shares a continuum ) / else
    
    const double skew_type_d = round(these_params[SkewInfoField]);
    const auto skew_type_t = static_cast<PeakDef::SkewType>( static_cast<int>(skew_type_d) );
    bool valid_skew_type = false;
    switch( skew_type_t )
    {
      case PeakDef::NoSkew:
      case PeakDef::Bortel:
      case PeakDef::CrystalBall:
      case PeakDef::DoubleSidedCrystalBall:
      case PeakDef::GaussExp:
      case PeakDef::ExpGaussExp:
        valid_skew_type = true;
        break;
    }//switch( skew_type_t )
    
    assert( valid_skew_type );
    if( !valid_skew_type )
      throw std::logic_error( "Invalid skew type: " + std::to_string(these_params[SkewInfoField]) );
    
    candidate_peak.setSkewType( skew_type_t );
    
#if( PERFORM_DEVELOPER_CHECKS )
    if( m_data && (skew_type_t != PeakDef::NoSkew) )
    {
      const double mean = candidate_peak.mean();
      const double sigma = candidate_peak.sigma();
      
      const double lowx = these_params[RangeStartEnergy];
      const double highx = these_params[RangeEndEnergy];
      
      const size_t start_channel = m_data->find_gamma_channel(lowx); //m_data->find_gamma_channel(mean - 10*sigma);
      const size_t end_channel = m_data->find_gamma_channel(highx); //m_data->find_gamma_channel(mean + 10*sigma);
      assert( end_channel >= start_channel );
      const size_t nchannel = 1 + end_channel - start_channel;
      vector<double> counts( nchannel, 0.0 );
      auto energy_ptr = m_data->channel_energies();
      assert( energy_ptr );
      assert( energy_ptr->size() > end_channel );
      const float *energies = &(energy_ptr->at(start_channel));
      
      candidate_peak.gauss_integral(energies, &(counts[0]), nchannel );
      for( size_t i = 0; i < counts.size(); ++i )
      {
        if( IsInf(counts[i]) || IsNan(counts[i]) )
        {
          cerr << "Found invalid peak counts " << counts[i] << ", at " << energies[i] << " keV; parameter values:" << endl;
          
          for( PeakDef::CoefficientType ct = PeakDef::CoefficientType(0);
              ct < PeakDef::CoefficientType::NumCoefficientTypes;
              ct = PeakDef::CoefficientType(ct + 1) )
          {
            cerr << "\t" << std::setw(12) << PeakDef::to_string(ct) << ":" << candidate_peak.coefficient(ct) << endl;
          }
          cerr << endl;
        }
      }
    }//if( skew_type_t != PeakDef::NoSkew )
    
    //log_developer_error( __func__, "Invalid CSS color called back " );
#endif //PERFORM_DEVELOPER_CHECKS
  }//for( int peakn = 0; peakn < npeak; ++peakn )
  
  return num_rois;
}//parametersToPeak(...)


double PeakFitChi2Fcn::evalMultiPeakPunishment( const vector<const PeakDef *> &peaks ) const
{
  double chi2 = 0.0;
  const double punishment_chi2 = static_cast<double>( m_data->num_gamma_channels() );
  
  //punish if the peaks are too close.
  for( size_t i = 1; i < peaks.size(); ++i )
  {
    //we cant actually count on the peaks being sorted, so we just have to
    //  compare all the peaks (or rather all the preceeding peaks to catch all
    //  combinations)
    for( size_t j = 0; j < i; ++j )
    {
      const double sigma_i = peaks[i]->gausPeak() ? peaks[i]->sigma() : 0.25*peaks[i]->roiWidth();
      const double sigma_j = peaks[j]->gausPeak() ? peaks[j]->sigma() : 0.25*peaks[j]->roiWidth();
      
      const double sigma = 0.5*(sigma_j + sigma_i);
      const double dist = fabs(peaks[j]->mean() - peaks[i]->mean());
      double reldist = dist / sigma;
      if( reldist < 0.01 || IsInf(reldist) || IsNan(reldist) )
        reldist = 0.01;
      if( reldist < 1.0 )
        chi2 += (punishment_chi2 / reldist);
    }
  }//for( size_t i = 1; i < peaks.size(); ++i )
  
  //If the peak area is statistically insignificant on the interval
  //  -1.75sigma to 1.75, then punish!
  for( size_t i = 0; i < peaks.size(); ++i )
  {
    const double lower_energy = peaks[i]->gausPeak() ? peaks[i]->mean() - 1.75*peaks[i]->sigma() : peaks[i]->lowerX();
    const double upper_energy = peaks[i]->gausPeak() ? peaks[i]->mean() + 1.75*peaks[i]->sigma() : peaks[i]->upperX();
    
    //const size_t start_channel = m_data->find_gamma_channel( lower_energy );
    //const size_t end_channel = m_data->find_gamma_channel( upper_energy );
    //const double dataarea = m_data->gamma_channels_sum( lower_energy, upper_energy );
    const double dataarea = m_data->gamma_integral( lower_energy, upper_energy );
    
    if( peaks[i]->amplitude() < 2.0*sqrt(dataarea) )
    {
      if( peaks[i]->amplitude() <= 1.0 )
        chi2 += 100.0 * punishment_chi2;
      else
        chi2 += 0.5*(sqrt(dataarea)/peaks[i]->amplitude()) * punishment_chi2;
    }//if( peaks[i].amplitude() < 2.0*sqrt(dataarea) )
  }//for( size_t i = 0; i < peaks.size(); ++i )
  
  return chi2;
}//evalMultiPeakInsentive(...)


PeakFitChi2Fcn::~PeakFitChi2Fcn()
{
#if( PeakFitChi2Fcn_USE_USE_THREAD_LOCAL_CACHE )
  // Reclaim the memory.
  m_peaks_cache.clear();
  std::vector<PeakDef> dummy;
  m_peaks_cache.swap( dummy );
  //m_peaks_cache.shrink_to_fit(); //not guaranteed
#endif
}

double PeakFitChi2Fcn::chi2( const double *params ) const
{
  assert( m_data );
  assert( !m_continium || (m_data->num_gamma_channels() == m_continium->num_gamma_channels()) );

  const int nfitpar = m_npeaks * NumFitPars;
  for( int i = 0; i < nfitpar; ++i )
  {
    const double p = params[i];
    if( IsInf(p) || IsNan(p) )
    {
      static int ncalls = 0;
      if( ncalls++ < 10 )
        cerr << "\nPeakFitChi2Fcn::chi2(...): received invalid "
             << "input parameter " << i << endl;
      return DBL_MAX;
    }//if( IsInf(p) || IsNan(p) )
  }//for ( const double p : params )

  double chi2 = 0.0;
  int num_effective_bins = 0;
  
#if( !PeakFitChi2Fcn_USE_USE_THREAD_LOCAL_CACHE )
#if( PERFORM_DEVELOPER_CHECKS || !defined(NDEBUG) )
  const bool did_lock = m_sanity_checker.try_lock();
  assert( did_lock );
  if( !did_lock )
    throw std::logic_error( "PeakFitChi2Fcn::chi2( const double * ) must be being called from multiple threads - fix this!" );
  m_sanity_checker.unlock();
  
  std::lock_guard<std::mutex> lock( m_sanity_checker );
#endif
#endif
  
  std::vector<PeakDef> &peaks = m_peaks_cache;
  const size_t num_rois = parametersToPeaks( peaks, params );
  
  vector<pair<const PeakContinuum *, vector<const PeakDef *>>> cont_to_peaks;
  cont_to_peaks.reserve( num_rois );
  
  if( num_rois == 1 )
  {
    const shared_ptr<PeakContinuum> &cont = peaks[0].continuum();
    cont_to_peaks.emplace_back( cont.get(), vector<const PeakDef *>{} );
    cont_to_peaks.back().second.reserve( peaks.size() );
  }else
  {
    cont_to_peaks.reserve( num_rois );
  }
  
  int prev_roi_index = -1;
  for( int peakn = 0; peakn < m_npeaks; ++peakn )
  {
    const std::shared_ptr<PeakContinuum> &cont = peaks[peakn].continuum();
    const PeakContinuum * continuum = cont.get();
    if( continuum->type() == PeakContinuum::External )
      continuum = nullptr;
    
    int roi_index = -1;
    if( num_rois == 1 )
    {
      roi_index = 0;
    }else if( (prev_roi_index >= 0) && (cont_to_peaks[prev_roi_index].first == continuum) )
    {
      roi_index = prev_roi_index;
    }else
    {
      for( int i = 0; i < static_cast<int>(cont_to_peaks.size()); ++i )
      {
        if( cont_to_peaks[i].first == continuum )
        {
          roi_index = i;
          break;
        }
      }
      
      if( roi_index < 0 )
      {
        cont_to_peaks.emplace_back( continuum, vector<const PeakDef *>{} );
        roi_index = static_cast<int>( cont_to_peaks.size() - 1 );
      }
    }//
    
    prev_roi_index = roi_index;
    cont_to_peaks[roi_index].second.push_back( &peaks[peakn] );
  }//for( size_t peak = 0; peak < m_npeaks; ++peak )
  
  
  for( const pair<const PeakContinuum *, vector<const PeakDef *>> &vt : cont_to_peaks )
  {
    const vector<const PeakDef *> &peaks = vt.second;
    const PeakContinuum * const continuum = vt.first;
      
    vector<pair<size_t,size_t>> ranges; //the first channel number of range, and the number of channels in the range
    
    for( const PeakDef *peak : peaks )
    {
      size_t lower_channel = m_data->find_gamma_channel( peak->lowerX() );
      size_t upper_channel = m_data->find_gamma_channel( peak->upperX() - 0.00001 );
      
      if( m_lower_channel != m_upper_channel )
      {
        lower_channel = std::max( m_lower_channel, lower_channel );
        upper_channel = std::min( m_upper_channel, upper_channel );
      }//if( m_lowerbin != m_upperbin )
      
      const size_t nchannel = 1 + (upper_channel - lower_channel);
      ranges.push_back( make_pair(lower_channel, nchannel) );
      
      if( continuum->energyRangeDefined() )
        break;
    }//for( const PeakDef *peak : peaks )
    
    if( (ranges.size() == 1) && m_data->channel_energies() )
    {
      const shared_ptr<const vector<float>> &channel_energies = m_data->channel_energies();
      assert( channel_energies );
      const float * const channel_energies_array = &((*channel_energies)[0]);
      
      const shared_ptr<const vector<float>> &gamma_counts_ptr = m_data->gamma_counts();
      assert( gamma_counts_ptr );
      const vector<float> &gamma_counts = *gamma_counts_ptr;
      
      const size_t nchannel = ranges[0].second;
      const size_t start_channel = ranges[0].first;
      const float * const energies = channel_energies_array + start_channel;
      
      assert( (start_channel + nchannel) <= gamma_counts.size() );
      
      vector<double> peak_counts( nchannel, 0.0 );
      
      for( const PeakDef *peak : peaks )
        peak->gauss_integral( energies, &(peak_counts[0]), nchannel );
      
      continuum->offset_integral( energies, &(peak_counts[0]), nchannel, m_data );
      
      num_effective_bins += nchannel;
      
      for( size_t i = 0; i < nchannel; ++i )
      {
        const size_t channel = start_channel + i;
        const double ndata = gamma_counts[channel];
        const double nfitpeak = peak_counts[i];
        
<<<<<<< HEAD
        if( ndata > 0.000001 )
          chi2 += pow( (ndata - nfitpeak), 2.0 ) / ndata;
        else
          chi2 += fabs(nfitpeak );  //This is a bit ad-hoc - is there a better solution? //XXX untested
=======
        const double uncert2 = ndata > 1.0 ? ndata : 1.0;
        
        // 20240911: Changed to prevent edge-case of background subtracted spectra having bin
        //           contents like 0.0007, which then one channel of would ruin whole peak fit
        chi2 += pow( (ndata - ncontinuum - nfitpeak), 2.0 ) / uncert2;
        // Previous to 20240911, we used
        // if( ndata > 0.000001 )
        //   chi2 += pow( (ndata - ncontinuum - nfitpeak), 2.0 ) / ndata;
        // else
        //   chi2 += fabs(nfitpeak + ncontinuum);  //This is a bit ad-hoc - is there a better solution? //XXX untested
        
>>>>>>> dca3d4f6
      }
    }else
    {
      // 20240726: we probably wont ever end up here - I think, since we define the energy range
      //           for the continuum, I think always.  But since I'm not sure, we'll leave this
      //           code-block in for now.
      assert( 0 );
      
      // `ranges` _could_ overlap, so we need to get the unique set of channels to evaluate.
      //  However, note that using this set<> to do that, takes up as much time as everything
      //  else in this function (!!), so if its found that we actually do get to this block of
      //  code, we should manually, and more-efficiently, get the range of relevant channels.
      set<size_t> binsToEval;
      for( const auto &range : ranges )
      {
        for( size_t i = 0; i < range.second; ++i )
          binsToEval.insert( range.first + i );
      }
      
      for( const size_t channel : binsToEval )
      {
        ++num_effective_bins;
        const double xbinlow = m_data->gamma_channel_lower(channel);
        const double xbinup = m_data->gamma_channel_upper(channel);
        const double ndata = m_data->gamma_channel_content(channel);
        const double ncontinuum = continuum->offset_integral(xbinlow, xbinup, m_data);
        
        double nfitpeak = 0.0;
        for( const PeakDef *peak : peaks )
          nfitpeak += peak->gauss_integral( xbinlow, xbinup );
        
        if( ndata > 0.000001 )
          chi2 += pow( (ndata - ncontinuum - nfitpeak), 2.0 ) / ndata;
        else
          chi2 += fabs(nfitpeak + ncontinuum);  //This is a bit ad-hoc - is there a better solution? //XXX untested
      }//for( int bin : binsToEval )
      
      if( m_useMultiPeakPunishment && (peaks.size() > 1) )
        chi2 += evalMultiPeakPunishment( peaks );
    }//for( const ContToPeakMap_t::value_type &vt : contToPeakMap )
  }//if( ranges.size() == 1 )
  
  if( m_useReducedChi2 )
  {
    // TODO: this is wrong number of fit parameters; doesnt account for parameters never fit, or parameters that are fixed
    const int nfitpar = m_npeaks * NumFitPars;
    const int ndof = ((num_effective_bins - nfitpar)>0)
                     ? (num_effective_bins - nfitpar)
                     : 1;
    chi2 /= ndof;
  }//if( m_useReducedChi2 )

  return chi2;
}//double chi2( const std::vector<double>& params ) const


void PeakFitChi2Fcn::addPeaksToFitter( ROOT::Minuit2::MnUserParameters &params,
                      const std::vector<PeakDef> &near_peaks,
                      std::shared_ptr<const SpecUtils::Measurement> data,
                      PeakFitChi2Fcn::AddPeaksToFitterMethod method,
                                      const bool isHPGe )
{
  if( near_peaks.empty() )
    return;
  
  typedef map< std::shared_ptr<const PeakContinuum>, int > ContinuumMap_t;
  ContinuumMap_t continuumMap;
  
  double lowx, highx, fitrange;
  
  {
    double dummy;
    const PeakDef &lowgaus = near_peaks.front();
    const PeakDef &highgaus = near_peaks.back();
    findROIEnergyLimits( lowx, dummy, lowgaus, data, isHPGe );
    findROIEnergyLimits( dummy, highx, highgaus, data, isHPGe );
    fitrange = highx - lowx;
  }
  
  const int numStartPeaks = static_cast<int>((params.Params().size() / NumFitPars));
  
  for( size_t peaknum = 0; peaknum < near_peaks.size(); ++peaknum )
  {
    const PeakDef &peak = near_peaks[peaknum];
    if( peak.type() != PeakDef::GaussianDefined )
    {
      if( method == kFixPeakParameters )
        continue;
      
      throw runtime_error( "addPeaksToFitter cant add data defined peak to be fitted for" );
    }
    
    const int peakn = static_cast<int>( peaknum + numStartPeaks );
    
    if( params.Params().size() != peakn*NumFitPars )
      throw runtime_error( "Invalid logic adding parameters to fit" );
    
    const double sigma = peak.gausPeak() ? peak.sigma() : 0.25*peak.roiWidth();
    const double mean = peak.mean();
    const double amp = peak.amplitude();
    if( IsInf(mean) || IsNan(mean) || IsInf(sigma) || IsNan(sigma) || IsInf(amp)  || IsNan(amp) )
    {
      cerr << "\n\naddPeaksToFitter(): Peak with invalid mean, sigma, or amp"
           << endl;
      continue;
    }//if( problem with input peak )
    
    
    size_t lower_channel, upper_channel;
    estimatePeakFitRange( peak, data, isHPGe, lower_channel, upper_channel );
    const double lowerEdgeX = data->gamma_channel_lower(lower_channel);
    const double upperEdgeX = data->gamma_channel_upper(upper_channel);
    const double avrgbinwidth = (upperEdgeX - lowerEdgeX) / (1 + upper_channel - lower_channel);
    
    for( PeakDef::CoefficientType type = PeakDef::CoefficientType(0);
        type < PeakDef::NumCoefficientTypes;
        type = PeakDef::CoefficientType(type+1) )
    {
      const char *type_name = PeakDef::to_string( type );
      
      char name[128];
      snprintf( name, sizeof(name), "%s%i", type_name, peakn );
      
      double startval = 0.0, stepsize = 0.0, minval = 0.0, maxval = 0.0;
      
      switch( type )
      {
        case PeakDef::Mean:
          startval = peak.coefficient(type);
          stepsize = 0.1*peak.coefficient(type);
          
          if( method==kRefitPeakParameters )
          {
            minval = peak.coefficient(type) - 0.5*peak.coefficient(PeakDef::Sigma);
            maxval = peak.coefficient(type) + 0.5*peak.coefficient(PeakDef::Sigma);
          }else if( method == kFitUserIndicatedPeak )
          {
            minval = peak.mean() - 2.5*peak.sigma();
            maxval = peak.mean() + 2.5*peak.sigma();
            stepsize = 0.15 * peak.sigma();
            //should also so lower limits if there are nearby peaks
          }else
          {
            minval = peak.coefficient(type) - 2.0*peak.coefficient(PeakDef::Sigma);
            maxval = peak.coefficient(type) + 2.0*peak.coefficient(PeakDef::Sigma);
          }
          
          break;
          
        case PeakDef::Sigma:
          startval = peak.coefficient(type);
          stepsize = 0.1*peak.coefficient(type);
          
          if( method==kRefitPeakParameters )
          {
            minval = peak.coefficient(type) - 0.5*peak.coefficient(type);
            maxval = peak.coefficient(type) + 0.5*peak.coefficient(type);
          }else if( method == kFitUserIndicatedPeak )
          {
            const double sigma = peak.sigma();
            const double sigmaUncert = peak.sigmaUncert();
            
            if( sigmaUncert > 0.0 )
            {
              minval = 0.66*sigma;
              maxval = 1.5*sigma;
              stepsize = 0.05*sigma;
            }else
            {
              minval = 0.2*sigma;
              maxval = 2.5*sigma;
              stepsize = 0.25*sigma;
            }
          }else
          {
            minval = avrgbinwidth; //peak.coefficient(type) + avrgbinwidth;
            maxval = 0.45*fitrange; //peak.coefficient(type) - 0.45*fitrange
          }
          
          minval = std::max( minval, 0.15 );
          break;
          
        case PeakDef::GaussAmplitude:
          startval = peak.coefficient(type);
          stepsize = std::max( 0.1*peak.coefficient(type), sqrt(data->gamma_integral( mean-sigma, mean+sigma)) );
          minval = 0.0;
          maxval = data->gamma_count_sum();
          
          if( method == kFitUserIndicatedPeak )
            stepsize = 0.5*startval;
          break;
        
        case PeakDef::SkewPar0:
        case PeakDef::SkewPar1:
        case PeakDef::SkewPar2:
        case PeakDef::SkewPar3:
        {
          //We'll grab these later
       
          break;
        }//SkewPar...
          
        case PeakDef::Chi2DOF:
          startval = 0.0;
          stepsize = 0.0;
          break;
          
        case PeakDef::NumCoefficientTypes:
          break;
      }//switch( type )
      
      
      if( stepsize == 0.0 )
        stepsize = 0.1;
      
      if( method == kFixPeakParameters )
        startval = peak.coefficient(type);
      
      //The below commented-out code keeps from triggering an assert in Minuit2,
      //  however it doesnt take into account the parameters/situations we will never
      //  set minval/maxval for...
      //      if( (method != kFixPeakParameters) && (minval==maxval) )
      //      {
      //        string msg = "AddPeaksToFitter(): error determing extent of fit values "
      //                     "for fit type " + string(PeakDef::to_string(type));
      //        throw runtime_error( msg );
      //      }//if( Minuit2 will trigger an assert )
      
      switch( type )
      {
        case PeakDef::Mean:
        case PeakDef::Sigma:
        case PeakDef::GaussAmplitude:
          if( !peak.fitFor(type) )
          {
            params.Add( name,  startval );
          }else
          {
            switch( method )
            {
              case kFitForPeakParameters:
              case kFitUserIndicatedPeak:
                params.Add( name,  startval, stepsize, minval, maxval );
                break;
              case kFixPeakParameters:
                params.Add( name,  startval );
                break;
              case kRefitPeakParameters:
                params.Add( name,  startval, stepsize, minval, maxval );
                break;
            }//switch(method)
          }
          break;
          
          
        case PeakDef::SkewPar0:
        case PeakDef::SkewPar1:
        case PeakDef::SkewPar2:
        case PeakDef::SkewPar3:
        {
          bool do_fit = false;
          startval = 0.0, stepsize = 0.0, minval = 0.0, maxval = 0.0;
          const PeakDef::SkewType skew_type = peak.skewType();
          if( PeakDef::skew_parameter_range( skew_type, type, minval, maxval, startval, stepsize) )
          {
            do_fit = peak.fitFor(type);
            
            if( do_fit && (method == kRefitPeakParameters) )
            {
              if( (peak.coefficient(type) >= minval) && (peak.coefficient(type) <= maxval) )
              {
                startval = peak.coefficient(type);
                stepsize = std::max( 0.1*peak.coefficient(type), stepsize );
                minval = std::max( minval, fabs(0.5*peak.coefficient(type)) );
                maxval = std::min( maxval, 1.5*fabs(peak.coefficient(type)) );
              }//if( peaks current value is within the reasonable range )
              
              if( minval == maxval )
              {
                do_fit = false;
                startval = peak.coefficient(type);
              }
            }//if( method==kRefitPeakParameters )
          }//if( parameter replies )
          
          if( !do_fit || !peak.fitFor(type) )
          {
            params.Add( name,  peak.coefficient(type) );
          }else
          {
            switch( method )
            {
              case kFitForPeakParameters:
              case kFitUserIndicatedPeak:
              case kRefitPeakParameters:
                params.Add( name,  startval, stepsize, minval, maxval );
                break;
              case kFixPeakParameters:
                params.Add( name,  startval );
                break;
            }//switch(method)
          }//if( not fitting skew value ) / else
        }//case PeakDef::SkewPar...
          
        case PeakDef::Chi2DOF:
          params.Add( name, 0.0 );
          break;
          
        case PeakDef::NumCoefficientTypes:
          break;
      }//switch( type )
    }//for( loop over CoefficientType )
    
    int sharedContinuumIndex = -1;
    std::shared_ptr<const PeakContinuum> continuum = peak.continuum();
    const ContinuumMap_t::iterator iter = continuumMap.find( continuum );
    if( iter != continuumMap.end() )
      sharedContinuumIndex = iter->second;
    else
      continuumMap[continuum] = static_cast<int>(peaknum + numStartPeaks);
    
    
    {// Begin set ContinuumInfoField
      double contInfo = 0.0;
      setSharedIndexToContinuumInfo( contInfo, sharedContinuumIndex );
      setOffsetTypeToContinuumInfo( contInfo, continuum->type() );
      
      const int resultIndex = continuumInfoToSharedIndex( contInfo );
      const PeakContinuum::OffsetType resultType
                                      = continuumInfoToOffsetType( contInfo );
      
      //Below check probably isn't necessary, but I'll leave in until tested
      //  or all platforms/architectures (implemented 20131230)
      if( resultIndex != sharedContinuumIndex
          || resultType != continuum->type() )
        throw runtime_error( "PeakFitChi2Fcn::addPeaksToFitter(...): logic "
                             "error encoding continuum info." );
      
      std::string name = "Peak" + std::to_string(peakn) + "ContInfo";
      params.Add( name,  contInfo );
    }// End set ContinuumInfoField
    
    
    {// Begin set SkewInfoField
      const double type = static_cast<int>( peak.skewType() );
      const string name = "Peak" + std::to_string(peakn) + "SkewType";
      params.Add( name,  type );
    }// End set SkewInfoField
    
    if( sharedContinuumIndex >= 0 )
    {
      string name = "StartEnergy" + std::to_string(peakn);
      params.Add( name, 0.0 );
      
      name = "EndEnergy" + std::to_string(peakn);
      params.Add( name, 0.0 );
      
      name = "EnergyRelTo" + std::to_string(peakn);
      params.Add( name,  0.0 );
      
      for( int i = 0; i < 5; ++i )
      {
        name = "Peak" + std::to_string(peakn)
               + "Par"+  std::to_string(i);
        params.Add( name,  0.0 );
      }
    }else
    {
      //add continuum coefficients to the fit
      //Prevois to 20131221, we would always use PeakDef::lowerX()/upperX(),
      //  where as now if this isnt defined, then the range will float in the
      //  fir, causing possible problems
      string name = "StartEnergy" + std::to_string(peakn);
      if( continuum->energyRangeDefined() )
        params.Add( name, peak.lowerX() );  //this will be the path taken for kFitUserIndicatedPeak, as of 20131230
      else
        params.Add( name, 0.0 );
    
      name = "EndEnergy" + std::to_string(peakn);
      if( continuum->energyRangeDefined() )
        params.Add( name, peak.upperX() );
      else
        params.Add( name, 0.0 );
      
      name = "EnergyRelTo" + std::to_string(peakn); //OffsetEnergyRelativeTo,
      params.Add( name,  continuum->referenceEnergy() );
      
      //We will always assume 4 polynomial coefficients
      const vector<double> polypars = continuum->parameters();
      const vector<bool> continuumFitForPar = continuum->fitForParameter();
      //    const PeakContinuum::OffsetType conttype = continuum->type();
      for( size_t i = 0; i < polypars.size(); ++i )
      {
        const double startval = polypars[i];
        double stepsize = 0.1*polypars[i];
        if( (method==kFitUserIndicatedPeak) || (stepsize <= 0.0) )
          stepsize = std::max( 0.25*startval, (100.0 / std::pow(10.0, 2.0*i)) );

        
        name = "Peak" + std::to_string(peakn) + "Par" + std::to_string(i);
      
        if( !continuumFitForPar[i] )
        {
          params.Add( name,  startval );
        }else
        {
          switch( method )
          {
            case kRefitPeakParameters:
            case kFitForPeakParameters:
            case kFitUserIndicatedPeak:
              params.Add( name,  startval, stepsize );
              //Keep the fitter form plunging off into the depths..., the
              //  continuum integral will never be allowed to be less 0.0,
              //  so to have a continuum, at least half of it should be
              //  above 0, or else why have one (note: subjective statment)
              if( i == 0 )
                params.SetLowerLimit( name, 0.0 );
              break;
            
            case kFixPeakParameters:
              params.Add( name,  startval );
              break;
          }//switch(method)
        }//if( peak.m_offsetType<PeakDef::Constant ) / else
      }//for( size_t i = 0; i < polypars.size(); ++i )
    
      for( size_t i = polypars.size(); i < 5; ++i )
      {
        name = "Peak" + std::to_string(peakn) + "Par" + std::to_string(i);
        params.Add( name,  0.0 );
      }
    }//if( shareContinuum ) / else
  }//for( add peaks to fitter )
}//void addPeaksToFitter( ROOT::Minuit2::Minuit2Minimizer &fitter, const std::vector<PeakDef> near_peaks )





/*
 Want to fit for a number of peaks in the given range.
 All peaks should share a common polynomial continuum.
 Widths of the peaks are tied together
 
 parameters:
 p0                        //continuum polynomial 0
 p1
 p2
 ...pX
 Skew0                     //Skew parameters, will be `PeakDef::num_skew_parameters(SkewType)`
 Skew1                     //  All peaks in the ROI share the same skew type/values.
 ...3
 width     1
 mean      1
 Amplitude 1
 width     2
 mean      2
 Amplitude 2
 ...
 width     X
 mean      X
 Amplitude X
 */
MultiPeakFitChi2Fcn::MultiPeakFitChi2Fcn( const int npeaks,
                                         std::shared_ptr<const SpecUtils::Measurement> data,
                                         PeakContinuum::OffsetType offsetType,
                                         PeakDef::SkewType skewType,
                                         const size_t lower_channel,
                                         const size_t upper_channel )
  : m_npeak( npeaks ),
    m_lower_channel( lower_channel ),
    m_upper_channel( upper_channel ),
    m_numOffset( 0 ),
    m_offsetType( offsetType ),
    m_skewType( skewType ),
    m_data( data ),
    m_reldiff_punish_start( 1.25 ),
    m_reldiff_punish_weight( 2.0 )
{
  if( !m_data )
    throw std::runtime_error( "MultiPeakFitChi2Fcn null data passed in" );
  
  const size_t nchannel = m_data->num_gamma_channels();
  if( nchannel < 3 )
    throw std::runtime_error( "MultiPeakFitChi2Fcn no gamma spectrum" );
  
  if( m_upper_channel >= nchannel )
    m_upper_channel = nchannel - 1;
  if( m_lower_channel >= nchannel )
    m_lower_channel = nchannel - 1;
  if( m_lower_channel > m_upper_channel )
    std::swap( m_lower_channel, m_upper_channel );
  
  m_rangeLow = data->gamma_channel_lower(m_lower_channel);
  m_highRange = data->gamma_channel_upper(m_upper_channel);
  
  m_nbin = 1 + m_upper_channel - m_lower_channel;
  m_energies.resize( m_nbin + 1 );
  m_dataCounts.resize( m_nbin );
  
  for( size_t channel = m_lower_channel; channel <= m_upper_channel; ++channel )
  {
    const size_t i = channel - m_lower_channel;
    m_energies[i] = m_data->gamma_channel_lower(channel);
    m_dataCounts[i] = m_data->gamma_channel_content(channel);
  }//for( int bin = m_lowerbin; bin <= m_upperbin; ++bin )
  
  assert( m_energies.size() == (m_nbin + 1) );
  m_energies[m_nbin] = m_data->gamma_channel_upper(m_upper_channel);
  
  switch( m_offsetType )
  {
    case PeakContinuum::NoOffset:
    case PeakContinuum::External:
      throw runtime_error( "MultiPeakFitChi2Fcn: invalid offset type" );
    break;
    
    case PeakContinuum::Constant:   case PeakContinuum::Linear:
    case PeakContinuum::Quadratic: case PeakContinuum::Cubic:
      m_numOffset = static_cast<int>(m_offsetType);
    break;
    
    case PeakContinuum::FlatStep:
    case PeakContinuum::LinearStep:
    case PeakContinuum::BiLinearStep:
      m_numOffset = 2 + (m_offsetType - PeakContinuum::FlatStep);
    break;
  }//switch( m_offsetType )
  
  
  const size_t num_skew_pars = PeakDef::num_skew_parameters( m_skewType );
  m_numOffset += static_cast<int>( num_skew_pars );
}//MultiPeakFitChi2Fcn constructor


MultiPeakFitChi2Fcn &MultiPeakFitChi2Fcn::operator=( const MultiPeakFitChi2Fcn &rhs )
{
  if( &rhs == this )
    return *this;
  
  m_npeak = rhs.m_npeak;
  m_lower_channel = rhs.m_lower_channel;
  m_upper_channel = rhs.m_upper_channel;
  m_numOffset = rhs.m_numOffset;
  m_nbin = rhs.m_nbin;
  m_rangeLow = rhs.m_rangeLow;
  m_highRange = rhs.m_highRange;
  m_energies = rhs.m_energies;
  m_dataCounts = rhs.m_dataCounts;
  m_offsetType = rhs.m_offsetType;
  m_skewType = rhs.m_skewType;
  m_data = rhs.m_data;
  m_reldiff_punish_start = rhs.m_reldiff_punish_start;
  m_reldiff_punish_weight = rhs.m_reldiff_punish_weight;
  
  return *this;
}//operator=


double MultiPeakFitChi2Fcn::Up() const
{
  return 1.0;
}


double MultiPeakFitChi2Fcn::operator()( const std::vector<double>& params ) const
{
  assert( params.size() == static_cast<size_t>(m_numOffset + 3*m_npeak) );
  
  if( sm_call_opt_integrate )
    return DoEval( &(params[0]), m_workingpeaks );
  return DoEval( &(params[0]) );
}



void MultiPeakFitChi2Fcn::parametersToPeaks( vector<PeakDef> &peaks,
                                             const double *x,
                                             const double *errors ) const
{
  peaks.resize( m_npeak );
  
  bool computeAreas = false;
  
  for( int peakn = 0; peakn < m_npeak; ++peakn )
  {
    PeakDef &peak = peaks[peakn];

    double sigma = x[m_numOffset + 3*peakn + 0];
    double centroid = x[m_numOffset + 3*peakn + 1];
    double amplitude = x[m_numOffset + 3*peakn + 2];
  
    if( peakn > 1 && sigma < -0.000001 )
      sigma = -sigma;
    else if( peakn > 1 && sigma > 0.000001 )
      throw runtime_error( "MultiPeakFitChi2Fcn::parametersToPeaks invalid width" );
    else if( m_npeak <= 1 )
      sigma = x[m_numOffset];
    else if( x[m_numOffset+3] > 0.000001 )
      sigma = x[m_numOffset] + ((centroid-m_rangeLow)/(m_highRange-m_rangeLow))*x[m_numOffset+3];
    else if( fabs(x[m_numOffset+3]) < 0.000001 )
      sigma = x[m_numOffset];
    else
      sigma = -x[m_numOffset + 3*peakn + 0];

    if( IsInf(sigma) || IsNan(sigma) )
      throw runtime_error( "MultiPeakFitChi2Fcn::parametersToPeaks: Invalid peak sigma." );
    
    if( IsInf(centroid) || IsNan(centroid) )
      throw runtime_error( "MultiPeakFitChi2Fcn::parametersToPeaks: Invalid peak centroid." );
    
    if( IsInf(amplitude) || IsNan(amplitude) )
      throw runtime_error( "MultiPeakFitChi2Fcn::parametersToPeaks: Invalid peak amplitude." );
    
    peak.setSigma( sigma );
    peak.setMean( centroid );
    peak.setAmplitude( amplitude );
   
    if( peakn )
    {
      peak.setContinuum( peaks[0].getContinuum() );
    }else
    {
      std::shared_ptr<PeakContinuum> continuum = peak.continuum();
      continuum->setType( m_offsetType );
      continuum->setRange( m_rangeLow, m_highRange );
      if( continuum->isPolynomial() )
        continuum->setParameters( m_rangeLow, x, errors );
    }//if( peakn ) / else
  
    if( fabs(amplitude+999.9) < 1.0 )
    {
      computeAreas = true;
      peak.setAmplitude( 1.0 );
    }else if( computeAreas )
    {
      throw runtime_error( "MultiPeakFitChi2Fcn: if you compute any areas from"
                           " data, you must compute all" );
    }//if( fabs(amplitude+999.9) < 0.5 ) / else
    
    if( errors )
    {
//      sigma = errors[m_numOffset + 3*peakn + 0];
      centroid = errors[m_numOffset + 3*peakn + 1];
      amplitude = errors[m_numOffset + 3*peakn + 2];
    
      if( peakn > 1 && sigma < -0.000001 )
        sigma = errors[m_numOffset + 3*peakn + 0];
      else if( m_npeak <= 1 )
        sigma = errors[m_numOffset];
      else if( x[m_numOffset+3] > 0.000001 )
        sigma = errors[m_numOffset] + ((centroid-m_rangeLow)/(m_highRange-m_rangeLow))*errors[m_numOffset+3];
      else if( fabs(x[m_numOffset+3]) < 0.000001 )
        sigma = errors[m_numOffset];
      else
        sigma = errors[m_numOffset + 3*peakn + 0];
      
      
    
      peak.setSigmaUncert( sigma );
      peak.setMeanUncert( centroid );
      peak.setAmplitudeUncert( amplitude );
    
      // \TODO: need to set continuum errors here
//      if( continuum->isPolynomial() )
    }//if( errors )
    
    peak.setSkewType( m_skewType );
    const size_t nskew = PeakDef::num_skew_parameters( m_skewType );
    const size_t ncont = PeakContinuum::num_parameters( m_offsetType );
    assert( static_cast<int>(nskew + ncont) == m_numOffset );
    
    for( size_t i = 0; i < nskew; ++i )
    {
      const double val = x[ncont + i];
      if( IsInf(val) || IsNan(val) )
        throw runtime_error( "MultiPeakFitChi2Fcn::parametersToPeaks: Invalid skew parameter value." );
      
      const auto par_type = static_cast<PeakDef::CoefficientType>( PeakDef::CoefficientType::SkewPar0 + i );
      peak.set_coefficient( val, par_type );
      if( errors )
        peak.set_uncertainty( errors[ncont + i], par_type );
    }//for( size_t i = 0; i < nskew; ++i )    
  }//for( int peakn = 0; peakn < m_npeak; ++peakn )
  
  if( computeAreas )
  {
    using namespace boost::numeric;
    ublas::matrix<double> f( m_npeak, m_npeak ), finv( m_npeak, m_npeak );
    ublas::vector<double> b( m_npeak ), a( m_npeak );
    
    vector<size_t> centroidbins( m_npeak, 0 );
    for( int i = 0; i < m_npeak; ++i )
    {
      size_t bin = lower_bound( m_energies.begin(), m_energies.end(),
                               static_cast<float>(peaks[i].mean()) ) - m_energies.begin();
      if( bin >= m_energies.size() )
        bin = m_energies.size() - 1;
      
      centroidbins[i] = bin;
      const double lowx = m_energies[bin];
      const double highx = ((bin+1) < m_energies.size())
                                    ? m_energies[bin + 1]
                                    : ((bin > 0) ? (2*m_energies[bin] - m_energies[bin-1])
                                                 : m_energies[bin]);
      const double contarea = peaks[i].offset_integral( lowx, highx, m_data );
      
      b(i) = std::max( 0.0, (bin < m_dataCounts.size()) ? (m_dataCounts[bin] - contarea) : 0.0 );
    }//for( int i = 0; i < m_npeak; ++i )
    
    for( int row = 0; row < m_npeak; ++row )
    {
      for( int col = 0; col < m_npeak; ++col )
      {
        const size_t bin = centroidbins[row];
        const double lowx = m_energies[bin];
        const double highx = ((bin+1) < m_energies.size()) ? m_energies[bin + 1]
                              : ((bin > 0) ? (2*m_energies[bin] - m_energies[bin-1]) : m_energies[bin]) ;
        f(row,col) = peaks[col].gauss_integral( lowx, highx );
      }//for( int j = 0; j < peaks.size(); ++j )
    }//for( int i = 0; i < peaks.size(); ++i )
  
    bool success = false;
    try
    {
      success = matrix_invert( f, finv );
    }catch( std::exception &e )
    {
      cerr << "Failed matrix invert: " << e.what() << endl;
    }//try / catch
    
    if( success )
    {
      const ublas::vector<double> a = prod( finv, b );
      for( int i = 0; i < m_npeak; ++i )
      {
        if( IsInf(a(i)) || IsNan(a(i)) )
          throw runtime_error( "MultiPeakFitChi2Fcn::parametersToPeaks: Invalid computed peak area." );
        
        peaks[i].setAmplitude( a(i) );
//        cerr << "Setting candidate peak amplitude to " << a(i)
//             << " (would have set to " << (b(i) / f(i,i)) << ")" << endl;
      }
    }else
    {
      for( int i = 0; i < m_npeak; ++i )
      {
        double amp = (b(i) / f(i,i));
        amp = (IsInf(amp) || IsNan(amp)) ? 0.0 : amp;
        peaks[i].setAmplitude( amp );
      }
    }//if( success )
  }//if( computeAreas )
  
}//PeakDef parametersToPeaks( const double *x, int peakn )


double MultiPeakFitChi2Fcn::evalRelBinRange( const size_t beginRelChannel,
                                             const size_t endRelChannel,
                                             const std::vector<PeakDef> &peaks ) const
{
  if( peaks.empty() )
    throw runtime_error( "MultiPeakFitChi2Fcn::evalRelBinRange(): empty input" );
  
  assert( beginRelChannel < m_energies.size() );
  assert( endRelChannel <= m_energies.size() );
  
  if( (endRelChannel >= m_energies.size()) || (endRelChannel < beginRelChannel) )
    throw std::logic_error( "MultiPeakFitChi2Fcn::evalRelBinRange: invalid bin range" );
  
  double chi2 = 0.0;
  
  // We will get the peak contributions using the slightly more efficient methods
  const size_t nchan = endRelChannel - beginRelChannel;
  vector<double> peak_sum( endRelChannel - beginRelChannel, 0.0 );
  for( size_t i = 0; i < peaks.size(); ++i )
    peaks[i].gauss_integral( &(m_energies[beginRelChannel]), &(peak_sum[0]), nchan );
  
  for( size_t relchannel = beginRelChannel; relchannel < endRelChannel; ++relchannel )
  {
    double nfitpeak = peak_sum[relchannel - beginRelChannel];
    const double ndata = m_dataCounts[relchannel];
    const double xbinlow = m_energies[relchannel];
    const double xbinup  = m_energies[relchannel+1];
    const double ncontinuim = peaks[0].offset_integral( xbinlow, xbinup, m_data );
    
    const double datauncert = std::max( ndata, 1.0 );
    const double nabove = (ndata - ncontinuim - nfitpeak);
    chi2 += nabove*nabove / datauncert;
  }//for( int bin = xlowbin; bin <= xhighbin; ++bin )
  
  return chi2;
}//double MultiPeakFitChi2Fcn::evalRelBinRange


int MultiPeakFitChi2Fcn::nbin() const
{
  return static_cast<int>( m_nbin );
}

double MultiPeakFitChi2Fcn::dof() const
{
  const double num_continuum_pars = PeakContinuum::num_parameters( m_offsetType );
  
  // TODO: I'm not sure why its (num_continuum_pars - 1) below
  return 1.0*m_nbin - 2.0*m_npeak - (num_continuum_pars - 1);
}


void MultiPeakFitChi2Fcn::set_reldiff_punish_start( double reldiff_punish_start )
{
  m_reldiff_punish_start = reldiff_punish_start;
}//


void MultiPeakFitChi2Fcn::set_reldiff_punish_weight( double reldiff_punish_weight )
{
  m_reldiff_punish_weight = reldiff_punish_weight;
}//

double MultiPeakFitChi2Fcn::evalMultiPeakInsentive(
                                      const std::vector<PeakDef> &peaks ) const
{
  double chi2 = 0.0;
  const double punishment_chi2 = m_reldiff_punish_weight * m_nbin;
  
  //punish if the peaks are too close.
  for( size_t i = 1; i < peaks.size(); ++i )
  {
    for( size_t j = 0; j < i; ++j )
    {
      const double sigma = 0.5*(peaks[j].sigma() + peaks[i].sigma());
      const double dist = fabs(peaks[j].mean() - peaks[i].mean());
      double reldist = dist / sigma;
      if( reldist < 0.01 || IsInf(reldist) || IsNan(reldist) )
        reldist = 0.01;
      if( reldist < m_reldiff_punish_start )
        chi2 += (punishment_chi2 / reldist);
    }//for( size_t j = 0; j < i; ++j )
  }//for( size_t i = 1; i < peaks.size(); ++i )
  
  //If the peak area is statistically insignificant on the interval
  //  -1.75sigma to 1.75, then punish!
  for( size_t i = 0; i < peaks.size(); ++i )
  {
    const double lower_energy = peaks[i].mean() - 1.75*peaks[i].sigma();
    const double upper_energy = peaks[i].mean() + 1.75*peaks[i].sigma();
    
//      const size_t peak_roi_begin = m_data->find_gamma_channel( lower_energy );
//      const size_t peak_roi_end = m_data->find_gamma_channel( upper_energy );
//      const double dataarea = m_data->gamma_channels_sum( peak_roi_begin, peak_roi_end );
    
    const size_t binstart = lower_bound( m_energies.begin(),
                                        m_energies.end(), static_cast<float>(lower_energy) )
                                         - m_energies.begin();
    const size_t binend = lower_bound( m_energies.begin(),
                                      m_energies.end(), static_cast<float>(upper_energy) )
                                       - m_energies.begin();
    double dataarea = 0.0;
    for( size_t bin = binstart; (bin < binend) && (bin < m_dataCounts.size()); ++bin )
      dataarea += m_dataCounts[bin];
    
    if( peaks[i].amplitude() < 2.0*sqrt(dataarea) )
    {
      if( peaks[i].amplitude() <= 1 )
        chi2 += 100.0 * punishment_chi2;
      else
        chi2 += 0.5*(sqrt(dataarea)/peaks[i].amplitude()) * punishment_chi2;
    }//if( peaks[i].amplitude() < 2.0*sqrt(dataarea) )
    
//        const double sigma_ratio = fabs(peaks[i-1].sigma() - peaks[i].sigma())
//                                       / peaks[i].sigma();
//        const double sigma_dev = fabs(1.0-sigma_ratio);
//        if( sigma_dev > 0.05 )
//          chi2 += sigma_dev * punishment_chi2;
  }//for( size_t i = 0; i < peaks.size(); ++i )
  
  return chi2;
}//evalMultiPealInsentive(...)


double MultiPeakFitChi2Fcn::DoEval( const double *x ) const
{
  ++sm_ncalls;
  
  double chi2 = 0.0;
  vector<PeakDef> peaks( m_npeak );
  
  const size_t npars = static_cast<size_t>(m_numOffset + 3*m_npeak);
  for( size_t i = 0; i < npars; ++i )
    if( IsNan(x[i]) || IsInf(x[i]) )
      return DBL_MAX;
  
  parametersToPeaks( peaks, x );
  
  std::sort( peaks.begin(), peaks.end(), &PeakDef::lessThanByMean );
  
  chi2 += evalRelBinRange( 0, m_nbin, peaks );
  
  if( m_reldiff_punish_weight > 0.0 )
    chi2 += evalMultiPeakInsentive( peaks );
  
  if( IsInf(chi2) || IsNan(chi2) )
    return DBL_MAX;
  
  return chi2;
}//double DoEval( const double *x ) const


double MultiPeakFitChi2Fcn::DoEval( const double *x, std::vector<PeakDef> &peaks ) const
{
  ++sm_ncalls;
  
  double chi2 = 0.0;
  peaks.resize( m_npeak );
  
  const size_t npars = static_cast<size_t>(m_numOffset + 3*m_npeak);
  for( size_t i = 0; i < npars; ++i )
    if( IsNan(x[i]) || IsInf(x[i]) )
      return DBL_MAX;
  
  parametersToPeaks( peaks, x );
  
  std::sort( peaks.begin(), peaks.end(), &PeakDef::lessThanByMean );
  
  chi2 += evalRelBinRange( 0, m_nbin, peaks );
  
  if( m_reldiff_punish_weight > 0.0 )
    chi2 += evalMultiPeakInsentive( peaks );
  
  if( IsInf(chi2) || IsNan(chi2) )
    return DBL_MAX;
  
  return chi2;
}//double DoEval( const double *x ) const


LinearProblemSubSolveChi2Fcn::LinearProblemSubSolveChi2Fcn(
          const std::vector< std::shared_ptr<const PeakDef> > &originalPeaks,
          std::shared_ptr<const SpecUtils::Measurement> data,
          const PeakContinuum::OffsetType offsetType,
          const PeakDef::SkewType skewType,
          const float lowerROI, const float upperROI )
: ROOT::Minuit2::FCNBase(),
  m_nbin( 0 ),
  m_npeak( originalPeaks.size() ),
  m_lowerROI( lowerROI ),
  m_upperROI( upperROI ),
  m_offsetType( offsetType ),
  m_skewType( skewType ),
  m_originalPeaks( originalPeaks )
{
  init( data );
}


LinearProblemSubSolveChi2Fcn::LinearProblemSubSolveChi2Fcn( const size_t npeaks,
                               std::shared_ptr<const SpecUtils::Measurement> data,
                               const PeakContinuum::OffsetType offsetType,
                               const PeakDef::SkewType skewType,
                               const float lowerROI, const float upperROI )
: ROOT::Minuit2::FCNBase(),
  m_nbin( 0 ),
  m_npeak( npeaks ),
  m_lowerROI( lowerROI ),
  m_upperROI( upperROI ),
  m_offsetType( offsetType ),
  m_skewType( skewType ),
  m_originalPeaks{}
{
  init( data );
}

void LinearProblemSubSolveChi2Fcn::init( std::shared_ptr<const SpecUtils::Measurement> data )
{
  if( !data )
    throw runtime_error( "LinearProblemSubSolveChi2Fcn: invalid data" );
  
  if( m_npeak < 1 )
    throw runtime_error( "LinearProblemSubSolveChi2Fcn: invalid npeaks" );
  
  switch( m_offsetType )
  {
    case PeakContinuum::Constant:     case PeakContinuum::Linear:
    case PeakContinuum::Quadratic:    case PeakContinuum::Cubic:
    case PeakContinuum::FlatStep:     case PeakContinuum::LinearStep:
    case PeakContinuum::BiLinearStep:
    break;
      
    case PeakContinuum::NoOffset: case PeakContinuum::External:
      throw runtime_error( "LinearProblemSubSolveChi2Fcn: invalid offset" );
    break;
  }//switch( m_offsetType )
  
  const size_t lower_channel = data->find_gamma_channel( m_lowerROI );
  const size_t upper_channel = data->find_gamma_channel( m_upperROI );
  if( lower_channel > upper_channel )
    throw runtime_error( "LinearProblemSubSolveChi2Fcn: lower channel above upper channel" );
  
  m_nbin = 1 + upper_channel - lower_channel;
  
  if( m_nbin < 3 )
    throw runtime_error( "LinearProblemSubSolveChi2Fcn: invalid bin range" );
  
  m_y.reserve( m_nbin );
  m_x.reserve( m_nbin + 1 );
  for( size_t channel = lower_channel; channel <= upper_channel; ++channel )
  {
    m_y.push_back( data->gamma_channel_content(channel) );
    m_x.push_back( data->gamma_channel_lower(channel) );
  }//for( int bin = lowerbin; bin < upperbin; ++bin )
  
  //I dont think this next call should ever throw... if so its a programming error
  m_x.push_back( data->gamma_channel_lower(upper_channel+1) );
}//LinearProblemSubSolveChi2Fcn constructor



double LinearProblemSubSolveChi2Fcn::Up() const
{
  return 1.0;
}

size_t LinearProblemSubSolveChi2Fcn::nfitPars() const
{
  const size_t nskew = PeakDef::num_skew_parameters(m_skewType);
  if( m_npeak < 2 )
    return 2 + nskew;
  return m_npeak + 2 + nskew;
}//

double LinearProblemSubSolveChi2Fcn::operator()( const vector<double> &x ) const
{
  
  if( x.size() != nfitPars() )
    throw runtime_error( "LinearProblemSubSolveChi2Fcn::operator:"
                         " invalid number of parameters" );
  return DoEval( &x[0] );
}


double LinearProblemSubSolveChi2Fcn::DoEval( const double *x ) const
{
  double chi2 = DBL_MAX;
  try
  {
    std::vector<PeakDef> peaks;
    chi2 = parametersToPeaks( peaks, x );
    chi2 += punishment( peaks );
  }catch( std::exception &e )
  {
    cerr << "LinearProblemSubSolveChi2Fcn::DoEval caught: " << e.what() << endl;
    vector<double> means( m_npeak ), sigmas( m_npeak );
    for( size_t i = 0; i < m_npeak; ++i )
    {
      means[i] = x[i];
      const double frac = (x[i] - m_lowerROI) / (m_upperROI - m_lowerROI);
      sigmas[i] = x[m_npeak] + (m_npeak>1?(frac * x[m_npeak+1]) : 0.0);
    }//for( size_t i = 0; i < m_npeak; ++i )
    
    chi2 = 100.0*m_nbin;
    chi2 += 10.0*closenessPunishment( means, sigmas );
  }//try / catch
  
  return chi2;
}//DoEval(...)

size_t LinearProblemSubSolveChi2Fcn::nbin() const
{
  return m_nbin;
}

double LinearProblemSubSolveChi2Fcn::dof() const
{
  const double ncont_pars = PeakContinuum::num_parameters(m_offsetType);
  
  return 1.0*m_nbin - 2.0*m_npeak - ((ncont_pars > 0.0) ? (ncont_pars - 1.0) : 0.0);
}


double LinearProblemSubSolveChi2Fcn::parametersToPeaks( vector<PeakDef> &peaks,
                                                        const double *x,
                                                  const double *errors ) const
{
  peaks.clear();
  peaks.resize( m_npeak );
  for( size_t i = 1; i < m_npeak; ++i )
    peaks[i].setContinuum( peaks[0].continuum() );
  
  vector<size_t> indicesOfFittingPeaks;
  vector<PeakDef> fixedamppeaks;
  
  const size_t npar = nfitPars();
  const size_t num_skew_pars = PeakDef::num_skew_parameters( m_skewType );
  const size_t start_skew_index = ((m_npeak < 2) ? size_t(2) : (2 + m_npeak));
  assert( start_skew_index <= npar );
  const double * const skew_params = x + start_skew_index;
  const double * const skew_param_errors = errors ? (errors + start_skew_index) : nullptr;
  
  vector<double> means, sigmas;
  for( size_t i = 0; i < m_npeak; ++i )
  {
    if( IsNan(x[i]) || IsInf(x[i]) )
      throw runtime_error( "NaN or Inf peak mean" );
    
    peaks[i].setMean( x[i] );
    if( errors )
      peaks[i].setMeanUncert( errors[i] );
    
    if( m_originalPeaks.empty()
       || m_originalPeaks[i]->fitFor(PeakDef::GaussAmplitude) )
    {
      means.push_back( x[i] );
    }
    
    peaks[i].setSkewType( m_skewType );
    for( size_t skew_par_index = 0; skew_par_index < num_skew_pars; ++skew_par_index )
    {
      const auto ct = PeakDef::CoefficientType(PeakDef::CoefficientType::SkewPar0 + skew_par_index);
      peaks[i].set_coefficient( skew_params[skew_par_index], ct );
      if( skew_param_errors )
        peaks[i].set_uncertainty( skew_param_errors[skew_par_index], ct );
    }//
  }//for( size_t i = 0; i < m_npeak; ++i )
  
  if( m_npeak < 2 )
  {
    double sigma = x[m_npeak];
    if( m_originalPeaks.size() && !m_originalPeaks[0]->fitFor(PeakDef::Sigma) )
      sigma = m_originalPeaks[0]->sigma();
    peaks[0].setSigma( sigma );
    if( errors )
      peaks[0].setSigmaUncert( errors[m_npeak] );
    
    if( m_originalPeaks.empty()
        || m_originalPeaks[0]->fitFor(PeakDef::GaussAmplitude) )
    {
      indicesOfFittingPeaks.push_back( 0 );
      sigmas.push_back( sigma );
    }else
    {
      peaks[0].setAmplitude( m_originalPeaks[0]->amplitude() );
      peaks[0].inheritUserSelectedOptions( *m_originalPeaks[0], true );
      fixedamppeaks.push_back( peaks[0] );
    }
  }else
  {
    for( size_t i = 0; i < m_npeak; ++i )
    {
      const double frac = (x[i] - m_lowerROI) / (m_upperROI - m_lowerROI);
      double sigma = x[m_npeak] + frac * x[m_npeak+1];
      
      if( m_originalPeaks.size() && !m_originalPeaks[i]->fitFor(PeakDef::Sigma) )
        sigma = m_originalPeaks[i]->sigma();
      
      peaks[i].setSigma( sigma );
      if( errors )
      {
        //XXX - I'm not entirely conviced uncert is correct (note: assuming
        //      100% correlation)
        const double uncert = errors[m_npeak] + frac * errors[m_npeak+1];
        peaks[i].setSigmaUncert( uncert );
      }//if( errors )
      
      if( m_originalPeaks.size()
         && !m_originalPeaks[i]->fitFor(PeakDef::GaussAmplitude) )
      {
        peaks[i].setAmplitude( m_originalPeaks[i]->amplitude() );
        peaks[i].setAmplitudeUncert( m_originalPeaks[i]->amplitudeUncert() );
        peaks[i].inheritUserSelectedOptions( *m_originalPeaks[i], true );
        fixedamppeaks.push_back( peaks[i] );
      }else
      {
        indicesOfFittingPeaks.push_back( i );
        sigmas.push_back( sigma );
      }
    }//for( size_t i = 0; i < m_npeak; ++i )
  }//if( one peak ) / else
  
  const int num_polynomial_terms = static_cast<int>( PeakContinuum::num_parameters(m_offsetType) );
  const bool step_continuum = PeakContinuum::is_step_continuum( m_offsetType );
  
  vector<double> amps, offsets, amps_uncerts, offsets_uncerts;
  
  const double chi2 = fit_amp_and_offset( &m_x[0], &m_y[0], m_nbin,
                                         num_polynomial_terms,
                                         step_continuum,
                                         m_lowerROI,
                                         means, sigmas,
                                         fixedamppeaks,
                                         m_skewType,
                                         skew_params,
                                         amps, offsets,
                                         amps_uncerts, offsets_uncerts );
  const double chi2Dof = chi2 / dof();
  
  peaks[0].continuum()->setType( m_offsetType );
  peaks[0].continuum()->setParameters( m_lowerROI, offsets, offsets_uncerts );
  peaks[0].continuum()->setRange( m_lowerROI, m_upperROI );
  
  for( size_t j = 0; j < indicesOfFittingPeaks.size(); ++j )
  {
    const size_t i = indicesOfFittingPeaks[j];
    peaks[i].setAmplitude( ((amps[j]>0.0) ? amps[j] : 0.0) );
    peaks[i].setAmplitudeUncert( amps_uncerts[j] );
  }//for( size_t i = 0; i < m_npeak; ++i )
  
  if( m_originalPeaks.size() )
  {
    for( size_t i = 0; i < m_npeak; ++i )
      peaks[i].inheritUserSelectedOptions( *m_originalPeaks[i], true );
  }//if( m_originalPeaks.size() )
  
  for( size_t j = 0; j < indicesOfFittingPeaks.size(); ++j )
  {
    const size_t i = indicesOfFittingPeaks[j];
    peaks[i].set_coefficient( chi2Dof, PeakDef::Chi2DOF );
  }
  
//  cerr << "\n\nFit:" << endl;
//  for( size_t i = 0; i < m_npeak; ++i )
//    cerr << peaks[i] << endl;
//  cerr << "\n\n" << endl;
  
  
  //More efficient to check if its sorted before sorting
  //  http://lexfridman.com/blogs/research/2012/07/04/sorting-a-sorted-list-in-c/
#if !ANDROID && __cplusplus > 199711L
  //is_sorted is c++11, apparently
  if( !std::is_sorted( peaks.begin(), peaks.end(), &PeakDef::lessThanByMean ) )
#endif
    std::sort( peaks.begin(), peaks.end(), &PeakDef::lessThanByMean );
  
  return chi2;
}//parametersToPeaks(...)

double LinearProblemSubSolveChi2Fcn::closenessPunishment(
                                          const vector<double> &means,
                                          const vector<double> &sigmas ) const
{
  double chi2 = 0.0;
  const double punishment_chi2 = 2.0*m_nbin;
  
  //punish if the peaks are too close.
  for( size_t i = 1; i < m_npeak; ++i )
  {
    for( size_t j = 0; j < i; ++j )
    {
      const double sigma = 0.5*(sigmas[j] + sigmas[i]);
      const double dist = fabs(means[j] - means[i]);
      double reldist = dist / sigma;
      if( reldist < 0.01 || IsInf(reldist) || IsNan(reldist) )
        reldist = 0.01;
      if( reldist < 1.25 )
        chi2 += (punishment_chi2 / reldist);
    }//for( size_t j = 0; j < i; ++j )
  }//for( size_t i = 1; i < peaks.size(); ++i )
  
  return chi2;
}//closenessPunishment(...)


void LinearProblemSubSolveChi2Fcn::addSkewParameters( ROOT::Minuit2::MnUserParameters &pars,
                              const PeakDef::SkewType skew_type )
{
  const size_t num_skew = PeakDef::num_skew_parameters( skew_type );
  for( size_t skew_num = 0; skew_num < num_skew; ++skew_num )
  {
    const PeakDef::CoefficientType ct = PeakDef::CoefficientType( PeakDef::SkewPar0 + skew_num );
    double lower_value, upper_value, starting_value, step_size;
    const bool use = PeakDef::skew_parameter_range( skew_type, ct, lower_value, upper_value,
                                                   starting_value, step_size );
    assert( use );
    if( !use )
      throw std::logic_error("inconsistent peak skew fit logic");
    
    const string name = "Skew" + std::to_string(skew_num);
    pars.Add( name, starting_value, step_size, lower_value, upper_value );
  }//for( size_t skew_num = 0; skew_num < num_skew; ++skew_num )
}//static void addSkewParameters(...);



PeakDef::SkewType LinearProblemSubSolveChi2Fcn::skewTypeFromPrevPeaks( const vector<shared_ptr<const PeakDef> > &inpeaks )
{
  PeakDef::SkewType skew_type = PeakDef::SkewType::NoSkew;
  
  for( const auto &p : inpeaks )
  {
    // PeakDef::SkewType is defined roughly in order of how we should prefer them.
    //  However, if one of the peaks in the ROI required a higher-level of skew function
    //  to describe it, we will use that skew for the entire ROI.
    // Here we will use the skew value of the first peak we encounter, with the higher-level
    //  of skew function, as the starting value, and wether we should fit for the parameter
    //  at all.
    if( p->skewType() > skew_type )
      skew_type = p->skewType();
  }//for( const auto &p : inpeaks )
  
  return skew_type;
}//void skewFromPrevPeaks(...)


void LinearProblemSubSolveChi2Fcn::addSkewParameters( ROOT::Minuit2::MnUserParameters &pars,
                                                     const PeakDef::SkewType skew_type,
                                                     const vector<shared_ptr<const PeakDef> > &inpeaks )
{
  const size_t num_skew_pars = PeakDef::num_skew_parameters( skew_type );
  vector<bool> fit_parameter( num_skew_pars, true );
  vector<double> starting_value( num_skew_pars, 0.0 ), lower_values( num_skew_pars, 0.0 );
  vector<double> upper_values( num_skew_pars, 0.0 ), step_sizes( num_skew_pars, 0.0 );
  
  for( size_t i = 0; i < num_skew_pars; ++i )
  {
    const auto ct = PeakDef::CoefficientType( PeakDef::CoefficientType::SkewPar0 + i);
    
    double lower, upper, start, dx;
    const bool use = PeakDef::skew_parameter_range( skew_type, ct, lower, upper, start, dx );
    assert( use );
    if( !use )
      throw logic_error( "Inconsistent skew par val" );
    
    starting_value[i] = start;
    lower_values[i] = lower;
    upper_values[i] = upper;
    step_sizes[i] = dx;
  }//for( size_t i = 0; i < num_skew_pars; ++i )
  
  
  for( const auto &p : inpeaks )
  {
    if( p->skewType() != skew_type )
      continue;
  
    for( size_t i = 0; i < num_skew_pars; ++i )
    {
      const auto ct = PeakDef::CoefficientType( PeakDef::CoefficientType::SkewPar0 + i);
      fit_parameter[i] = p->fitFor( ct );
      double val = p->coefficient( ct );
      
      if( IsInf(val) || IsNan(val) || (val < lower_values[i]) || (val > upper_values[i]) )
        val = starting_value[i];
      
      // When we are dragging a ROI edge, sometimes the power-law can get stuck up around 100,
      //  so lets try to avoid this
      switch( skew_type )
      {
        case PeakDef::NoSkew:   case PeakDef::Bortel:
        case PeakDef::GaussExp: case PeakDef::ExpGaussExp:
          break;
          
        case PeakDef::CrystalBall:
        case PeakDef::DoubleSidedCrystalBall:
        {
          switch( ct )
          {
            case PeakDef::Mean:           case PeakDef::Sigma:
            case PeakDef::GaussAmplitude: case PeakDef::NumCoefficientTypes:
            case PeakDef::Chi2DOF:
              
            case PeakDef::SkewPar0:
            case PeakDef::SkewPar2:
              if( (val > 3.0) && fit_parameter[i] )
                val = starting_value[i];
              break;
              
            case PeakDef::SkewPar1:
            case PeakDef::SkewPar3:
              if( (val > 6.0) && fit_parameter[i] )
                val = starting_value[i];
              break;
          }//switch( ct )
          break;
        }//A Crystal Ball distribution
      }//switch( skew_type )
      
      starting_value[i] = val;
    }//for( size_t i = 0; i < num_skew_pars; ++i )
  }//for( const auto &p : inpeaks )
  
  assert( num_skew_pars == fit_parameter.size() );
  assert( num_skew_pars == starting_value.size() );
  

  for( size_t skew_index = 0; skew_index < num_skew_pars; ++skew_index )
  {
    const string name = "Skew" + std::to_string(skew_index);
    const double starting_val = starting_value[skew_index];
    
    if( fit_parameter[skew_index] )
    {
      const double lower = std::max( lower_values[skew_index], 0.5*starting_val );
      const double upper = std::min( upper_values[skew_index], 1.5*fabs(starting_val) );
      const double step = std::max( step_sizes[skew_index], 0.1*starting_val );
      
      pars.Add( name, starting_val, step, lower, upper );
    }else
    {
      pars.Add( name, starting_val );
    }
  }//for( size_t skew_index = 0; skew_index < num_skew_pars; ++skew_index )
}//addSkewParameters(...)


double LinearProblemSubSolveChi2Fcn::punishment( const std::vector<PeakDef> &peaks ) const
{
  if( m_npeak != peaks.size() )
    throw runtime_error( "LinearProblemSubSolveChi2Fcn::punishment: invalid input" );
  
  vector<double> means( m_npeak ), sigmas( m_npeak ), amps( m_npeak );
  for( size_t i = 0; i < m_npeak; ++i )
  {
    means[i] = peaks[i].mean();
    sigmas[i] = peaks[i].sigma();
    amps[i] = peaks[i].amplitude();
  }//for( size_t i = 0; i < m_npeak; ++i )
  
  const double punishment_chi2 = 2.0*m_nbin;
  
  double chi2 = closenessPunishment( means, sigmas );
  
  //If the peak area is statistically insignificant on the interval
  //  -1.75sigma to 1.75, then punish!
  for( size_t i = 0; i < means.size(); ++i )
  {
    const double lower_energy = means[i] - 1.75*sigmas[i];
    const double upper_energy = means[i] + 1.75*sigmas[i];
        
    const size_t binstart = lower_bound( m_x.begin(), m_x.end(), lower_energy ) - m_x.begin();
    size_t binend = lower_bound( m_x.begin(), m_x.end(), upper_energy ) - m_x.begin();
	  binend = std::min( binend, m_y.size() );

    double dataarea = 0.0;
    for( size_t bin = binstart; bin < binend; ++bin )
      dataarea += m_y[bin];
    
    if( peaks[i].amplitude() < 2.0*sqrt(dataarea) )
    {
      if( amps[i] <= 1 )
        chi2 += 100.0 * punishment_chi2;
      else
        chi2 += 0.5*(sqrt(dataarea)/amps[i]) * punishment_chi2;
    }//if( peaks[i].amplitude() < 2.0*sqrt(dataarea) )
  }//for( size_t i = 0; i < peaks.size(); ++i )
  
  return chi2;
}//evalMultiPealInsentive(...)



<|MERGE_RESOLUTION|>--- conflicted
+++ resolved
@@ -628,12 +628,6 @@
         const double ndata = gamma_counts[channel];
         const double nfitpeak = peak_counts[i];
         
-<<<<<<< HEAD
-        if( ndata > 0.000001 )
-          chi2 += pow( (ndata - nfitpeak), 2.0 ) / ndata;
-        else
-          chi2 += fabs(nfitpeak );  //This is a bit ad-hoc - is there a better solution? //XXX untested
-=======
         const double uncert2 = ndata > 1.0 ? ndata : 1.0;
         
         // 20240911: Changed to prevent edge-case of background subtracted spectra having bin
@@ -645,7 +639,6 @@
         // else
         //   chi2 += fabs(nfitpeak + ncontinuum);  //This is a bit ad-hoc - is there a better solution? //XXX untested
         
->>>>>>> dca3d4f6
       }
     }else
     {
