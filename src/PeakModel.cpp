/* InterSpec: an application to analyze spectral gamma radiation data.
 
 Copyright 2018 National Technology & Engineering Solutions of Sandia, LLC
 (NTESS). Under the terms of Contract DE-NA0003525 with NTESS, the U.S.
 Government retains certain rights in this software.
 For questions contact William Johnson via email at wcjohns@sandia.gov, or
 alternative emails of interspec@sandia.gov.
 
 This library is free software; you can redistribute it and/or
 modify it under the terms of the GNU Lesser General Public
 License as published by the Free Software Foundation; either
 version 2.1 of the License, or (at your option) any later version.
 
 This library is distributed in the hope that it will be useful,
 but WITHOUT ANY WARRANTY; without even the implied warranty of
 MERCHANTABILITY or FITNESS FOR A PARTICULAR PURPOSE.  See the GNU
 Lesser General Public License for more details.
 
 You should have received a copy of the GNU Lesser General Public
 License along with this library; if not, write to the Free Software
 Foundation, Inc., 51 Franklin Street, Fifth Floor, Boston, MA  02110-1301  USA
 */

#include "InterSpec_config.h"

#include <deque>
#include <string>
#include <vector>
#include <memory>
#include <cctype>
#include <algorithm>

#include <Wt/WResource>
#include <Wt/WModelIndex>
#include <Wt/Http/Request>
#include <Wt/Http/Response>
#include <Wt/WStringStream>
#include <Wt/WAbstractItemModel>


// Block out some warnings occurring in boost files.
#pragma warning(disable:4244)  // warning C4244: 'initializing' : conversion from 'std::streamoff' to 'size_t', possible loss of data

#include <boost/any.hpp>
#include <boost/tokenizer.hpp>

#include "SandiaDecay/SandiaDecay.h"

#include "SpecUtils/DateTime.h"
#include "SpecUtils/SpecFile.h"
#include "SpecUtils/ParseUtils.h"
#include "SpecUtils/Filesystem.h"
#include "SpecUtils/StringAlgo.h"
#include "SpecUtils/EnergyCalibration.h"

#include "InterSpec/PeakDef.h"
#include "InterSpec/PeakFit.h"
#include "InterSpec/SpecMeas.h"
<<<<<<< HEAD
#include "InterSpec/InterSpec.h" //only needed for a InterSpec::instance() to guess if high or low resolution spectrum
=======
#include "InterSpec/InterSpec.h"
>>>>>>> dca3d4f6
#include "InterSpec/PeakModel.h"
#include "InterSpec/InterSpecApp.h"
#include "InterSpec/PeakFitUtils.h"
#include "InterSpec/PhysicalUnits.h"
#include "InterSpec/WarningWidget.h"
#include "InterSpec/PeakFitChi2Fcn.h"
#include "InterSpec/PeakInfoDisplay.h"  //Only for ALLOW_PEAK_COLOR_DELEGATE
#include "InterSpec/UndoRedoManager.h"
#include "InterSpec/DecayDataBaseServer.h"


using namespace std;
using namespace Wt;

#if( PERFORM_DEVELOPER_CHECKS )
namespace
{
void testSetNuclideXrayRctn()
{
  auto check_extract_energy = []( std::string testval, const double expected_energy, const std::string expected_str ) {
    const double energy = PeakDef::extract_energy_from_peak_source_string(testval);
    assert( energy == expected_energy );
    assert( testval == expected_str );
  };
  
  check_extract_energy( "fe xray 98.2 kev", 98.2, "fe xray" );
  check_extract_energy( "5.34e+2 kev", 534, "" );
  check_extract_energy( "hf178m 5.34e-3 Mev", 5.34, "hf178m" );
  check_extract_energy( "8.0e+02 kev hf178m", 800, "hf178m" );
  check_extract_energy( "8.0E+02 kev hf178m", 800, "hf178m" );
  check_extract_energy( "hf178m2 574. KEV", 574, "hf178m2" );
  check_extract_energy( "hf178m2 574.", 574, "hf178m2" );
  check_extract_energy( "u232 xray 98.", 98, "u232 xray" );
  check_extract_energy( "u232 xray 98", 98, "u232 xray" );
  check_extract_energy( "u232 98", 98, "u232" );
  check_extract_energy( "98 u232", -1, "98 u232" );
  check_extract_energy( "u-232", -1.0, "u-232" );
  check_extract_energy( "321 u-232", -1.0, "321 u-232" );
  check_extract_energy( "321 keV u-232", 321, "u-232" );
  check_extract_energy( "3.3mev be(a,n)", 3300, "be(a,n)" );
  check_extract_energy( "co60 1173.23", 1173.23, "co60" );
  check_extract_energy( "co60 1173.23 kev", 1173.23, "co60" );
  check_extract_energy( "1173.23 kev co60", 1173.23, "co60" );
  check_extract_energy( "CO60 1173.23", 1173.23, "CO60" );
  check_extract_energy( "CO60 1173", 1173, "CO60" );
  check_extract_energy( "1173 CO60", -1, "1173 CO60" );
  check_extract_energy( "1173.0 CO60", -1, "1173.0 CO60" );
  check_extract_energy( "Pb 98", -1, "Pb 98" );
  check_extract_energy( "Pb 98.2", 98.2, "Pb" );
  
  
  const SandiaDecay::SandiaDecayDataBase *db = DecayDataBaseServer::database();
  assert( db );
  
  PeakModel::SetGammaSource result;
  
  PeakDef peak;
  const SandiaDecay::Nuclide *nuc = nullptr;
  
  
  peak = PeakDef( 1001, 1, 1.8E6 );
  nuc = db->nuclide( "U238" );
  result = PeakModel::setNuclide( peak, PeakDef::SourceGammaType::NormalGamma, nuc, 1001, 4.0 );
  assert( result == PeakModel::SetGammaSource::SourceAndUseChanged );
  assert( peak.parentNuclide() == nuc );
  assert( fabs(peak.gammaParticleEnergy() - 1001) < 1.0 );
  
  nuc = db->nuclide( "Th232" );
  peak = PeakDef( 2614-511, 5, 1.8E6 );
  assert( !peak.useForShieldingSourceFit() );
  assert( !peak.useForManualRelEff() );
  result = PeakModel::setNuclide( peak, PeakDef::SourceGammaType::SingleEscapeGamma, nuc, 2614, 4.0 );
  assert( result == PeakModel::SetGammaSource::SourceChange );
  assert( !peak.useForShieldingSourceFit() );
  assert( !peak.useForManualRelEff() );
  assert( peak.parentNuclide() == nuc );
  assert( fabs(peak.gammaParticleEnergy() - (2614-511)) < 1.0 );
  assert( peak.sourceGammaType() == PeakDef::SourceGammaType::SingleEscapeGamma );
  
  
  nuc = db->nuclide( "Th232" );
  peak = PeakDef( 2614-511-511, 5, 1.8E6 );
  result = PeakModel::setNuclide( peak, PeakDef::SourceGammaType::DoubleEscapeGamma, nuc, 2614, -1 );
  assert( result == PeakModel::SetGammaSource::SourceChange );
  assert( peak.parentNuclide() == nuc );
  assert( !peak.useForShieldingSourceFit() );
  assert( !peak.useForManualRelEff() );
  assert( fabs(peak.gammaParticleEnergy() - (2614 - 511 - 511)) < 1.0 );
  assert( peak.sourceGammaType() == PeakDef::SourceGammaType::DoubleEscapeGamma );
  
  peak = PeakDef( 2614-511, 5, 1.8E6 );
  result = PeakModel::setNuclideXrayReaction( peak, "Th232 S.E.", -1.0 );
  assert( result == PeakModel::SetGammaSource::SourceChange );
  assert( peak.parentNuclide() != nullptr );
  assert( fabs(peak.gammaParticleEnergy() - (2614-511)) < 1.0 );
  assert( peak.sourceGammaType() == PeakDef::SourceGammaType::SingleEscapeGamma );
  
  
  peak = PeakDef( 2614 - 511 - 511, 5, 1.8E6 );
  result = PeakModel::setNuclideXrayReaction( peak, "Th232 D.E.", -1.0 );
  assert( result == PeakModel::SetGammaSource::SourceChange );
  assert( peak.parentNuclide() != nullptr );
  assert( fabs(peak.gammaParticleEnergy() - (2614 - 511 - 511)) < 1.0 );
  assert( peak.sourceGammaType() == PeakDef::SourceGammaType::DoubleEscapeGamma );
  
  peak = PeakDef( 2614 - 511 - 100, 5, 1.8E6 );
  result = PeakModel::setNuclideXrayReaction( peak, "Th232 2614 keV D.E.", -1.0 );
  assert( result == PeakModel::SetGammaSource::SourceChange );
  assert( peak.parentNuclide() != nullptr );
  assert( fabs(peak.gammaParticleEnergy() - (2614 - 511 - 511)) < 1.0 );
  assert( peak.sourceGammaType() == PeakDef::SourceGammaType::DoubleEscapeGamma );
  
  peak = PeakDef( 2223.248, 5, 1.8E6 );
  result = PeakModel::setNuclideXrayReaction( peak, "H(n,g) 2223.248 keV", -1.0 );
  assert( result == PeakModel::SetGammaSource::SourceChange );
  assert( peak.reaction() != nullptr );
  assert( fabs(peak.gammaParticleEnergy() - 2223.248) < 1.0 );
  assert( peak.sourceGammaType() == PeakDef::SourceGammaType::NormalGamma );
  
  peak = PeakDef( 100.0, 5, 1.8E6 );
  result = PeakModel::setNuclideXrayReaction( peak, "H(n,g) 2223.248", -1.0 );
  assert( result == PeakModel::SetGammaSource::SourceChange );
  assert( peak.reaction() != nullptr );
  assert( fabs(peak.gammaParticleEnergy() - 2223.248) < 1.0 );
  assert( peak.sourceGammaType() == PeakDef::SourceGammaType::NormalGamma );
  
  peak = PeakDef( 2223.248, 5, 1.8E6 );
  result = PeakModel::setNuclideXrayReaction( peak, "H(n,g)", 4.0 );
  assert( result == PeakModel::SetGammaSource::SourceChange );
  assert( peak.reaction() != nullptr );
  assert( fabs(peak.gammaParticleEnergy() - 2223.248) < 1.0 );
  assert( peak.sourceGammaType() == PeakDef::SourceGammaType::NormalGamma );
  
  peak = PeakDef( 2223.248, 5, 1.8E6 );
  result = PeakModel::setNuclideXrayReaction( peak, "H(n,g) 2223.248 keV S.E.", 4.0 );
  assert( result == PeakModel::SetGammaSource::SourceChange );
  assert( peak.reaction() != nullptr );
  assert( fabs(peak.gammaParticleEnergy() - (2223.248-511)) < 1.0 );
  assert( peak.sourceGammaType() == PeakDef::SourceGammaType::SingleEscapeGamma );
  
  peak = PeakDef( 2223.248, 5, 1.8E6 );
  result = PeakModel::setNuclideXrayReaction( peak, "H(n,g) 2223.248 keV D.E.", 4.0 );
  assert( result == PeakModel::SetGammaSource::SourceChange );
  assert( peak.reaction() != nullptr );
  assert( fabs(peak.gammaParticleEnergy() - (2223.248-2*511)) < 2.0 );
  assert( peak.sourceGammaType() == PeakDef::SourceGammaType::DoubleEscapeGamma );
  
  peak = PeakDef( 100, 5, 1.8E6 );
  result = PeakModel::setNuclideXrayReaction( peak, "U xray 98.4340 kev", -1. );
  assert( result == PeakModel::SetGammaSource::SourceChange );
  assert( peak.xrayElement() != nullptr );
  assert( fabs(peak.gammaParticleEnergy() - 98.4340) < 1.0 );
  assert( peak.sourceGammaType() == PeakDef::SourceGammaType::NormalGamma );
  
  peak = PeakDef( 574, 5, 1.8E6 );
  nuc = db->nuclide( "hf178m2" );
  assert( nuc );
  result = PeakModel::setNuclideXrayReaction( peak, "hf178m2 574.219971 kev", -1. );
  assert( result == PeakModel::SetGammaSource::SourceAndUseChanged );
  assert( peak.parentNuclide() == nuc );
  assert( fabs(peak.gammaParticleEnergy() - 574.219971) < 1.0 );
  assert( peak.sourceGammaType() == PeakDef::SourceGammaType::NormalGamma );
  
  peak = PeakDef( 574, 5, 1.8E6 );
  nuc = db->nuclide( "hf178m2" );
  assert( nuc );
  result = PeakModel::setNuclideXrayReaction( peak, "hf178m2", -1. );
  assert( result == PeakModel::SetGammaSource::SourceAndUseChanged );
  assert( peak.parentNuclide() == nuc );
  assert( fabs(peak.gammaParticleEnergy() - 574.219971) < 1.0 );
  assert( peak.sourceGammaType() == PeakDef::SourceGammaType::NormalGamma );
  
  peak = PeakDef( 100, 5, 1.8E6 );
  nuc = db->nuclide( "hf178m2" );
  assert( nuc );
  result = PeakModel::setNuclideXrayReaction( peak, "hf178m2 574.219971", -1. );
  assert( result == PeakModel::SetGammaSource::SourceAndUseChanged );
  assert( peak.parentNuclide() == nuc );
  assert( fabs(peak.gammaParticleEnergy() - 574.219971) < 1.0 );
  assert( peak.sourceGammaType() == PeakDef::SourceGammaType::NormalGamma );
  
  peak = PeakDef( 84.9, 5, 1.8E6 );
  result = PeakModel::setNuclideXrayReaction( peak, "Pb xray 84.9 kev", -1. );
  assert( result == PeakModel::SetGammaSource::SourceChange );
  assert( peak.xrayElement() );
  assert( fabs(peak.gammaParticleEnergy() - 84.9) < 1.0 );
  assert( peak.sourceGammaType() == PeakDef::SourceGammaType::NormalGamma );
  
  peak = PeakDef( 84.9, 5, 1.8E6 );
  result = PeakModel::setNuclideXrayReaction( peak, "Pb 84.9 kev", -1. );
  assert( result == PeakModel::SetGammaSource::SourceChange );
  assert( peak.xrayElement() );
  assert( fabs(peak.gammaParticleEnergy() - 84.9) < 1.0 );
  assert( peak.sourceGammaType() == PeakDef::SourceGammaType::NormalGamma );
  
  peak = PeakDef( 84.9, 5, 1.8E6 );
  result = PeakModel::setNuclideXrayReaction( peak, "Pb212 84.9 kev", -1. );
  assert( result == PeakModel::SetGammaSource::SourceChange );
  assert( peak.parentNuclide() );
  assert( peak.parentNuclide()->symbol == "Pb212" );
  assert( fabs(peak.gammaParticleEnergy() - 84.865) < 1.0 );
  assert( peak.sourceGammaType() == PeakDef::SourceGammaType::XrayGamma );

  peak = PeakDef( 511, 5, 1.8E6 );
  assert( !peak.hasSourceGammaAssigned() );
  result = PeakModel::setNuclideXrayReaction( peak, "Na22 511 kev", -1. );
  assert( result == PeakModel::SetGammaSource::SourceChange );
  assert( peak.parentNuclide() );
  assert( peak.parentNuclide()->symbol == "Na22" );
  assert( fabs( peak.gammaParticleEnergy() - 511 ) < 1.0 );
  assert( peak.sourceGammaType() == PeakDef::SourceGammaType::AnnihilationGamma );
  assert( peak.hasSourceGammaAssigned() );

  peak = PeakDef( 511, 5, 1.8E6 );
  result = PeakModel::setNuclideXrayReaction( peak, "Na22 511 kev, I=1.8E+02%", -1. ); //e.g., from "Search for Peaks" dialog
  assert( result == PeakModel::SetGammaSource::SourceChange );
  assert( peak.parentNuclide() );
  assert( peak.parentNuclide()->symbol == "Na22" );
  assert( fabs( peak.gammaParticleEnergy() - 511 ) < 1.0 );
  assert( peak.sourceGammaType() == PeakDef::SourceGammaType::AnnihilationGamma );
  assert( peak.hasSourceGammaAssigned() );
}//void testSetNuclideXrayRctn()

}//namespace
#endif


bool PeakModel::recommendUseForFit( const SandiaDecay::Nuclide *nuc,
                                   const float energy )
{
  //These are the lines that should be recomended to users to use in a
  //  shielding source fit
  static const float Ag110m[] = {657.762f, 706.682f, 763.944f, 884.685f, 937.493f, 1384.29f, 1505.04f};
  static const float Al26[]   = {1129.67f, 1808.65f, 2938.0f};
  static const float Am241[]  = {26.35f, 59.54f, 125.3f, 208.01f, 335.37f, 376.65f, 662.4f, 722.01f};
  static const float Am243[]  = {74.66f, 103.032f, 106.123f, 209.753f, 228.183f, 277.599f, 315.88f, 334.31f};
  static const float Au198[]  = {411.802f, 675.884f, 1087.68f};
  static const float Ba133[]  = {80.9971f, 276.4f, 302.853f, 356.017f, 383.848f};
  static const float Ba140[]  = {487.021f, 537.3f, 815.8f, 925.2f, 1596.21f, 2521.7f};
  static const float Be7[]    = {477.595f};
  static const float Bi207[]  = {75.0f, 569.702f, 1063.66f, 1442.2f, 1770.24f};
  static const float Cd109[]  = {88.04f};
  static const float Ce139[]  = {165.85f};
  static const float Ce141[]  = {145.443f};
  static const float Cf249[]  = {109.2f, 252.8f, 333.37f, 388.16f};
  static const float Cm243[]  = {103.734f, 106.125f, 209.753f, 228.183f, 277.599f, 315.88f, 334.31f};
  static const float Cm244[]  = {98.86f, 104.23f, 152.63f, 554.5f, 817.8f};
  static const float Cm245[]  = {103.68f, 133.05f, 175.01f, 231.96f};
  static const float Co56[]   = {846.771f, 1238.28f, 1771.35f, 2598.46f, 3253.42f};
  static const float Co57[]   = {122.061f, 136.474f, 692.03f};
  static const float Co58[]   = {810.759f};
  static const float Co60[]   = {1173.23f, 1332.49f};
  static const float Cr51[]   = {320.082f};
  static const float Cs134[]  = {569.331f, 604.721f, 795.8f, 1038.5f, 1167.86f, 1365.13f};
  static const float Cs136[]  = {340.547f, 818.514f, 1048.07f, 1235.36f, 1537.9f};
  static const float Cs137[]  = {661.657f};
  static const float Cs138[]  = {462.796f, 871.8f, 1009.78f, 1435.86f, 2218.0f, 2639.59f};
  static const float Cu61[]   = {282.956f, 656.008f, 1185.23f};
  static const float Cu67[]   = {184.577f, 300.219f};
  static const float Eu152[]  = {121.781f, 244.697f, 344.278f, 411.116f, 443.965f, 778.904f, 867.378f, 964.079f, 1085.86f, 1112.07f, 1408.01f};
  static const float Eu154[]  = {123.14f, 723.305f, 873.19f, 1004.76f, 1274.39f, 1596.48f};
  static const float Eu155[]  = {86.54f, 105.308f};
  static const float Fe55[]   = {126.0f};
  static const float Fe59[]   = {192.35f, 334.8f, 1099.24f, 1291.59f, 1481.7f};
  static const float Ga67[]   = {93.311f, 184.577f, 300.219f, 393.529f, 887.693f};
  static const float Ge68[]   = {805.75f, 1077.35f, 1260.97f, 1883.09f};
  static const float Ge75[]   = {264.6f, 468.8f};
  static const float Hg194[]  = {293.58f, 328.5f, 948.29f, 1468.89f, 2043.67f};
  static const float Hg203[]  = {279.195f};
  static const float Ho166m[] = {184.41f, 280.459f, 410.944f, 711.683f, 810.276f, 1241.4f};
  static const float I123[]   = {158.97f, 528.96f, 624.57f, 1068.12f};
  static const float I125[]   = {27.472f};
  static const float I126[]   = {388.633f, 666.331f, 753.819f, 1420.17f, 2045.17f};
  static const float I131[]   = {284.305f, 364.489f, 503.004f, 636.989f, 722.911f};
  static const float In111[]  = {171.28f, 245.395f};
  static const float Ir192[]  = {295.957f, 316.506f, 468.069f, 604.411f, 884.537f, 1061.48f};
  static const float K40[]    = {1460.75f};
  static const float La140[]  = {487.0f, 815.8f, 925.2f, 1596.21f, 2521.7f};
  static const float Lu172[]  = {181.525f, 810.064f, 900.724f, 1093.63f, 1584.12f};
  static const float Lu177[]  = {112.94f, 208.36f, 321.31f};
  static const float Lu177m[] = {55.15f, 208.366f, 228.484f, 378.503f, 418.539f};
  static const float Mn54[]   = {834.848f};
  static const float Mn56[]   = {846.754f};
  static const float Mo99[]   = {140.511f, 181.063f, 366.421f, 739.5f, 777.921f};
  static const float Na22[]   = {1274.54f};
  static const float Na24[]   = {996.82f, 1368.63f, 2754.03f, 3866.19f};
  static const float Nb95[]   = {765.803f};
  static const float Np237[]  = {86.477f, 194.95f, 212.29f, 300.129f, 311.904f, 340.476f, 375.45f, 398.492f, 415.76f};
  static const float Np239[]  = {103.032f, 106.123f, 209.753f, 228.183f, 277.599f, 315.88f, 334.31f};
  static const float Pb202[]  = {439.56f};
  static const float Pd103[]  = {294.98f, 357.47f, 497.08f};
  static const float Po210[]  = {803.13f};
  static const float Pu238[]  = {43.498f, 99.853f, 152.72f, 742.81f, 766.39f, 1001.03f};
  static const float Pu239[]  = {129.297f, 203.55f, 255.38f, 345.01f, 375.05f, 413.71f, 451.48f, 639.97f, 645.896f, 769.37f};
  static const float Pu240[]  = {45.244f, 104.23f, 160.308f, 642.35f, 687.59f};
  static const float Pu241[]  = {59.54f, 98.97f, 103.68f, 148.567f, 208.0f};
  static const float Pu242[]  = {44.915f};
  static const float Ra226[]  = {74.815f, 77.107f, 186.211f, 241.997f, 295.24f, 351.932f, 609.312f, 768.356f, 1120.29f, 1238.11f, 1377.67f, 1407.98f, 1764.49f, 2204.21f, 2447.86f};
  static const float Th232[]  = {77.34f, 238.632f, 338.32f, 583.191f, 727.33f, 860.564f, 911.204f, 968.971f, 1588.2f, 2614.53f};
  static const float U233[]   = {146.345f, 164.522f, 291.354f, 317.16f, 1567.09f};
  static const float U235[]   = {106.587f, 143.76f, 163.38f, 185.71f, 205.309f};
  static const float U238[]   = {63.24f, 92.35f, 258.26f, 742.77f, 766.37f, 1000.99f, 1737.73f, 1831.36f};
  static const std::string symbols[]
         = { "Ag110m", "Al26", "Am241", "Am243", "Au198", "Ba133", "Ba140",
             "Be7", "Bi207", "Cd109", "Ce139", "Ce141", "Cf249", "Cm243",
             "Cm244", "Cm245", "Co56", "Co57", "Co58", "Co60", "Cr51", "Cs134",
             "Cs136", "Cs137", "Cs138", "Cu61", "Cu67", "Eu152", "Eu154",
             "Eu155", "Fe55", "Fe59", "Ga67", "Ge68", "Ge75", "Hg194", "Hg203",
             "Ho166m", "I123", "I125", "I126", "I131", "In111", "Ir192", "K40",
             "La140", "Lu172", "Lu177", "Lu177m", "Mn54", "Mn56", "Mo99",
             "Na22", "Na24", "Nb95", "Np237", "Np239", "Pb202", "Pd103",
             "Po210", "Pu238", "Pu239", "Pu240", "Pu241", "Pu242", "Ra226",
             "Th232", "U233", "U235", "U238"
           };
  static const size_t num_sumbols = sizeof(symbols) / sizeof(symbols[0]);
  static const size_t num_energies[]
           = { 7, 3, 8, 8, 3, 5, 6, 1, 5, 1, 1, 1, 4, 7, 5, 4, 5, 3, 1, 2, 1,
               6, 5, 1, 6, 3, 2, 11, 6, 2, 1, 5, 5, 4, 2, 5, 1, 6, 4, 1, 5, 5,
               2, 6, 1, 5, 5, 3, 5, 1, 1, 5, 1, 4, 1, 9, 7, 1, 3, 1, 6, 10, 5,
               5, 1, 15, 10, 5, 5, 8
             };
  static const float *isotope_energies[]
         = { &(Ag110m[0]), &(Al26[0]), &(Am241[0]), &(Am243[0]), &(Au198[0]),
             &(Ba133[0]), &(Ba140[0]), &(Be7[0]), &(Bi207[0]), &(Cd109[0]),
             &(Ce139[0]), &(Ce141[0]), &(Cf249[0]), &(Cm243[0]), &(Cm244[0]),
             &(Cm245[0]), &(Co56[0]), &(Co57[0]), &(Co58[0]), &(Co60[0]),
             &(Cr51[0]), &(Cs134[0]), &(Cs136[0]), &(Cs137[0]), &(Cs138[0]),
             &(Cu61[0]), &(Cu67[0]), &(Eu152[0]), &(Eu154[0]), &(Eu155[0]),
             &(Fe55[0]), &(Fe59[0]), &(Ga67[0]), &(Ge68[0]), &(Ge75[0]),
             &(Hg194[0]), &(Hg203[0]), &(Ho166m[0]), &(I123[0]), &(I125[0]),
             &(I126[0]), &(I131[0]), &(In111[0]), &(Ir192[0]), &(K40[0]),
             &(La140[0]), &(Lu172[0]), &(Lu177[0]), &(Lu177m[0]), &(Mn54[0]),
             &(Mn56[0]), &(Mo99[0]), &(Na22[0]), &(Na24[0]), &(Nb95[0]),
             &(Np237[0]), &(Np239[0]), &(Pb202[0]), &(Pd103[0]), &(Po210[0]),
             &(Pu238[0]), &(Pu239[0]), &(Pu240[0]), &(Pu241[0]), &(Pu242[0]),
             &(Ra226[0]), &(Th232[0]), &(U233[0]), &(U235[0]), &(U238[0])
           };

  if( !nuc )
    return false;
  
  const string *pos = lower_bound( symbols, symbols+num_sumbols, nuc->symbol );
  if( pos && (pos!=(symbols+num_sumbols)) && (*pos)==nuc->symbol )
  {
    const float *energies = isotope_energies[pos-symbols];
    const size_t nenergies = num_energies[pos-symbols];
    const float *epos = lower_bound( energies, energies+nenergies, energy );
    
    //*epos will be greater or equal to energy
    if( epos == (energies+nenergies) )
      return (fabs((*(epos-1))-energy)<0.1);  //assumes at least one element in array
    
    return (((*epos)==energy) || (fabs((*epos)-energy)<0.1)
             || ((epos!=energies) && (fabs((*(epos-1))-energy)<0.1)));
  }//if( we have info on this elemement )
  
  //todo - put in logic here as how to guess if a photopeak should be used or not
  
//  if( nuc && nuc->)
//  if( fabs(511.0-energy) < 1.0 )
//    return false;
  
  return true;
}//recommendUseForFit( const SandiaDecay::Nuclide *nuc )


bool PeakModel::recommendUseForManualRelEff( const SandiaDecay::Nuclide *n, const float energy )
{
  // We currently only have customized recommendations for U, Pu, and Am
  if( !n || ((n->atomicNumber != 92) && (n->atomicNumber != 94) && (n->atomicNumber != 95)) )
    return (energy > 90.0f);
  
  const auto use_gamma = [energy]( const float * const start, const float * const end ) -> bool {
    for( auto iter = start; iter != end; ++iter )
    {
      if( fabs(energy - *iter) < 0.1 ) // 0.1 is arbitrary
        return true;
    }
    return false;
  };// use_gamma lamda
  
  
  if( n->atomicNumber == 92 )
  {
    // Recommended values for uranium taken from chapter 14 of FRMAC Gamma Spectroscopist Knowledge Guide
    const float u232_energies[] = { 238.625f, 583.187f, 727.3f, 860.56f };
    const float u234_energies[] = { 120.905f };
    const float u235_energies[] = { 143.76f, 163.36f, 185.715f, 202.11f, 205.311f, 221.38f, 246.84f, 345.9f };
    const float u238_energies[] = { 258.26f, 569.3173913f, 742.83f, 766.4f, 880.47f, 883.24f, 945.95f, 1001.03f };
    
    switch( n->massNumber )
    {
      case 232: return use_gamma( begin(u232_energies), end(u232_energies) );
      case 234: return use_gamma( begin(u234_energies), end(u234_energies) );
      case 235: return use_gamma( begin(u235_energies), end(u235_energies) );
      case 238: return use_gamma( begin(u238_energies), end(u238_energies) );
      default:
        break;
    }//switch( n->massNumber )
  }//if( Uranium )
  
  
  if( n->atomicNumber == 94 )
  {
    // Recommended value taken from FRAM - see LA-UR-20-21287 Duc T. Vo, and Thomas E. Sampson.
    //  https://www.osti.gov/servlets/purl/1599022
    const float pu238_energies[] = { 152.72 };
    const float pu239_energies[] = { 129.3, 144.2, 161.45, 203.55, 255.38, 345.01, 375.05, 413.71, 451.48, 645.9, 658.86 };
    const float pu240_energies[] = { 160.31 };
    const float pu241_energies[] = { 146.55, 164.61, 208, 267.54, 619.01, 722.01 };
    
    switch( n->massNumber )
    {
      case 238: return use_gamma( begin(pu238_energies), end(pu238_energies) );
      case 239: return use_gamma( begin(pu239_energies), end(pu239_energies) );
      case 240: return use_gamma( begin(pu240_energies), end(pu240_energies) );
      case 241: return use_gamma( begin(pu241_energies), end(pu241_energies) );
      default:
        break;
    }//switch( n->massNumber )
  }//if( Plutonium )
  
  
  if( n->atomicNumber == 95 )
  {
    // Recommended value taken from FRAM - see LA-UR-20-21287 Duc T. Vo, and Thomas E. Sampson.
    //  https://www.osti.gov/servlets/purl/1599022
    const float am241_energies[] = { 125.3, 335.37, 368.65 };
    
    switch( n->massNumber )
    {
      case 241: return use_gamma( begin(am241_energies), end(am241_energies) );
      default:
        break;
    }//switch( n->massNumber )
  }//if( Americium )
  
  // Some other U/Pu/Am isotope - use it if its above the x-ray absorption edge.
  return (energy > 122.0f);
}//bool recommendUseForManualRelEff( const SandiaDecay::Nuclide *n, const float energy )


std::vector<PeakDef> PeakModel::csv_to_candidate_fit_peaks(
                                      std::shared_ptr<const SpecUtils::Measurement> meas,
                                      std::istream &csv )
{
  //Info that will be parsed is based on PeakModel::PeakCsvResource::handleRequest(...)
  //  with a few small accommodations for how other programs may save peak CSVs.
  
  using SpecUtils::trim_copy;
  using SpecUtils::to_lower_ascii_copy;
  
  typedef boost::tokenizer<boost::escaped_list_separator<char> > Tokeniser;
  boost::escaped_list_separator<char> separator("\\",",\t", "\"");
  
  if( !meas || !meas->gamma_counts() || meas->gamma_counts()->size() < 7 )
    throw runtime_error( "input data invalid" );
  
  const float minenergy = meas->gamma_energy_min();
  const float maxenergy = meas->gamma_energy_max();
  
  
  string line;
  
  //Get first non-empty, non-comment ('#') line.
  while( SpecUtils::safe_get_line(csv, line, 2048) )
  {
    SpecUtils::trim(line);
    if( !line.empty() && line[0]!='#' )
      break;
  }
  
  if( line.empty() || !csv )
    throw runtime_error( "Failed to get first line" );
  
  //Columns guaranteed to be in file, or we'll throw an exception.
  int mean_index = -1, area_index = -1, fwhm_index = -1;
  
  //Columns that may or not be in file, in whcih case will be >= 0.
  int roi_lower_index = -1, roi_upper_index = -1, nuc_index = -1, nuc_energy_index = -1;
  int color_index = -1, label_index = -1, cont_type_index = -1, skew_type_index = -1;
  int cont_coef_index = -1, skew_coef_index = -1, area_uncert_index = -1, peak_type_index = -1;
  
  {//begin to get field_pos
    vector<string> headers;
    Tokeniser t( line, separator );
    for( Tokeniser::iterator it = t.begin(); it != t.end(); ++it )
      headers.push_back( to_lower_ascii_copy( trim_copy(*it) ) );
    
    const auto centroid_pos = std::find( begin(headers), end(headers), "centroid");
    const auto net_area_pos = std::find( begin(headers), end(headers), "net_area");
    //Note First FWHM is in keV; there is a second FWHM that is %
    const auto fwhm_pos = std::find( begin(headers), end(headers), "fwhm");
    const auto nuc_pos = std::find( begin(headers), end(headers), "nuclide");
    const auto nuc_energy_pos = std::find( begin(headers), end(headers), "photopeak_energy");
    const auto roi_start_pos = std::find( begin(headers), end(headers), "roi_lower_energy");
    const auto roi_end_pos = std::find( begin(headers), end(headers), "roi_upper_energy");
    const auto color_pos = std::find( begin(headers), end(headers), "color");
    const auto label_pos = std::find( begin(headers), end(headers), "user_label");
    const auto cont_type_pos = std::find( begin(headers), end(headers), "continuum_type");
    const auto skew_type_pos = std::find( begin(headers), end(headers), "skew_type");
    const auto cont_coef_pos = std::find( begin(headers), end(headers), "continuum_coefficients");
    const auto skew_coef_pos = std::find( begin(headers), end(headers), "skew_coefficients");
    const auto peak_type_pos = std::find( begin(headers), end(headers), "peak_type");
    
    if( centroid_pos == end(headers) )
      throw runtime_error( "Header did not contain 'Centroid'" );
    mean_index = static_cast<int>( centroid_pos - begin(headers) );
    
    if( net_area_pos == end(headers) )
      throw runtime_error( "Header did not contain 'Net_Area'" );
    area_index = static_cast<int>( net_area_pos - begin(headers) );
    
    // The second "Net_Area" column is uncertainty
    const auto net_area_uncert_pos = std::find( net_area_pos + 1, end(headers), "net_area");
    if( net_area_uncert_pos != end(headers) )
      area_uncert_index = static_cast<int>( net_area_uncert_pos - begin(headers) );
    
    if( fwhm_pos == end(headers) )
      throw runtime_error( "Header did not contain 'FWHM'" );
    fwhm_index = static_cast<int>( fwhm_pos - begin(headers) );
    
    if( nuc_pos != end(headers) )
      nuc_index = static_cast<int>( nuc_pos - begin(headers) );
    
    if( nuc_energy_pos != end(headers) )
      nuc_energy_index = static_cast<int>( nuc_energy_pos - begin(headers) );
    
    if( roi_start_pos != end(headers) )
      roi_lower_index = static_cast<int>( roi_start_pos - begin(headers) );
    
    if( roi_end_pos != end(headers) )
      roi_upper_index = static_cast<int>( roi_end_pos - begin(headers) );
    
    if( color_pos != end(headers) )
      color_index = static_cast<int>( color_pos - begin(headers) );
    
    if( label_pos != end(headers) )
      label_index = static_cast<int>( label_pos - begin(headers) );
    
    if( cont_type_pos != end(headers) )
      cont_type_index = static_cast<int>( cont_type_pos - begin(headers) );
    
    if( skew_type_pos != end(headers) )
      skew_type_index = static_cast<int>( skew_type_pos - begin(headers) );
    
    if( cont_coef_pos != end(headers) )
      cont_coef_index = static_cast<int>( cont_coef_pos - begin(headers) );
    
    if( skew_coef_pos != end(headers) )
      skew_coef_index = static_cast<int>( skew_coef_pos - begin(headers) );
    
    if( peak_type_pos != end(headers) )
      peak_type_index = static_cast<int>( peak_type_pos - begin(headers) );
  }//end to get field_pos
  
  
  vector<PeakDef> answer;
  set<std::shared_ptr<PeakContinuum>> continuums_with_type_set;
  
  while( SpecUtils::safe_get_line(csv, line, 2048) )
  {
    SpecUtils::trim(line);
    
    if( SpecUtils::istarts_with(line, "#END ") || SpecUtils::istarts_with(line, "# END ") )
      break;
    
    if( line.empty() || line[0]=='#' || (!isdigit(line[0]) && line[0]!='+' && line[0]!='-') )
      continue;
    
    vector<string> fields;
    Tokeniser t( line, separator );
    int token_col = 0;
    for( Tokeniser::iterator it = t.begin(); it != t.end(); ++it, ++token_col )
    {
      string val = trim_copy(*it);
      if( token_col != label_index )
        val = to_lower_ascii_copy( val );
      fields.push_back( val );
    }
    
    const int nfields = static_cast<int>( fields.size() );
    
    if( nfields < mean_index || nfields < area_index || nfields < fwhm_index )
      continue;
    
    try
    {
      const float centroid = std::stof( fields[mean_index] );
      const float fwhm = std::stof( fields[fwhm_index] );
      const float area = std::stof( fields[area_index] );
      
      if( centroid <= minenergy || centroid >= maxenergy || fwhm <= 0.0 || area <= 0.0 )
        continue;
      
      PeakDef peak( centroid, fwhm/2.35482, area );
      
      
      if( (area_uncert_index >= 0) && (area_uncert_index < nfields) )
      {
        const float area_uncert = std::stof( fields[area_uncert_index] );
        if( area_uncert > 0.0 )
          peak.setPeakAreaUncert( area_uncert );
      }//if( (area_uncert_index >= 0) && (area_uncert_index < nfields) )
      
      if( roi_lower_index >= 0 && roi_lower_index < nfields
         && roi_upper_index >= 0 && roi_upper_index < nfields )
      {
        const float roi_lower = std::max( minenergy, std::stof( fields[roi_lower_index] ) );
        const float roi_upper = std::min( maxenergy, std::stof( fields[roi_upper_index] ) );
        if( roi_lower >= roi_upper || centroid < roi_lower || centroid > roi_upper )
          throw runtime_error( "ROI range invalid." );
        
        peak.continuum()->setRange( roi_lower, roi_upper );
        peak.continuum()->calc_linear_continuum_eqn( meas, centroid, roi_lower, roi_upper, 3, 3 );
      }else
      {
        vector<std::shared_ptr<const PeakDef>> peakv( 1, make_shared<const PeakDef>(peak) );
        const auto resolution_type = PeakFitUtils::coarse_resolution_from_peaks( peakv );
        const bool isHPGe = (resolution_type == PeakFitUtils::CoarseResolutionType::High);
        
        double lowerEnengy, upperEnergy;
        findROIEnergyLimits( lowerEnengy, upperEnergy, peak, meas, isHPGe );
        
        peak.continuum()->setRange( lowerEnengy, upperEnergy );
        peak.continuum()->calc_linear_continuum_eqn( meas, centroid, lowerEnengy, upperEnergy, 3, 3 );
      }//if( CSV five ROI extent ) / else( find from data )
      
      if( cont_type_index >= 0 && cont_type_index < nfields )
      {
        const string &strval = fields[cont_type_index];
        
        try
        {
          const PeakContinuum::OffsetType type
                          = PeakContinuum::str_to_offset_type_str( strval.c_str(), strval.size() );
          peak.continuum()->setType( type );
          continuums_with_type_set.insert( peak.continuum() );
          
          if( (cont_coef_index >= 0) && (cont_coef_index < nfields) )
          {
            const string &flt_list_str = fields[cont_coef_index];
            vector<float> values;
            // The delimiter should be a space, but for the moment we'll be loose with this
            //  incase we switch things up.
            SpecUtils::split_to_floats( flt_list_str.c_str(), values, " ,\r\n\t;", false );
            
            if( values.size() == (1 + PeakContinuum::num_parameters(type)) )
            {
              const float ref_energy = values[0];
              vector<double> dvalues( begin(values) + 1, end(values) );
              peak.continuum()->setParameters( ref_energy, dvalues, {} );
            }else
            {
              const string msg = "For peak at " + std::to_string(peak.mean()) + " keV, read in "
                      + std::to_string(values.size()) + " continuum coefficients, but expected 1+"
                      + std::to_string(PeakContinuum::num_parameters(type));
              cerr << msg << endl;
              
#if( PERFORM_DEVELOPER_CHECKS )
              log_developer_error( __func__, msg.c_str() );
              assert( 0 ); //just for development.
#endif
            }//if( we have the reference energy plus correct number of continuum parameters ) / else
          }//if( (cont_coef_index >= 0) && (cont_coef_index < nfields) )
        }catch( std::exception & )
        {
          const string msg = "Failed to convert '" + strval + "' to a PeakContinuum::OffsetType.";
          cerr << msg << endl;
#if( PERFORM_DEVELOPER_CHECKS )
          log_developer_error( __func__, msg.c_str() );
#endif
        }//try / catch
      }//if( cont_type_index >= 0 && cont_type_index < nfields )
      
      
      if( (skew_type_index >= 0) && (skew_type_index < nfields) )
      {
        const string &strval = fields[skew_type_index];
        
        try
        {
          const PeakDef::SkewType type = PeakDef::skew_from_string( strval );
          peak.setSkewType( type );
          
          if( (skew_coef_index >= 0) && (skew_coef_index < nfields) )
          {
            const string &flt_list_str = fields[skew_coef_index];
            vector<float> values;
            // Again, being loos with allowed delimiters
            SpecUtils::split_to_floats( flt_list_str.c_str(), values, " ,\r\n\t;", false );
            if( values.size() == PeakDef::num_skew_parameters(type) )
            {
              for( size_t i = 0; i < values.size(); ++i )
              {
                const auto coef = PeakDef::CoefficientType(PeakDef::SkewPar0 + i);
                peak.set_coefficient( values[i], coef );
              }//for( set skew coeficient values )
            }else
            {
              const string msg = "For peak at " + std::to_string(peak.mean()) + " keV, read in "
                              + std::to_string(values.size()) + " skew coefficients, but expected "
                              + std::to_string(PeakDef::num_skew_parameters(type));
              
              cerr << msg << endl;
#if( PERFORM_DEVELOPER_CHECKS )
              log_developer_error( __func__, msg.c_str() );
              assert( 0 ); //just for development.
#endif
            }//if( we have correct number of coefficients ) / else
          }//if( (skew_coef_index >= 0) && (skew_coef_index < nfields) )
        }catch( std::exception & )
        {
          const string msg = "Failed to convert '" + strval + "' to a PeakDef::OffsetType.";
          cerr << msg << endl;
#if( PERFORM_DEVELOPER_CHECKS )
          log_developer_error( __func__, msg.c_str() );
#endif
        }//try / catch
      }//if( (skew_type_index >= 0) && (skew_type_index < nfields) )
      
      if( nuc_index >= 0 && nuc_energy_index >= 0
         && nuc_index < nfields && nuc_energy_index < nfields
         && !fields[nuc_index].empty() && !fields[nuc_energy_index].empty() )
      {
        const string nuctxt = fields[nuc_index] + " " + fields[nuc_energy_index] + " keV";
        const SetGammaSource result = setNuclideXrayReaction( peak, nuctxt, 4.0 );
        if( result == SetGammaSource::NoSourceChange )
          cerr << "csv_to_candidate_fit_peaks: could not assign src txt '"
          << nuctxt << "' as a nuc/xray/rctn" << endl;
      }//if( nuc_index >= 0 || nuc_energy_index >= 0 )
      
      if( (color_index >= 0) && (color_index < nfields) && !fields[color_index].empty() )
      {
        try
        {
          // I dont think WColor will throw, but we'll wrap in try/catch, just in case
          //  Also, we need to remove leading/trailing quotes
          peak.setLineColor( WColor( WString::fromUTF8( fields[color_index] ) ) );
        }catch( std::exception & )
        {
        }
      }//if( we have color index )
      
      if( (label_index >= 0) && (label_index < nfields) && !fields[label_index].empty() )
      {
        // TODO: it looks like all double quote characters never make it here, even if they are in the file correctly
        peak.setUserLabel( fields[label_index] );
      }
      
      if( (peak_type_index >= 0) && (peak_type_index < nfields) )
      {
        const string &strval = fields[peak_type_index];
        
        try
        {
          const PeakDef::DefintionType peak_type = PeakDef::peak_type_from_str( strval.c_str() );
          
          switch( peak_type )
          {
            case PeakDef::DefintionType::GaussianDefined:
              // Nothing to do here.
              break;
              
            case PeakDef::DefintionType::DataDefined:
            {
              peak.m_type = peak_type;
              const auto energycal = meas ? meas->energy_calibration() : nullptr;
              const double lx = peak.lowerX(), ux = peak.upperX();
              
              // Adjust the linear continuum to match the data at the ROI edges.  Right now
              //  we are only doing this for linear continua - should we do for others?
              if( energycal && (peak.continuum()->type() == PeakContinuum::OffsetType::Linear) )
              {
                try
                {
                  const double ref_energy = 0.5*(lx + ux);
                  const size_t start_channel      = meas->find_gamma_channel( lx );
                  const size_t end_channel        = meas->find_gamma_channel( ux );
                  
                  const size_t num_side_bins = 3;
                  double coefficients[2] = { 0.0, 0.0 };
                  
                  PeakContinuum::eqn_from_offsets( start_channel, end_channel, ref_energy,
                                                  meas, num_side_bins, num_side_bins,
                                                  coefficients[1], coefficients[0] );
                  
                  peak.continuum()->setParameters( ref_energy, coefficients, nullptr );
                }catch( std::exception &e )
                {
                  //
                }//try /catch
              }//if( linear continuum )
              
              
              double continuumsum = 0.0, datasum = 0.0;
              if( meas && energycal && energycal->valid() && meas->channel_energies() )
              {
                datasum = meas->gamma_integral( lx, ux );
                continuumsum = peak.continuum()->offset_integral( lx, ux, meas );
              }
              double peaksum = datasum - continuumsum;
              peaksum = ((peaksum >= 0.0) && !IsNan(peaksum) && !IsInf(peaksum)) ? peaksum : 0.0;
              datasum = ((datasum >= 0.0) && !IsNan(datasum) && !IsInf(datasum)) ? datasum : 0.0;
              
              peak.set_coefficient( peaksum, PeakDef::GaussAmplitude );
              peak.set_uncertainty( sqrt(datasum), PeakDef::GaussAmplitude );
              
              break;
            }//case PeakDef::DefintionType::DataDefined:
          }//switch( peak_type )
        }catch( std::exception & )
        {
          const string msg = "Failed to convert '" + strval + "' to a peak type.";
          cerr << msg << endl;
#if( PERFORM_DEVELOPER_CHECKS )
          log_developer_error( __func__, msg.c_str() );
#endif
        }//try / catch
      }//if( (skew_type_index >= 0) && (skew_type_index < nfields) )
      
      
      //Go through existing peaks and if the new peak should share a ROI, do that here
      if( peak.continuum()->energyRangeDefined() )
      {
        for( auto &p : answer )
        {
          if( !p.continuum()->energyRangeDefined() )
            continue;
          if( fabs(p.continuum()->lowerEnergy() - peak.continuum()->lowerEnergy()) < 0.0001
             && fabs(p.continuum()->upperEnergy() - peak.continuum()->upperEnergy()) < 0.0001 )
          {
            peak.setContinuum( p.continuum() );
            
            if( !continuums_with_type_set.count(p.continuum()) )
            {
              //ToDo: determine if we need to make the continuum quadratic or higher... before InterSpec v1.0.11, this info wasnt in the CSV, and from other programs it is never.  We also need to consider that that we may not yet have seen all the peaks sharing a continuum.
              //peak.setType( OffsetType::Quadratic );
            }//if( !continuums_with_type_set.count(p.continuum()) )
          }//if( ROI bounds are about same as another continuum )
        }//for( loop over peaks previously found to see if we should share continuum )
      }//if( new peak has a defined energy range )
      
      answer.push_back( peak );
    }catch( std::exception &e )
    {
      throw runtime_error( "Invalid value on line '" + line + "', " + string(e.what()) );
    }//try / catch to parse a line into a peak
  }//while( SpecUtils::safe_get_line(csv, line, 2048) )
  
  
  if( answer.empty() )
    throw runtime_error( "No peak rows found in file." );
  
  return answer;
}//csv_to_candidate_fit_peaks(...)


vector<PeakDef> PeakModel::gadras_peak_csv_to_peaks( std::shared_ptr<const SpecUtils::Measurement> meas,
                                                     std::istream &csv )
{
  if( !meas || !meas->gamma_counts() || (meas->gamma_counts()->size() < 7) || !csv )
    throw runtime_error( "input data invalid" );
  
  // TODO: switch to using escaped fields - e.g.:
  //typedef boost::tokenizer<boost::escaped_list_separator<char> > Tokeniser;
  //boost::escaped_list_separator<char> separator("\\",",\t", "\"");
  //vector<string> fields;
  //Tokeniser t( line, separator );
  //for( Tokeniser::iterator it = t.begin(); it != t.end(); ++it )
  //  fields.push_back( to_lower_ascii_copy( trim_copy(*it) ) );
  
  enum class PeakCsvFormat{ PeakEasy, Gadras, Unknown };
 
  using SpecUtils::trim;
  using SpecUtils::trim_copy;
  using SpecUtils::to_lower_ascii_copy;
  
  PeakCsvFormat csv_format = PeakCsvFormat::Unknown;
  
  string line;
  while( std::getline( csv, line ) )
  {
    trim( line );
    if( line.empty() || line[0] == '#' )
      continue;
    
    // Line should either be "Energy(keV),sigma,Rate(cps)...", or "Centroid,  Net_Area,   Net_Area"
    vector<string> fields;
    SpecUtils::split_no_delim_compress( fields, line, "," );
    if( fields.empty() )
      continue;
    
    if( fields.size() < 9 )
      throw runtime_error( "Invalid Peak CSV header line: '" + line + "'" );
    
    if( (fields[0] == "Energy(keV)") && (fields[1] == "sigma")
       && (fields[2] == "Rate(cps)") && (fields[3] == "sigma") )
    {
      csv_format = PeakCsvFormat::Gadras;
      break;
    }else if( (fields[0] == "Centroid") && (SpecUtils::trim_copy(fields[1]) == "Net_Area")
             && (SpecUtils::trim_copy(fields[2]) == "Net_Area") && (SpecUtils::trim_copy(fields[3]) == "Peak") )
    {
      if( !std::getline( csv, line ) )
        throw runtime_error( "Failed to get second line of PeakEasy CSV" );
      
      SpecUtils::split_no_delim_compress( fields, line, "," );
      
      if( (fields.size() < 9) 
         || (SpecUtils::trim_copy(fields[0]) != "keV")
         || (SpecUtils::trim_copy(fields[1]) != "Counts")
         || (SpecUtils::trim_copy(fields[2]) != "Uncertainty")
         || (SpecUtils::trim_copy(fields[3]) != "CPS") )
      {
        throw runtime_error( "Second line of PeakEasy CSV file is not correct: '" + line + "'" );
      }
      
      csv_format = PeakCsvFormat::PeakEasy;
      break;
    }else
    {
      throw runtime_error( "Invalid peak CSV line: '" + line + "'" );
    }
  }//while( std::getline( csv, line ) )
  
  
  
  vector<PeakDef> answer;
  
  while( std::getline(csv, line) )
  {
    trim(line);
    if( line.empty() || line[0]=='#' || (!isdigit(line[0]) && line[0]!='+' && line[0]!='-') )
      continue;
    
    vector<string> fields;
    SpecUtils::split_no_delim_compress(fields, line, ",");
    
    const size_t nfields = fields.size();
    if( nfields == 0 )
      continue;
    
    if( nfields < 9 )
      throw runtime_error( "Encountered line in GADRAS CSV file with only "
                          + std::to_string(nfields) + " fields.\n\tLine: \"" + line + "\"" );
    
    const double meas_live_time = (meas && (meas->live_time() > 0.0)) ? meas->live_time() : 1.0f;
    
    try
    {
      double energy, energy_uncert, counts, counts_uncert, fwhm, fwhm_uncert;
      
      switch( csv_format )
      {
        case PeakCsvFormat::PeakEasy:
        {
          for( string &v : fields )
            SpecUtils::trim( v );
          
          energy = std::stod( fields[0] );
          energy_uncert = -1.0;
          counts = std::stod( fields[1] );
          counts_uncert = std::stod( fields[2] );
          fwhm = std::stod( fields[4] );
          fwhm_uncert = -1.0;
          
          const double live_time = ((fields.size() > 10) ? std::stod(fields[10]) : meas_live_time );
          counts /= live_time;
          counts_uncert /= live_time;
          
          //const size_t peak_cps_index = 3, fwhm_percent_index = 5;
          //const size_t roi_total_counts_index = 6, roi_id_index = 7, filename_index = 8;
          //const size_t live_time_index = 9, date_index = 10, time_index = 11;
          
          break;
        }//case PeakCsvFormat::PeakEasy:
          
        case PeakCsvFormat::Gadras:
        {
          energy = std::stod( fields[0] );
          energy_uncert = std::stod( fields[1] );
          counts = std::stod( fields[2] );
          counts_uncert = std::stod( fields[3] );
          fwhm = std::stod( fields[4] );
          fwhm_uncert = std::stod( fields[5] );
          
          //const size_t leakage_per_second_index = 6, centroid_index = 7, filename_index = 8;
          //const size_t record_idx_index = 9, title_index = 10, date_time_index = 11;
          break;
        }
          
        case PeakCsvFormat::Unknown:
          assert( 0 );
          throw runtime_error( "Not a peak CSV file." );
          break;
      }//switch( csv_format )
      
      counts *= meas_live_time;
      counts_uncert *= meas_live_time;
      const double sigma = fwhm / 2.35482f;
      
      PeakDef info( energy, sigma, counts );
      
      if( energy_uncert > 0.0 )
        info.setMeanUncert( energy_uncert );
      
      if( counts_uncert > 0.0 )
        info.setAmplitudeUncert( counts_uncert );
      
      if( fwhm_uncert > 0.0 )
        info.setSigmaUncert( fwhm_uncert  / 2.35482f );
      
      answer.push_back( info );
    }catch( std::exception &e )
    {
      throw runtime_error( "Invalid value on line '" + line + "', " + string(e.what()) );
    }//try / catch to parse a line into a peak
  }//while( SpecUtils::safe_get_line(csv, line, 2048) )
  
  if( answer.empty() )
    throw runtime_error( "No peak rows found in file." );
  
  return answer;
}//gadras_peak_csv_to_peaks(...)



PeakModel::PeakCsvResource::PeakCsvResource( PeakModel *parent )
  : WResource( parent ),
    m_model( parent ),
    m_app( WApplication::instance() )
{
  assert( m_app );
}


PeakModel::PeakCsvResource::~PeakCsvResource()
{
  beingDeleted();
}




void PeakModel::PeakCsvResource::handleRequest( const Wt::Http::Request &/*request*/,
                                                Wt::Http::Response& response )
{
  WApplication::UpdateLock lock( m_app );
  
  if( !lock )
  {
    log("error") << "Failed to WApplication::UpdateLock in PeakCsvResource.";
    response.out() << "Error grabbing application lock to form PeakCsvResource resource; please report to InterSpec@sandia.gov.";
    response.setStatus(500);
    assert( 0 );
    return;
  }//if( !lock )
  
  //If you update the fields or headers of this function, you should also update
  //  PeakModel::csv_to_candidate_fit_peaks(...)
  
  std::shared_ptr<SpecMeas> meas = m_model->m_measurment.lock();
  string filename = "peaks.CSV", specfilename = "Unknown";
  if( meas && !meas->filename().empty() )
  {
    specfilename = meas->filename();
    filename = "peaks_" + specfilename;
    const string::size_type pos = filename.find_last_of( "." );
    if( pos != string::npos )
      filename = filename.substr( 0, pos );
    filename += ".CSV";
  }//if( meas && !meas->filename().empty() )
    
  suggestFileName( filename, WResource::Attachment ); //WResource::NoDisposition

  response.setMimeType( "text/csv" );

  if( !m_model || !m_model->m_peaks )
    return;

  const shared_ptr<const SpecUtils::Measurement> &data = m_model->m_foreground;
  
  string backfilename;
  shared_ptr<const SpecUtils::Measurement> background;
  shared_ptr<const deque<shared_ptr<const PeakDef>>> background_peaks;
  InterSpec *interspec = InterSpec::instance();
  assert( interspec );
  if( interspec )
  {
    shared_ptr<const SpecMeas> bmeas = interspec->measurment(SpecUtils::SpectrumType::Background);
    background = interspec->displayedHistogram( SpecUtils::SpectrumType::Background );
    if( background && bmeas )
    {
      backfilename = bmeas->filename();
      const set<int> &samples = interspec->displayedSamples(SpecUtils::SpectrumType::Background);
      background_peaks = bmeas->peaks( samples );
    }//if( bmeas )
  }//if( interspec )
  
  
  if( background && background_peaks && !background_peaks->empty() )
  {
    PeakModel::write_for_and_back_peak_csv( response.out(), specfilename,
                                        PeakModel::PeakCsvType::Full, m_model->m_sortedPeaks, data,
                                        backfilename, background_peaks.get(), background );
  }else
  {
    PeakModel::write_peak_csv( response.out(), specfilename, PeakModel::PeakCsvType::Full,
                              m_model->m_sortedPeaks, data );
  }
}//void handleRequest(...)






PeakModel::PeakModel( Wt::WObject *parent )
  : WAbstractItemModel( parent ),
    m_foreground( nullptr ),
    m_sortColumn( kMean ),
    m_sortOrder( Wt::AscendingOrder ),
    m_csvResource( NULL )
{
  auto app = dynamic_cast<InterSpecApp *>( WApplication::instance() );
  if( app )
    app->useMessageResourceBundle( "PeakModel" );
  
  m_csvResource = new PeakCsvResource( this );
  
#if( PERFORM_DEVELOPER_CHECKS )
  testSetNuclideXrayRctn();
#endif
}//PeakModel constructor

PeakModel::~PeakModel()
{
}//~PeakModel()


void PeakModel::setForeground( shared_ptr<const SpecUtils::Measurement> spec )
{
  m_foreground = std::move(spec);
}//void setForeground( std::shared_ptr<const SpecUtils::Measurement> spec )


void PeakModel::setPeakFromSpecMeas( std::shared_ptr<SpecMeas> meas,
                                     const std::set<int> &samplenums )
{
  std::shared_ptr< std::deque< std::shared_ptr<const PeakDef> > > peaks;

  if( !!meas )
    peaks = meas->peaks( samplenums );
  
  m_measurment = meas;
  
  if( peaks == m_peaks )
    return;
  
  if( !!m_peaks && !m_peaks->empty() )
  {
    beginRemoveRows( WModelIndex(), 0, static_cast<int>(m_peaks->size()-1) );
    m_peaks = std::make_shared< deque<std::shared_ptr<const PeakDef> > >();
    m_sortedPeaks.clear();
    endRemoveRows();
  }//if( !m_peaks->empty() )
  
  const size_t npeaksadd = !!peaks ? peaks->size() : size_t(0);

  if( !npeaksadd )
  {
    m_peaks = peaks;
  }else
  {
    boost::function<bool(const PeakShrdPtr &, const PeakShrdPtr &)> sortfcn, meansort;
    
    const shared_ptr<const SpecUtils::Measurement> &data = m_foreground;
    sortfcn = boost::bind( &PeakModel::compare, boost::placeholders::_1, boost::placeholders::_2,
                          m_sortColumn, m_sortOrder, data );
    meansort = boost::bind( &PeakModel::compare, boost::placeholders::_1, boost::placeholders::_2,
                           kMean, Wt::AscendingOrder, data );

    //Make sure no null peaks
    peaks->erase( std::remove_if( peaks->begin(), peaks->end(), [](std::shared_ptr<const PeakDef> a){return !a;}), peaks->end() );
    
    
    std::sort( peaks->begin(), peaks->end(), meansort );
    
    beginInsertRows( WModelIndex(), 0, static_cast<int>(npeaksadd-1) );

    m_sortedPeaks = *peaks;
    std::stable_sort( m_sortedPeaks.begin(), m_sortedPeaks.end(), sortfcn );

    m_peaks = peaks;
    endInsertRows();
  }//if( peaks.size() )
  
  // There is an apparent bug in Wt 3.7.1 (at least), that once you remove all the rows and add
  //  new ones back in (at least in the same event loop), then if you scroll down the table, it
  //  will get to indicating its loading more rows, but just never will; this is triggered when
  //  you change spectrum files.
  //  To trigger, I suspect it requires the removal of the rows, and re-adding them back in, since
  //  this issue isnt seen in #PeakModel::addNewPeakInternal.
  //  Since we have to re-render the table anyway, this isnt really that heavy handed.
  //  \sa PeakModel::setPeaks
  //  \sa IsotopeSearchByEnergyModel::updateSearchResults
  //reset();
  layoutAboutToBeChanged().emit();
  layoutChanged().emit();
}//void setPeakFromSpecMeas(...)


void PeakModel::setNoSpecMeasBacking()
{
  if( m_peaks && !m_peaks->empty() )
  {
    beginRemoveRows( WModelIndex(), 0, static_cast<int>(m_peaks->size()-1) );
    m_peaks = std::make_shared< deque<std::shared_ptr<const PeakDef> > >();
    m_sortedPeaks.clear();
    endRemoveRows();
  }else
  {
    m_peaks = std::make_shared< deque<std::shared_ptr<const PeakDef> > >();
  }//if( !m_peaks->empty() )
  
  m_measurment.reset();
  
  layoutAboutToBeChanged().emit();
  layoutChanged().emit();
}//void setNoSpecMeasBacking()


size_t PeakModel::npeaks() const
{
  if( !m_peaks )
    return 0;

  return m_peaks->size();
}//size_t npeaks() const


PeakModel::PeakShrdPtr PeakModel::peakPtr( const size_t peakn ) const
{
  if( !m_peaks )
    throw runtime_error( "Set a primary spectrum before adding peak" );
  const PeakShrdPtr &peak = m_peaks->at( peakn );
  assert( peak );
  return peak;
}//PeakModel::PeakShrdPtr peakPtr( const size_t peakn ) const


PeakModel::PeakShrdPtr PeakModel::nearestPeak( double energy ) const
{
  if( !m_peaks || m_peaks->empty() )
    return nullptr;
  
  boost::function<bool( const PeakShrdPtr &, const PeakShrdPtr &)> meansort;
  const shared_ptr<const SpecUtils::Measurement> &data = m_foreground;
  meansort = boost::bind( &PeakModel::compare, boost::placeholders::_1, boost::placeholders::_2,
                         kMean, Wt::AscendingOrder, data );
  PeakDef *new_peak_ptr = new PeakDef();
  PeakShrdPtr peak_ptr( new_peak_ptr );
  new_peak_ptr->setMean( energy );
  deque< PeakShrdPtr >::const_iterator mean_pos
          = lower_bound( m_peaks->begin(), m_peaks->end(), peak_ptr, meansort );
  
  if( mean_pos == m_peaks->end() )
    return *(mean_pos-1);
  
  const double ahead_mean = ((mean_pos+1) != m_peaks->end())
                            ? (*(mean_pos+1))->mean()
                            : DBL_MAX;
  const double behind_mean = (mean_pos != m_peaks->begin())
                            ? (*(mean_pos-1))->mean()
                            : DBL_MAX;
  const double this_mean = (*mean_pos)->mean();
  
  const double ahead_diff = fabs( ahead_mean - energy );
  const double behind_diff = fabs( behind_mean - energy );
  const double this_diff = fabs( this_mean - energy );
  
  if( (ahead_diff < behind_diff) && (ahead_diff < this_diff) )
    return (*(mean_pos+1));
  if( behind_diff < this_diff )
    return (*(mean_pos-1));
  return (*mean_pos);
}//PeakShrdPtr nearestPeak( double energy ) const


Wt::WModelIndex PeakModel::indexOfPeak( const PeakShrdPtr &peak ) const
{
  int row = -1;  
  for( std::deque<PeakShrdPtr>::const_iterator i = m_sortedPeaks.begin();
      i != m_sortedPeaks.end(); ++i )
  {
    ++row;
    if( *i == peak )
      return PeakModel::index(row, 0);
  }
  
  return WModelIndex();
}//Wt::WModelIndex indexOfPeak( const PeakShrdPtr &peak ) const


const PeakDef &PeakModel::peak( const size_t peakn ) const
{
  return  *peakPtr(peakn);
}//const PeakDef &peak( const size_t peakn ) const


std::shared_ptr<const deque< PeakModel::PeakShrdPtr > > PeakModel::peaks() const
{
  return m_peaks;
}//const deque<PeakDef> &peaks() const


std::vector<PeakDef> PeakModel::peakVec() const
{
  vector<PeakDef> answer;
  
  if( !m_peaks )
    return answer;
  
  deque<PeakModel::PeakShrdPtr>::const_iterator pos;
  for( pos = m_peaks->begin(); pos != m_peaks->end(); ++pos )
    answer.push_back( *(*pos) );
  
  return answer;
}//std::vector<PeakDef> peakVec() const


const std::deque<std::shared_ptr<const PeakDef>> &PeakModel::sortedPeaks() const
{
  return m_sortedPeaks;
}


bool PeakModel::isWithinRange( const PeakDef &peak ) const
{
  assert( m_foreground );
  
  if( !m_foreground )
  {
    cerr << "PeakModel::isWithinRange(...)\n\tThere is no xaxis!" << endl;
    return false;
  }

  const auto energycal = m_foreground->energy_calibration();
  assert( energycal );
  
  const double lowerx = m_foreground->gamma_energy_min();
  const double upperx = m_foreground->gamma_energy_max();

  switch( peak.type() )
  {
    case PeakDef::GaussianDefined:
      if( peak.mean() < lowerx || peak.mean() > upperx )
        return false;
    break;
    
    case PeakDef::DataDefined:
      if( peak.lowerX() > upperx || peak.upperX() < lowerx )
        return false;
    break;
  }//switch( peak.type() )

  return true;
} // bool PeakModel::isWithinRange( const PeakDef &peak )


bool PeakModel::isOutOfRange( const PeakDef &peak ) const
{
  return !isWithinRange( peak );
}


WResource *PeakModel::peakCsvResource()
{
  return m_csvResource;
}


void PeakModel::notifySpecMeasOfPeakChange()
{
  std::shared_ptr<SpecMeas> meas = m_measurment.lock();
  if( meas )
    meas->setModified();
}//void notifySpeakMeasOfPeakChange();


WModelIndex PeakModel::addNewPeak( const PeakDef &peak )
{
  return addNewPeakInternal( peak ).second;
}


std::pair<std::shared_ptr<const PeakDef>,Wt::WModelIndex> PeakModel::addNewPeakInternal( const PeakDef &peak )
{
  if( !m_peaks )
    throw runtime_error( "Set a primary spectrum before adding peak" );

  if( !isWithinRange( peak ) )
    return { nullptr, WModelIndex{} };

  notifySpecMeasOfPeakChange();
  
  PeakDef *new_peak_ptr = new PeakDef( peak );
  PeakShrdPtr peak_ptr( new_peak_ptr );

  definePeakXRange( *new_peak_ptr );
  //Need to go through and estimate the Chi2Dof here.
  
  boost::function<bool(const PeakShrdPtr &, const PeakShrdPtr &)> sortfcn, meansort;
  const shared_ptr<const SpecUtils::Measurement> &data = m_foreground;
  sortfcn = boost::bind( &PeakModel::compare, boost::placeholders::_1, boost::placeholders::_2,
                        m_sortColumn, m_sortOrder, data );
  meansort = boost::bind( &PeakModel::compare, boost::placeholders::_1, boost::placeholders::_2,
                         kMean, Wt::AscendingOrder, data );

  deque< PeakShrdPtr >::iterator mean_pos
         = lower_bound( m_peaks->begin(), m_peaks->end(), peak_ptr, meansort );
  deque< PeakShrdPtr >::iterator sort_pos
       = lower_bound( m_sortedPeaks.begin(), m_sortedPeaks.end(), peak_ptr, sortfcn );
  
  const int indexpos = static_cast<int>( sort_pos - m_sortedPeaks.begin() );

  beginInsertRows( WModelIndex(), indexpos, indexpos );
  m_peaks->insert( mean_pos, peak_ptr );
  m_sortedPeaks.insert( sort_pos, peak_ptr );
  endInsertRows();
  
  return {peak_ptr, index( indexpos, 0 )};
  //return index( indexpos, 0 );
}//void addNewPeakInternal( const PeakDef &peak )



void PeakModel::addPeaks( const vector<PeakDef> &peaks )
{
  for( size_t i = 0; i < peaks.size(); ++i )
    addNewPeak( peaks[i] );
}//void addPeaks( const vector<PeakDef> &peaks )


void PeakModel::addPeaks( const std::vector<std::shared_ptr<const PeakDef>> &peaks )
{
  for( const auto &p : peaks )
  {
    assert( p );
    if( p )
      addNewPeak( *p );
  }//for( const auto &p : peaks )
}//void addPeaks( const std::vector<std::shared_ptr<const PeakDef>> peaks &peaks )


void PeakModel::definePeakXRange( PeakDef &peak )
{
  const shared_ptr<const SpecUtils::Measurement> &data = m_foreground;
 
  shared_ptr<PeakContinuum> peakcont = peak.continuum();
  assert( peakcont );
  
  if( peakcont->energyRangeDefined() )
    return;
  
  vector<shared_ptr<const PeakDef>> all_peaks(begin(m_sortedPeaks), end(m_sortedPeaks));
  all_peaks.push_back( make_shared<const PeakDef>(peak) );
  
  auto res_type = PeakFitUtils::coarse_resolution_from_peaks( all_peaks );
  if( res_type == PeakFitUtils::CoarseResolutionType::Unknown )
  {
    InterSpec *interspec = InterSpec::instance();
    if( interspec )
    {
      if( PeakFitUtils::is_likely_high_res(interspec) )
        res_type = PeakFitUtils::CoarseResolutionType::High;
      else
        res_type = PeakFitUtils::CoarseResolutionType::Low;
    }
  }//if( res_type == PeakFitUtils::CoarseResolutionType::Unknown )
  
  const bool isHPGe = (res_type == PeakFitUtils::CoarseResolutionType::High);
  
  {
    // We'll set the peak limits to save cpu (or rather memory-time) later
    
    // TODO: We could do a better job setting the range if external continuum defined.
    //       i.e. if( peakcont->type() == PeakContinuum::External ){}
    
    double lowerEnengy, upperEnergy;
    findROIEnergyLimits( lowerEnengy, upperEnergy, peak, data, isHPGe );
    peakcont->setRange( lowerEnengy, upperEnergy );
  }//if( !peakcont->energyRangeDefined() )
}//void definePeakXRange( PeakDef &peak )


/*
 // This version of function is such that a copy of the peaks are set to the model
void PeakModel::setPeaks( const std::vector<std::shared_ptr<const PeakDef> > &peaks )
{
  vector<PeakDef> peakcopies;
  peakcopies.reserve( peaks.size() );
  for( size_t i = 0; i < peaks.size(); ++i )
  {
    if( peaks[i] )
      peakcopies.push_back( *peaks[i] );
  }
  
  setPeaks( peakcopies );
}//void PeakModel::setPeaks()
*/

void PeakModel::setPeaks( vector<shared_ptr<const PeakDef>> peaks )
{
  if( !m_peaks )
    throw runtime_error( "Set a primary spectrum before adding peak" );
  
  const bool had_peaks = !m_peaks->empty();
  if( had_peaks )
  {
    beginRemoveRows( WModelIndex(), 0, static_cast<int>(m_peaks->size()-1) );
    m_peaks->clear();
    m_sortedPeaks.clear();
    endRemoveRows();
  }//if( had_peaks )
  
  for( size_t i = 0; i < peaks.size(); ++i )
  {
    const shared_ptr<const PeakDef> orig_peak = peaks[i];
    assert( orig_peak );
    if( !orig_peak )
      continue;
    
    const auto c = orig_peak->continuum();
    if( c->energyRangeDefined() )
      continue;
    
    Wt::log("warn") << "PeakModel::setPeaksNoCopy: found peak not energy range defined.";
    
    shared_ptr<PeakDef> new_peak = make_shared<PeakDef>( *orig_peak );
    definePeakXRange( *new_peak );
    peaks[i] = new_peak;
    
    // Go through and replace continuum of any peaks that shared a conitnuum with `orig_peak`
    for( size_t j = i + 1; j < peaks.size(); ++j )
    {
      if( peaks[j] && (peaks[j]->continuum() == c) )
      {
        shared_ptr<PeakDef> new_peak_j = make_shared<PeakDef>( *peaks[j] );
        new_peak_j->setContinuum( new_peak->continuum() );
        peaks[j] = new_peak_j;
      }
    }
  }//for( size_t i = 0; i < peaks.size(); ++i )
  
  // Remove any nullptr peaks, or peaks with means larger/smaller than data
  const auto peaks_end = remove_if( begin(peaks), end(peaks),
    [this]( const shared_ptr<const PeakDef> &p ) -> bool {
       return !p || !isWithinRange( *p );
    } );
  
  const size_t npeaksadd = peaks_end - begin(peaks);
  
  if( npeaksadd )
  {
    const shared_ptr<const SpecUtils::Measurement> &data = m_foreground;
     
    auto sortfcn = [this, data]( const PeakShrdPtr &lhs, const PeakShrdPtr &rhs ) -> bool {
      return PeakModel::compare( lhs, rhs, m_sortColumn, m_sortOrder, data );
    };
    
    auto meansort = [this, data]( const PeakShrdPtr &lhs, const PeakShrdPtr &rhs ) -> bool {
      return PeakModel::compare( lhs, rhs, kMean, Wt::AscendingOrder, data );
    };

    beginInsertRows( WModelIndex(), 0, int(npeaksadd - 1) );
    
    m_peaks->insert( end(*m_peaks), begin(peaks), peaks_end );
    m_sortedPeaks.insert( end(m_sortedPeaks), begin(peaks), peaks_end );

    std::sort( m_peaks->begin(), m_peaks->end(), meansort );
    std::stable_sort( m_sortedPeaks.begin(), m_sortedPeaks.end(), sortfcn );
    
    endInsertRows();
    
    // Trigger a layout change to keep issue with scrolling in table not working from happening.
    layoutAboutToBeChanged().emit();
    layoutChanged().emit();
  }//if( npeaksadd )
  
  
  if( had_peaks || npeaksadd )
    notifySpecMeasOfPeakChange();
}//void setPeaks( const std::vector<std::shared_ptr<const PeakDef> > &peaks )


void PeakModel::setPeaks( vector<PeakDef> peaks )
{
  vector<shared_ptr<const PeakDef>> peak_ptrs;
  for( const PeakDef &p : peaks )
    peak_ptrs.push_back( make_shared<PeakDef>( p ) );
  setPeaks( peak_ptrs );
  
  /*
  if( !m_peaks )
    throw runtime_error( "Set a primary spectrum before adding peak" );

  if( !m_peaks->empty() )
  {
    beginRemoveRows( WModelIndex(), 0, static_cast<int>(m_peaks->size()-1) );
    m_peaks->clear();
    m_sortedPeaks.clear();
    endRemoveRows();
  }//if( !m_peaks->empty() )

  // Remove any peaks that aren't within the range.
  const vector<PeakDef>::const_iterator peaks_end
              = remove_if( peaks.begin(), peaks.end(),
                           boost::bind( &PeakModel::isOutOfRange, this,
                                       boost::placeholders::_1 ) );
  
  
  const size_t npeaksadd = peaks_end - peaks.begin();
  
  if( npeaksadd )
  {
    for( size_t i = 0; i < npeaksadd; ++i )
      definePeakXRange( peaks[i] );
//    need to go through and estimate the chi2DOF here
    
    boost::function<bool(const PeakShrdPtr &, const PeakShrdPtr &)> sortfcn, meansort;
    const shared_ptr<const SpecUtils::Measurement> &data = m_foreground;
    sortfcn = boost::bind( &PeakModel::compare, boost::placeholders::_1, boost::placeholders::_2,
                          m_sortColumn, m_sortOrder, data );
    meansort = boost::bind( &PeakModel::compare, boost::placeholders::_1, boost::placeholders::_2,
                           kMean, Wt::AscendingOrder, data );

    beginInsertRows( WModelIndex(), 0, int(npeaksadd - 1) );

    for( size_t i = 0; i < npeaksadd; ++i )
    {
      const PeakDef &inpeak = peaks[i];
      std::shared_ptr<PeakDef> peak = std::make_shared<PeakDef>( inpeak );
      m_peaks->push_back( peak );
      m_sortedPeaks.push_back( peak );
    }// for( loop over peaks )

    std::sort( m_peaks->begin(), m_peaks->end(), meansort );
    std::stable_sort( m_sortedPeaks.begin(), m_sortedPeaks.end(), sortfcn );
    
    endInsertRows();
    
    // Trigger a layout change to keep issue with scrolling in table not working from happening.
    //reset();
    layoutAboutToBeChanged().emit();
    layoutChanged().emit();
  }//if( peaks.size() )
  
  notifySpecMeasOfPeakChange();
   */
}//void setPeaks( const vector<PeakDef> &peaks )


void PeakModel::removePeak( const size_t peakn )  //throws if invalid peak numbers
{
  if( peakn >= m_peaks->size() )
    throw std::runtime_error( "PeakModel::removePeak(): invalid index" );

  PeakShrdPtr peak = (*m_peaks)[peakn];

  std::deque< PeakShrdPtr >::iterator sort_pos = find( m_sortedPeaks.begin(), m_sortedPeaks.end(), peak );
  assert( sort_pos != m_sortedPeaks.end() );
  const int index = static_cast<int>( sort_pos - m_sortedPeaks.begin() );

  beginRemoveRows( WModelIndex(), index, index );
  m_peaks->erase( m_peaks->begin() + peakn );
  m_sortedPeaks.erase( sort_pos );
  endRemoveRows();
  
  notifySpecMeasOfPeakChange();
}//void removePeak( const size_t peakn )


void PeakModel::removePeak( Wt::WModelIndex index )
{
  if( !index.isValid() )
    throw std::runtime_error( "PeakModel::removePeak(): non-valid index" );

  const int row = index.row();
  if( row < 0 || (static_cast<size_t>(row) >= m_sortedPeaks.size()) )
    throw std::runtime_error( "PeakModel::removePeak(): invalid index row." );
  
  PeakShrdPtr peak = m_sortedPeaks[row];
  
  removePeakInternal( peak );
}//void removePeak( Wt::WModelIndex index )


void PeakModel::removePeak( PeakModel::PeakShrdPtr peak )
{
  removePeakInternal( peak );
}//void removePeak( PeakModel::PeakShrdPtr peak )


void PeakModel::removePeakInternal( PeakModel::PeakShrdPtr peak )
{
  if( !peak )
    throw std::runtime_error( "PeakModel::removePeakInternal: invalid peak passed in." );
  
  if( !m_peaks )
    throw std::runtime_error( "PeakModel::removePeakInternal: data not set." );
  
  const WModelIndex index = indexOfPeak( peak );
  if( !index.isValid() )
    throw std::runtime_error( "PeakModel::removePeakInternal: peak passed in doesnt belong to model." );
  
  std::deque< PeakShrdPtr >::iterator energy_pos = find( begin(*m_peaks), end(*m_peaks), peak );
  if( energy_pos == m_peaks->end() )
    throw std::runtime_error( "PeakModel::removePeakInternal: peak passed in doesnt belong to model (or logic error sorting m_peaks)." );
  
  beginRemoveRows( WModelIndex(), index.row(), index.row() );
  m_peaks->erase( energy_pos );
  m_sortedPeaks.erase( m_sortedPeaks.begin() + index.row() );
  endRemoveRows();
  
  notifySpecMeasOfPeakChange();
}//void removePeakInternal( PeakModel::PeakShrdPtr peak )


void PeakModel::removeAllPeaks()
{
  setPeaks( vector<PeakDef>{} );
}//void removeAllPeaks()


void PeakModel::removePeaks( const std::vector<PeakModel::PeakShrdPtr> &peaks )
{
  for( const auto &p : peaks )
    removePeakInternal( p );
}//void removePeaks( const std::vector<PeakModel::PeakShrdPtr> &peak )



vector<shared_ptr<const PeakDef>> PeakModel::peaksSharingRoi( const std::shared_ptr<const PeakDef> &peak )
{
  vector<shared_ptr<const PeakDef>> answer;
  
  if( !peak || !m_peaks )
    return answer;
  
  bool found = false;
  for( auto &p : *m_peaks )
  {
    found |= (p == peak);
    if( p->continuum() == peak->continuum() )
      answer.push_back( p );
  }
  
  if( !found )
    throw std::runtime_error( "PeakModel::peaksSharingRoi: passed in peak not owned by this model." );
  
  return answer;
}//peaksSharingRoi( peak )


std::vector<std::shared_ptr<const PeakDef>> PeakModel::peaksNotSharingRoi( const std::shared_ptr<const PeakDef> &peak )
{
  vector<shared_ptr<const PeakDef>> answer;
  
  if( !m_peaks )
    return answer;
  
  if( !peak )
  {
    for( auto &p : *m_peaks )
      answer.push_back( p );
    return answer;
  }
  
  bool found = false;
  for( auto &p : *m_peaks )
  {
    found |= (p == peak);
    if( p->continuum() != peak->continuum() )
    {
      assert( p != peak );
      answer.push_back( p );
    }//if( p->continuum() != peak->continuum() )
  }//for( auto &p : *m_peaks )
  
  if( !found )
    throw std::runtime_error( "PeakModel::peaksNotSharingRoi: passed in peak not owned by this model." );
  
  return answer;
}//peaksNotSharingRoi( peak )


void PeakModel::updatePeak( const std::shared_ptr<const PeakDef> &originalPeak, const PeakDef &newPeak )
{
  removePeakInternal( originalPeak );
  addNewPeak( newPeak );
}//updatePeak( originalPeak, newPeak )


void PeakModel::updatePeaks( const std::vector<std::shared_ptr<const PeakDef>> &originalPeaks,
                 const std::vector<PeakDef> &newPeaks )
{
  for( const auto &p : originalPeaks )
    removePeakInternal( p );
  for( const auto &p : newPeaks )
    addNewPeakInternal( p );
}//void updatePeaks(...)


void PeakModel::setPeakFitFor( const Wt::WModelIndex index,
                               const PeakDef::CoefficientType coef,
                               const bool fitfor )
{
  if( !m_peaks )
    throw std::runtime_error( "PeakModel::setPeakFitFor(...): no foreground"
                              " spectrum loaded" );
  if( !index.isValid() )
    throw std::runtime_error( "PeakModel::setPeakFitFor(...): invalid index" );
  
  const int row = index.row();
  PeakShrdPtr old_peak = m_sortedPeaks.at( row );
  std::deque< PeakShrdPtr >::iterator energy_pos
                          = find( m_peaks->begin(), m_peaks->end(), old_peak );
  if( energy_pos == m_peaks->end() || (*energy_pos) != old_peak )
    throw runtime_error( "Serious logic error in setPeakFitFor(...)" );
  const size_t energy_index = energy_pos - m_peaks->begin();
  
  PeakDef newPeak = *old_peak;
  newPeak.setFitFor( coef, fitfor );
  
  m_sortedPeaks[row] = std::make_shared<PeakDef>( newPeak );
  (*m_peaks)[energy_index] = m_sortedPeaks[row];
  
  // We dont need to emit data changed, because the "Fit For" values
  //  are not displayed as part of the MVC values
  
  if( coef == PeakDef::CoefficientType::Mean )
  {
    // If we are fixing the mean, we wont allow using this peak for energy calibration,
    //  so we need to emit that this value may have changed.
    WModelIndex peak_index = PeakModel::index(row, kUseForCalibration);
    dataChanged().emit( peak_index, peak_index );
  }//if( coef == PeakDef::CoefficientType::Mean )
  
  notifySpecMeasOfPeakChange();
}//setPeakFitFor(...)


void PeakModel::setContinuumPolynomialFitFor( const Wt::WModelIndex index,
                                              size_t polyCoefNum,
                                              const bool fitfor )
{
  if( !m_peaks )
    throw std::runtime_error( "PeakModel::setContinuumPolynomialFitFor(...): no"
                              " foreground spectrum loaded" );
  if( !index.isValid() )
    throw std::runtime_error( "PeakModel::setContinuumPolynomialFitFor(...):"
                              " invalid index" );
  
  const int row = index.row();
  PeakShrdPtr old_peak = m_sortedPeaks.at( row );
  
  if( !old_peak )
    throw std::runtime_error( "PeakModel::setContinuumPolynomialFitFor(...):"
                             " invalid peak" );
  
  std::shared_ptr<const PeakContinuum> old_cont = old_peak->continuum();
  
  assert( old_cont );
  if( !old_cont )// shouldnt happen, but JIC
    throw std::runtime_error( "PeakModel::setContinuumPolynomialFitFor(...):"
                             " invalid continuum" );
  
  std::shared_ptr<PeakContinuum> new_cont = make_shared<PeakContinuum>( *old_cont );
  
  const bool madeChange = new_cont->setPolynomialCoefFitFor( polyCoefNum, fitfor );
  if( !madeChange )
    throw std::runtime_error( "PeakModel::setContinuumPolynomialFitFor(...):"
                             " invalid coefficient number" );
  
  // If we create a new peak, using the copy constructor of the peak to be modified, the _old_
  //  continuum will be used.  This is a dangling issue of a poor design.  So we will manually
  //  create a new continuum, and make new peaks to replace all the old peaks that shared this
  //  continuum.
  
  for( PeakShrdPtr &p : m_sortedPeaks )
  {
    if( p && (p->continuum() == old_cont) )
    {
      auto new_peak = std::make_shared<PeakDef>( *old_peak );
      new_peak->setContinuum( new_cont );
      const auto pos = std::find( std::begin(*m_peaks), std::end(*m_peaks), p );
      
      assert( pos != std::end(*m_peaks) );
      if( pos == std::end(*m_peaks) )
        throw runtime_error( "PeakModel::setContinuumPolynomialFitFor(...):"
                            "Failed to find peak in m_peaks" );
      
      // We will set the shared ptrs in m_sortedPeaks and m_peaks to equal the newly created pointer
      *pos = new_peak;
      p = new_peak;
    }//if( this peaks continuum was old_cont )
  }//for( const auto &p : m_sortedPeaks )
  
  notifySpecMeasOfPeakChange();
  
  //dataChanged().emit( index, PeakModel::index(...) );
}//void setContinuumPolynomialFitFor(...)


//Functions for the Wt::WAbstractItemModel interface
int PeakModel::rowCount( const WModelIndex & index) const
{
  //Returns # of children.  Root = size(), children = 0
  if (!index.isValid())
  { //root
    if( !m_peaks )
        return 0;
    else
      return static_cast<int>( m_peaks->size() );
  } //root
  else
  { //children
    return 0;
  } //children

}//int rowCount( const WModelIndex & ) const


int PeakModel::columnCount( const WModelIndex & ) const
{
  return PeakModel::kNumColumns;
}//int columnCount( const WModelIndex & ) const


WModelIndex PeakModel::parent( const Wt::WModelIndex & ) const
{
  return WModelIndex();
}//WModelIndex parent( const Wt::WModelIndex & ) const


const PeakModel::PeakShrdPtr &PeakModel::peak( const Wt::WModelIndex &index ) const
{
  if( !index.isValid() )
    throw std::runtime_error( "PeakModel::peak(WModelIndex): invalid input index" );

  if( index.row() < 0 || index.row() >= static_cast<int>(m_sortedPeaks.size()) )
    throw runtime_error( "PeakModel::peak(WModelIndex): requested index out of range" );
  
  return m_sortedPeaks[index.row()];
}//PeakShrdPtr peak( const Wt::WModelIndex &index ) const

boost::any PeakModel::data( const WModelIndex &index, int role ) const
{
  using boost::any;
  
  if( !m_peaks )
    return any();

  if( m_sortedPeaks.size() != m_peaks->size() )
  {
    string msg = "PeakModel::data(...)\n\tm_sortedPeaks.size()="
                  + std::to_string(m_sortedPeaks.size())
                  + ", m_peaks->size()=" + std::to_string(m_peaks->size());
    cerr << endl << msg << endl << endl;
    throw std::runtime_error( msg );
  }//if( m_sortedPeaks.size() != m_peaks->size() )

  // TODO: implement ToolTipRole
  if( role == ToolTipRole )
  {
    if( index.column() == kUseForCalibration )
      return WString::tr("pm-tt-use-for-cal");
    return any();
  }//if( role == ToolTipRole )
  
  if( (role != Wt::DisplayRole)
     && (role != Wt::EditRole)
     && !((role==Wt::CheckStateRole)
            && ((index.column()==kUseForCalibration)
            || (index.column()==kUseForShieldingSourceFit)
            || (index.column()==kUseForManualRelEff))
          )
      )
  {
    return any();
  }


  assert( m_sortedPeaks.size() == m_peaks->size() );

  const int row = index.row();
  const int column = index.column();
  const int nrows = static_cast<int>( m_peaks->size() );

  if( row<0 || column<0 || column>=kNumColumns || row>=nrows )
    return any();


  const PeakShrdPtr &peak = m_sortedPeaks[row];

  
  auto getPeakArea = [&peak,this]() -> boost::any {
    switch( peak->type() )
    {
      case PeakDef::GaussianDefined:
        return peak->peakArea();
        
      case PeakDef::DataDefined:
      {
        if( !m_foreground )
          return boost::any();
        
        double contArea = 0.0;
        const std::shared_ptr<const SpecUtils::Measurement> &dataH = m_foreground;
        
        if( !dataH )
          return boost::any();
        
        assert( peak->continuum()->energyRangeDefined() );
        const double lowx = peak->lowerX();
        const double upperx = peak->upperX();
        
        assert( peak->continuum()->parametersProbablySet() );
        if( peak->continuum()->parametersProbablySet() )
          contArea = peak->offset_integral( lowx, upperx, dataH );
        
        
        const size_t lower_channel = dataH->find_gamma_channel( lowx );
        const size_t upper_channel = dataH->find_gamma_channel( upperx - 0.00001 );
        const double dataArea = dataH->gamma_channels_sum( lower_channel, upper_channel );
        
        return (dataArea - contArea);
      }//case PeakDef::DataDefined:
    }//switch( peak->type() )

    return boost::any();
  };//auto getPeakArea lambda
  
  switch( column )
  {
    case kMean:
      return peak->mean();
      
    case kFwhm:
      switch( peak->type() )
      {
        case PeakDef::GaussianDefined:
          return 2.3548201*peak->sigma();
          
        case PeakDef::DataDefined:
          return boost::any();
      }//switch( peak->type() )
      
    case kAmplitude:
    {
      boost::any areaAny = getPeakArea();
      if( areaAny.empty() )
        return areaAny;
      
      const double area = boost::any_cast<double>(areaAny);
      double uncert = peak->amplitudeUncert();
      
      switch( peak->type() )
      {
        case PeakDef::GaussianDefined:
          break;
        case PeakDef::DataDefined:
          uncert = -1.0; // JIC
          break;
      }//switch( peak->type() )
      
      if( uncert <= 0.0 )
      {
        char text[64];
        snprintf( text, sizeof(text), "%.2f", area );
        return WString::fromUTF8(text);
      }
      
      // TODO: Figure out how many significant figures to show - this is kinda a guess for the moment
      const int numValLeft = 1 + static_cast<int>( std::floor( std::log10(area) ) );  //1.2 will give 1, 10.1 will give 2
      //const int numUncertLeft = 1 + static_cast<int>( std::floor( std::log10(uncert) ) ); //0.11 will give 0, 0.011 will give -1
        
      const int nsigfig = 1 + ((area > 1.0) ? std::min(std::max(3,numValLeft), 6) : 4); //we'll print out one place past decimal point
      const string txt = PhysicalUnits::printValueWithUncertainty( area, uncert, nsigfig );
      return WString::fromUTF8(txt);
    }//case kAmplitude:
      
    case PeakModel::kCps:
    {
      boost::any areaAny = getPeakArea();
      
      if( areaAny.empty() )
        return areaAny;
      
      const double area = boost::any_cast<double>(areaAny);
      const shared_ptr<const SpecUtils::Measurement> &dataH = m_foreground;
      const float liveTime = dataH ? dataH->live_time() : -1.0f;
      if( liveTime <= 0.0f )
        return boost::any();
      
      const double cps = area / liveTime;
      const double uncert = peak->amplitudeUncert();
      
      char text[64];
      if( (peak->type() != PeakDef::GaussianDefined) || (uncert <= 0.0) )
      {
        snprintf( text, sizeof(text), "%.4g", cps );
        return WString(text);
      }
      const double cpsUncert = uncert / liveTime;
      const string txt = PhysicalUnits::printValueWithUncertainty( cps, cpsUncert, 4 );
      return WString::fromUTF8(txt);
    }//case PeakModel::kCps:
      
    case kIsotope:
    {
      const SandiaDecay::Nuclide *parentNuclide = peak->parentNuclide();

      if( parentNuclide )
        return WString( parentNuclide->symbol );
      else if( peak->xrayElement() )
        return WString( peak->xrayElement()->symbol + " xray" );
      else if( peak->reaction() )
        return WString( peak->reaction()->name() );
      
      return boost::any();
    }//case kIsotope:

    case kDifference:
    {
      if( !peak->hasSourceGammaAssigned() )
        return boost::any();
      
      try
      {
        const float energy = peak->gammaParticleEnergy() - peak->mean();
        char text[32];
        snprintf( text, sizeof(text), "%.2f keV", (floor(100.0*energy + 0.5)/100.0) );
        return WString( text );
      }catch( std::exception & )
      {
        return boost::any();
      }
    }
      
    case kPhotoPeakEnergy:
    {
      if( !peak->hasSourceGammaAssigned() )
        return boost::any();
      
      try
      {
        float energy = peak->gammaParticleEnergy();
        const char *prefix = "", *postfix = "";
        
        switch( peak->sourceGammaType() )
        {
          case PeakDef::NormalGamma:
          case PeakDef::AnnihilationGamma:
            break;
          case PeakDef::SingleEscapeGamma:
            prefix = "S.E. ";
            if( peak->decayParticle() )
              energy = peak->decayParticle()->energy;
          break;
          case PeakDef::DoubleEscapeGamma:
            prefix = "D.E. ";
            if( peak->decayParticle() )
              energy = peak->decayParticle()->energy;
          break;
          case PeakDef::XrayGamma:
            postfix = " xray";
          break;
        }//switch( peak->sourceGammaType() )
        
        char text[32];
        snprintf( text, sizeof(text), "%s%.2f keV%s", prefix, (floor(100.0*energy + 0.5)/100.0), postfix );
        return WString( text );
      }catch( std::exception & )
      {
        return boost::any();
      }
    }//case kPhotoPeakEnergy:

    case kUseForShieldingSourceFit:
    {
      // Make so we only "use for shielding/source fit" show checkbox for decay gammas and x-rays,
      //  and not for peaks with no source associated, or with florescence x-rays, or for reactions
      
      switch( peak->sourceGammaType() )
      {
        case PeakDef::NormalGamma:
        case PeakDef::XrayGamma:
          if( !peak->nuclearTransition() || !peak->parentNuclide() || (peak->decayParticleIndex() < 0) )
            return boost::any();
          break;
          
        case PeakDef::AnnihilationGamma:
          // Annihilation gammas wont have a nuclearTransition or decay particle index associated with them
          if( !peak->parentNuclide() )
            return boost::any();
          break;
        
        case PeakDef::SingleEscapeGamma:
        case PeakDef::DoubleEscapeGamma:
          // Don't show "use for shielding/source fit" checkbox for single and double escape peaks
          return boost::any();
          break;
      }//switch( peak->sourceGammaType() )
      
      return peak->useForShieldingSourceFit();
    }//case kUseForShieldingSourceFit:

    case kUseForCalibration:
    {
      const bool fixed_mean = !peak->fitFor(PeakDef::CoefficientType::Mean);
      if( fixed_mean )
        return boost::any();
      return peak->useForEnergyCalibration();
    }
      
    case kUseForManualRelEff:
    {
      switch( peak->sourceGammaType() )
      {
        case PeakDef::NormalGamma:
        case PeakDef::AnnihilationGamma:
          if( !peak->parentNuclide() && !peak->reaction() )
            return boost::any();
          break;
          
        case PeakDef::XrayGamma:
        case PeakDef::SingleEscapeGamma:
        case PeakDef::DoubleEscapeGamma:
          return boost::any();
          break;
      }//switch( peak->sourceGammaType() )
      
      return peak->useForManualRelEff();
    }//case kUseForManualRelEff:
      
    case kPeakLineColor:
    {
      if( peak->lineColor().isDefault() )
        return boost::any();
      return boost::any( WString::fromUTF8(peak->lineColor().cssText(false)) );
    }//case kPeakLineColor:
      
    case kUserLabel:
    {
      if( peak->userLabel().empty() )
        return boost::any();
      return boost::any( WString::fromUTF8(peak->userLabel()) );
    }//case kUserLabel:
      
    case kHasSkew:
    {
      return WString::tr( (peak->skewType() == PeakDef::NoSkew) ? "False" : "True" );
    }//case kHasSkew:
      
    case kSkewAmount:
    {
      char text[64] = { '\0' };
      
      switch( peak->skewType() )
      {
        case PeakDef::NoSkew:
          snprintf( text, sizeof(text), "NA" );
          break;
          
        case PeakDef::Bortel:
        case PeakDef::GaussExp:
          snprintf( text, sizeof(text), "%.3f", peak->coefficient(PeakDef::SkewPar0) );
          break;
          
        case PeakDef::CrystalBall:
        case PeakDef::ExpGaussExp:
          snprintf( text, sizeof(text), "%.3f, %.3f",
                   peak->coefficient(PeakDef::SkewPar0),
                   peak->coefficient(PeakDef::SkewPar1) );
          break;
          
        case PeakDef::DoubleSidedCrystalBall:
          snprintf( text, sizeof(text), "%.3f, %.3f, %.3f, %.4f",
                    peak->coefficient(PeakDef::SkewPar0),
                    peak->coefficient(PeakDef::SkewPar1),
                    peak->coefficient(PeakDef::SkewPar2),
                   peak->coefficient(PeakDef::SkewPar3) );
          break;
      }//switch( peak->skewType() )
      
      return WString::fromUTF8( text );
    }//case kSkewAmount:
      
    case kType:
    {
      if( peak->gausPeak() )
        return WString::tr( "pm-gaussian" );
      else
        return WString::tr( "pm-region" );
    }
      
    case kLowerX:
    case kUpperX:
    {
      shared_ptr<const PeakContinuum> continuum = peak->continuum();
      assert( continuum->energyRangeDefined() );
      return (column == kLowerX) ? peak->lowerX() : peak->upperX();
    }//case kLowerX / case kUpperX:
    
      
    case kRoiCounts:
    {
      if( !m_foreground )
        return boost::any();
      
      assert( peak->continuum()->energyRangeDefined() );
      const double lowx = peak->lowerX();
      const double upperx = peak->upperX();
      
      return m_foreground->gamma_integral( lowx, upperx );
    }//case kRoiCounts:
      
    case kContinuumType:
      return WString::tr( PeakContinuum::offset_type_label_tr(peak->continuum()->type()) );
      
    case kNumColumns:
      return any();
  }//switch( section )

  return any();
}//boost::any PeakModel::data( const WModelIndex &index, int role ) const



PeakModel::SetGammaSource PeakModel::setNuclide( PeakDef &peak,
                                 const PeakDef::SourceGammaType src_type,
                                 const SandiaDecay::Nuclide * const nuclide,
                                 const double ref_energy,
                                 const double nsigma_window )
{
  const bool hadSource = (peak.parentNuclide() || peak.xrayElement() || peak.reaction() );
  assert( !nuclide || (ref_energy > 1.0) );
  
  size_t transition_index = 0;
  const SandiaDecay::Transition *transition = nullptr;
  
  // If width is negative, then nearest photopeak by energy will be used.
  const double width = peak.gausPeak() ? nsigma_window*peak.sigma() : (nsigma_window/8.0)*peak.roiWidth();
  
  const bool xrayOnly = (src_type == PeakDef::SourceGammaType::XrayGamma);
  PeakDef::SourceGammaType sourceGammaType = src_type;
  
  PeakDef::findNearestPhotopeak( nuclide, ref_energy, width,
                                xrayOnly, -1.0, transition, transition_index, sourceGammaType );
  
  //There wasnt any photopeaks within 4 sigma, so instead we'll just use
  //  the closest photpopeak
  if( !transition && (sourceGammaType!=PeakDef::AnnihilationGamma) && (nsigma_window>=0.0) )
    PeakDef::findNearestPhotopeak( nuclide, ref_energy, -1.0, xrayOnly, -1.0,
                                  transition, transition_index, sourceGammaType );
  
  switch( src_type )
  {
    case PeakDef::NormalGamma:
    case PeakDef::AnnihilationGamma:
    case PeakDef::XrayGamma:
      break;
      
    case PeakDef::SingleEscapeGamma: case PeakDef::DoubleEscapeGamma:
      if( transition )
        sourceGammaType = src_type;
      else if( sourceGammaType == PeakDef::AnnihilationGamma )
        transition = nullptr;  //dont expect this to ever happen
      break;
  }//switch( src_type )
  
  
  if( !transition && (sourceGammaType != PeakDef::AnnihilationGamma) )
  {
    peak.clearSources();
    
    return (hadSource ? SourceChange : NoSourceChange);
  }
  
  
  bool changedFit = false, shouldFit = false, shouldUseForRe = false;
  
  switch( sourceGammaType )
  {
    case PeakDef::NormalGamma:
      shouldFit = recommendUseForFit( nuclide, transition->products[transition_index].energy );
      shouldUseForRe = recommendUseForManualRelEff( nuclide, transition->products[transition_index].energy );
      break;
      
    case PeakDef::AnnihilationGamma:
      shouldFit = recommendUseForFit( nuclide, 510.99891f );
      break;
      
    case PeakDef::SingleEscapeGamma:
    case PeakDef::DoubleEscapeGamma:
    case PeakDef::XrayGamma:
      shouldFit = false;
      break;
  }//switch( src_type )
  
  
  changedFit |= (shouldFit != peak.useForShieldingSourceFit());
  changedFit |= (shouldFit && !peak.nuclearTransition());
  changedFit |= (shouldUseForRe != peak.useForManualRelEff());
  changedFit |= (shouldUseForRe && !peak.nuclearTransition());
  
  
  peak.useForShieldingSourceFit( shouldFit );
  peak.useForManualRelEff( shouldUseForRe );
  peak.setNuclearTransition( nuclide, transition, int(transition_index), sourceGammaType );
  
  return (changedFit ? SourceAndUseChanged : SourceChange);
}//setNuclide(...)


PeakModel::SetGammaSource PeakModel::setXray( PeakDef &peak,
                              const SandiaDecay::Element *el,
                              const double ref_energy )
{
  const SandiaDecay::Element * const prevEl = peak.xrayElement();
  const bool hadSource = (peak.parentNuclide() || prevEl || peak.reaction() );
  assert( !el || (ref_energy > 1.0) );
  
  if( !el )
  {
    peak.clearSources();
    return (hadSource ? SourceChange : NoSourceChange);
  }//if( !el )
  
  double xray_energy = ref_energy;
  const SandiaDecay::EnergyIntensityPair *nearXray = PeakDef::findNearestXray( el, ref_energy );
  xray_energy = (nearXray ? nearXray->energy : 0.0);
  
  const bool isSame = ((prevEl == el) && (fabs(peak.xrayEnergy() - xray_energy) < 0.0001));
  if( isSame )
    return NoSourceChange;
  
  peak.setXray( el, xray_energy );
  
  if( !nearXray && !hadSource )
    return NoSourceChange;
  
  if( peak.useForShieldingSourceFit() || peak.useForManualRelEff() )
  {
    peak.useForShieldingSourceFit( false );
    peak.useForManualRelEff( false );
    return SourceAndUseChanged;
  }
  
  return SourceChange;
}//setXray(...)


PeakModel::SetGammaSource PeakModel::setReaction( PeakDef &peak,
                                  std::string label,
                                  const PeakDef::SourceGammaType src_type,
                                  const double ref_energy,
                                  const double windowHalfWidth )
{
  const bool hadSource = (peak.parentNuclide() || peak.xrayElement() || peak.reaction() );
  assert( label.empty() || (ref_energy > 1.0) );
  
  const ReactionGamma *rctndb = ReactionGammaServer::database();
  string rctstr = label;
  size_t pos = label.find_first_of( ')' );
  if( pos != string::npos )
    rctstr = label.substr( 0, pos+1 );
  
  vector<ReactionGamma::ReactionPhotopeak> possible_rctns;
  try
  {
    rctndb->gammas( rctstr, possible_rctns );
    if( possible_rctns.empty() )
    {
      peak.clearSources();
      return (hadSource ? SourceChange : NoSourceChange);
    }
  }catch(...)
  {
    peak.clearSources();
    return (hadSource ? SourceChange : NoSourceChange);
  }
  
  // TODO: just taking first reaction, however there may be multiple
  const ReactionGamma::Reaction *rctn = possible_rctns[0].reaction;
  
  if( !rctn )
  {
    peak.clearSources();
    return (hadSource ? SourceChange : NoSourceChange);
  }
  
  double best_delta_e = std::numeric_limits<double>::max(), nearestE = 0.0;
  for( const ReactionGamma::Reaction::EnergyYield &eip : rctn->gammas )
  {
    if( eip.abundance <= 0.0 )
      continue;
    
    const double delta_e = fabs( eip.energy - ref_energy );
    double scaleDeltaE = (0.1*windowHalfWidth + delta_e) / eip.abundance;
    if( windowHalfWidth <= 0.0 )
      scaleDeltaE = delta_e;
    
    if( scaleDeltaE <= best_delta_e )
    {
      nearestE = eip.energy;
      best_delta_e = scaleDeltaE;
    }
  }//for( const ReactionGamma::EnergyAbundance &eip : rctn->gammas )
  
  if( nearestE == 0.0 )
  {
    peak.clearSources();
    return (hadSource ? SourceChange : NoSourceChange);
  }
  
  peak.setReaction( rctn, static_cast<float>(nearestE), src_type );
  
  return (rctn ? SourceChange : NoSourceChange);
}//setReaction


PeakModel::SetGammaSource PeakModel::setNuclideXrayReaction( PeakDef &peak,
                                                            std::string label,
                                                    const double nsigma_window )
{  
  const SandiaDecay::SandiaDecayDataBase *db = DecayDataBaseServer::database();
  
  if( !db )
    return NoSourceChange;
  
  SpecUtils::to_lower_ascii( label );
  
  const bool hadSource = (peak.parentNuclide() || peak.xrayElement() || peak.reaction() );
  
  if( label.empty()
     || SpecUtils::contains( label, "none" )
     || SpecUtils::contains( label, "undef" )
     || label == "na" )
  {
    const bool use = (peak.useForShieldingSourceFit() || peak.useForManualRelEff());
    peak.clearSources();
    
    if( !hadSource )
      return NoSourceChange;
    
    if( use )
      return SourceAndUseChanged;
    
    return SourceChange;
  }//if( getting rid of source )
  
  
  PeakDef::SourceGammaType srcType;
  PeakDef::gammaTypeFromUserInput( label, srcType );
  
  // This next line removes the reference energy text from `label`
  double ref_energy = PeakDef::extract_energy_from_peak_source_string( label );
  if( ref_energy < std::numeric_limits<float>::epsilon() )
  {
    ref_energy = peak.mean();
    
    double extraEnergy = 0.0;
    switch( srcType )
    {
      case PeakDef::NormalGamma:
      case PeakDef::AnnihilationGamma:
      case PeakDef::XrayGamma:
        break;
        
      case PeakDef::SingleEscapeGamma:
        ref_energy += 510.99891;
        break;
        
      case PeakDef::DoubleEscapeGamma:
        ref_energy += 2.0*510.99891;
        break;
    }//switch( src_type )
  }//if( input string didnt contain energy )
  
  
   string nuclabel = label;

  {//begin manipulation of nuclabel
    // We are assuming the first set of numbers is atomic number, but
    // then there may be more numbers that indicate meta-level, or 
    // they could just be something we dont care about.
    // Example inputs might be:
    //   "hf178m2 574.219971 kev", or "hf178m2 , I=1.8E-6%", 
    //   "Hf178-meta2", "Hf178-meta-2", "Hf178 meta-2", "Hf178 meta 2", etc
    // 
    //  However, note that the energy string *should* have already been removed
    //  by the call to extract_energy_from_peak_source_string(...)

    //SandiaDecay doesnt care about spacing, so get rid of spaces, and similar
    //SpecUtils::ireplace_all( nuclabel, " \t-\n\r", "" );

    size_t number_start = nuclabel.find_first_of( "0123456789" );
    size_t number_stop = string::npos;
    if( number_start != string::npos )
      number_stop = nuclabel.find_first_not_of( "0123456789", number_start );

    if( number_stop != string::npos )
    {
      vector<string> after_words;
      const string afterstr = nuclabel.substr( number_stop );
      SpecUtils::split( after_words, afterstr, " \t-\n\r" );
      nuclabel = nuclabel.substr( 0, number_stop );
      
      string meta = "";
      if( after_words.size() >= 1 )
      {
        const string &first_word = after_words[0];
        if( SpecUtils::iequals_ascii( first_word, "m" )
          || SpecUtils::iequals_ascii( first_word, "meta" ) )
        {
          nuclabel += "m";
          if( after_words.size() >= 2 )
          {
            const string &second_word = after_words[1];
            if( (second_word == "1") || (second_word == "2") || (second_word == "3") )
              nuclabel += second_word;
          }
        }else if( SpecUtils::iequals_ascii( first_word, "m1" ) 
          || SpecUtils::iequals_ascii( first_word, "m2" )
          || SpecUtils::iequals_ascii( first_word, "m3" ) 
          || SpecUtils::iequals_ascii( first_word, "meta1" )
          || SpecUtils::iequals_ascii( first_word, "meta2" )
          || SpecUtils::iequals_ascii( first_word, "meta3" )
          )
        {
          nuclabel += first_word;
        }
      }//if( after_words.size() >= 1 )
    }//if( number_stop != string::npos )
  }//end manipulation of nuclabel

  const SandiaDecay::Nuclide *nuclide = db->nuclide( nuclabel );
  if( nuclide )
    return setNuclide( peak, srcType, nuclide, ref_energy, nsigma_window );
  
  //lets check for a reaction
  const size_t paren_pos = label.find_first_of( ')' );
  if( paren_pos != string::npos )
  {
    const string rctstr = SpecUtils::trim_copy( label.substr( 0, paren_pos+1 ) );
    return PeakModel::setReaction( peak, rctstr, srcType, ref_energy, nsigma_window );
  }//if( paren_pos != string::npos )
  
  
  bool isXray = (srcType == PeakDef::SourceGammaType::XrayGamma);
  if( !isXray )
  {
    SpecUtils::trim( label ); //jic, but probably already fine
    
    isXray = true;
    for( size_t i = 0; isXray && (i < label.size()); ++i )
      isXray = (label[i]>='a' && label[i]<='z');
  }//if( !isXray )
  
  if( isXray )
  {
    //Example input that might get here is "Pb xray 84.9 kev", which will have been transformed
    //  to "pb 98.2 kev" by PeakDef::gammaTypeFromUserInput, and
    //  PeakDef::extract_energy_from_peak_source_string would have transformed into
    //  "pb"
    const SandiaDecay::Element *el = db->element( label );
    
    // We'll require the label to now _only_ be either the element label (ex Pb), or name (ex Lead).
    if( el && (SpecUtils::iequals_ascii(el->name, label)
              || SpecUtils::iequals_ascii(el->symbol, label)) )
    {
      return setXray( peak, el, ref_energy );
    }
  }//if( srcType == PeakDef::SourceGammaType::XrayGamma )
  
  
  peak.clearSources();
  return (hadSource ? SourceChange : NoSourceChange);
}//bool PeakModel::setNuclideXrayReaction( PeakDef &peak, std::string )


bool PeakModel::setData( const WModelIndex &index,
                         const boost::any &value, int role )
{
  if( !m_peaks )
    throw runtime_error( "Set a primary spectrum before setting peak data" );

  UndoRedoManager::PeakModelChange peak_undo_creator;
  
  notifySpecMeasOfPeakChange();
  
  try
  {
    if( (role != Wt::EditRole) && (role != Wt::CheckStateRole) )
      return false;

    const int row = index.row();
    const int column = index.column();
    const int nrows = static_cast<int>( m_peaks->size() );

    bool changedFit = false;
    
    if( value.empty() || row < 0 || column < 0 || column>=kNumColumns || row >= nrows )
      return false;

    switch( column )
    {
      case kMean:
      case kIsotope:
      case kPhotoPeakEnergy:
      case kCandidateIsotopes:
      case kUseForCalibration:
      case kUseForManualRelEff:
      case kUseForShieldingSourceFit:
      case kUserLabel:
      case kPeakLineColor:
      break;
        
      case kFwhm:
      case kAmplitude:
      {
        switch( m_sortedPeaks[row]->type() )
        {
          case PeakDef::GaussianDefined:
            break;
          case PeakDef::DataDefined:
            cerr << "PeakModel::setData(...)\n\tCant set area or FWHM for non-Gaussian peak" << endl;
            return false;
        }//switch( m_sortedPeaks[row]->type() )
        
        break;
      }//case kFwhm or kAmplitude

      case kCps: case kHasSkew: case kSkewAmount: case kType: case kLowerX: case kUpperX:
      case kRoiCounts: case kContinuumType: case kNumColumns: case kDifference:
      default:
        cerr << "PeakModel::setData(...)\n\tUn Supported column" << endl;
        return false;
    }//switch( section )

    double dbl_val = 0.0, uncert_val = -1.0;
    WString txt_val;

    try
    {
      txt_val = boost::any_cast<WString>( value );
    }catch(...)
    {}

    switch( column )
    {
      case kMean: case kFwhm: case kAmplitude:
        try
        {
          const string strval = txt_val.toUTF8();
          
          const auto parseValWithUncert = []( const string &input, string &value, string &uncert ){
            string::size_type pos = input.find( "\xC2\xB1" );
            if( pos == string::npos )
              pos = input.find( "+-" );
            if( pos == string::npos )
              pos = input.find( "-+" );
            if( pos == string::npos )
            {
              value = input;
              SpecUtils::trim(value);
              return;
            }
            
            value = input.substr(0, pos);
            uncert = input.substr(pos + 2); //All "+-" strings are two bytes long
            SpecUtils::trim(value);
            SpecUtils::trim(uncert);
          };
          
          string valstr, uncertstr;
          parseValWithUncert( strval, valstr, uncertstr );
          
          dbl_val = std::stod( valstr );
          if( !uncertstr.empty() )
            uncert_val = std::stod( uncertstr );
          
          // There could be some rounding in the string representation of the uncertainty, or the
          //  area so lets avoid this if the user hasnt changed that part of it
          const boost::any prevData = data( index, role );
          if( !prevData.empty() )
          {
            WString prevDataWstr = boost::any_cast<WString>( prevData );
            
            assert( row < m_sortedPeaks.size() );
            const PeakShrdPtr &peak = m_sortedPeaks[row];
            
            string prevValStr, prevUncertStr;
            parseValWithUncert( prevDataWstr.toUTF8(), prevValStr, prevUncertStr );
            
            if( prevValStr == valstr )
            {
              if( column == kMean )
                dbl_val = peak->mean();
              else if( column == kFwhm )
                dbl_val = peak->fwhm();
              else if( column == kAmplitude && (peak->type() == PeakDef::GaussianDefined) )
                dbl_val = peak->amplitude();
            }//if( prevValStr == valstr )
            
            if( (uncert_val > 0.0) && (prevUncertStr == uncertstr) )
            {
              if( column == kMean )
                uncert_val = peak->meanUncert();
              else if( column == kFwhm )
                uncert_val = 2.3548201 * peak->sigmaUncert();
              else if( column == kAmplitude && (peak->type() == PeakDef::GaussianDefined) )
                uncert_val = peak->amplitudeUncert();
            }//if( prevValStr == valstr )
          }//if( prevData, so we can potentially avoid rounding values )
        }catch(...)
        {
          cerr << "PeakModel::setData(...)\n\tUnable to convert '" << txt_val
               << "' to a dbl" << endl;
          return false;
        }//try / catch
      break;
      default:
        break;
    }//switch( column )

    
    PeakShrdPtr old_peak = m_sortedPeaks[row];
    std::deque< PeakShrdPtr >::iterator energy_pos
                           = find( m_peaks->begin(), m_peaks->end(), old_peak );
    assert( energy_pos != m_peaks->end() );

    PeakDef new_peak( *old_peak );

    switch( column )
    {
      case kMean:
        switch( new_peak.type() )
        {
          case PeakDef::GaussianDefined:
            new_peak.setMean( dbl_val );
            if( uncert_val > 0.0 )
              new_peak.setMeanUncert( uncert_val );
          break;
            
          case PeakDef::DataDefined:
            return false;
          break;
        }//switch( new_peak.type() )
      break;

      case kFwhm:
        switch( new_peak.type() )
        {
          case PeakDef::GaussianDefined:
            new_peak.setSigma( dbl_val / 2.3548201 );
            if( uncert_val > 0.0 )
              new_peak.setSigmaUncert( uncert_val / 2.3548201 );
          break;
          
          case PeakDef::DataDefined:
            return false;
          break;
        }//switch( new_peak.type() )
      break;

      case kAmplitude:
        switch( new_peak.type() )
        {
          case PeakDef::GaussianDefined:
            new_peak.setAmplitude( dbl_val );
            if( uncert_val > 0.0 )
              new_peak.setAmplitudeUncert( uncert_val );
          break;
          
          case PeakDef::DataDefined:
            return false;
          break;
        }//switch( new_peak.type() )
      break;

      case kIsotope:
      {
        const std::string srctxt = txt_val.toUTF8();
        const SetGammaSource result
                   = setNuclideXrayReaction( new_peak, srctxt, 4.0 );
        changedFit |= (result==SourceAndUseChanged);
        
        //Lambda to see if any peaks, other than the ignorePeak, that has the
        //  same nuc/xray/rctn assigned as srcPeak has a color, and if so
        //  return that color.  If the source has more than one color of peaks
        //  then dont return a color.
        auto sameSrcColor = [this]( const PeakDef &srcPeak, const PeakShrdPtr &ignorePeak ) -> WColor {
          if( !m_peaks || !ignorePeak )
            return WColor();
          
          vector<WColor> src_colors;
          for( const auto &p : *m_peaks )
          {
            if( p
               && p != ignorePeak
               && (srcPeak.parentNuclide() || srcPeak.xrayElement() || srcPeak.reaction())
               && srcPeak.parentNuclide()==p->parentNuclide()
               && srcPeak.xrayElement()==p->xrayElement()
               && srcPeak.reaction()==p->reaction()
               && !p->lineColor().isDefault() )
            {
              if( std::find( begin(src_colors), end(src_colors),p->lineColor()) == end(src_colors) )
                src_colors.push_back( p->lineColor() );
            }
          }//for( const auto &p : *m_peaks )
          
          return src_colors.size()==1 ? *begin(src_colors) : WColor();
        };//sameSrcColor lambda
        
        
        if( !new_peak.hasSourceGammaAssigned() && old_peak->hasSourceGammaAssigned()
            && (result != NoSourceChange)  )
        {
          if( old_peak->lineColor() == sameSrcColor(*old_peak,old_peak) )
            new_peak.setLineColor( WColor() );
        }else if( (result != NoSourceChange) )
        {
          const auto oldsrccolor = sameSrcColor(*old_peak,old_peak);
          const auto newcolor = sameSrcColor(new_peak,old_peak);
          
          //If the old peak had a different color than its source - then dont change the color.
          
          if( (!oldsrccolor.isDefault() && oldsrccolor==old_peak->lineColor()) || !newcolor.isDefault() )
          {
            if( oldsrccolor.isDefault() || old_peak->lineColor().isDefault() || oldsrccolor==old_peak->lineColor() )
              new_peak.setLineColor( newcolor );
          }
        }
        
        break;
      }//case kIsotope:

      case kPhotoPeakEnergy:
      {
        const SandiaDecay::Transition *trans = new_peak.nuclearTransition();
        const SandiaDecay::Element *el = new_peak.xrayElement();
        const ReactionGamma::Reaction *rctn = new_peak.reaction();
        
        string text = SpecUtils::to_lower_ascii_copy( txt_val.narrow() );

        PeakDef::SourceGammaType srcType;
        PeakDef::gammaTypeFromUserInput( text, srcType );
        
        double unit = 1.0;
        if( text.find("mev") != string::npos )
          unit = 1000.0;
        else if( (text.find("kev") == string::npos)
                 && (text.find("ev") != string::npos) )
          unit = 0.001;

        SpecUtils::trim( text );

        double energy = -999.0;
        if( !(stringstream(text) >> energy) )
        {
          switch( srcType )
          {
            case PeakDef::NormalGamma:
            case PeakDef::XrayGamma:
              return false;
              break;
           
            case PeakDef::AnnihilationGamma:
              energy = 511.0;
              break;
              
            case PeakDef::SingleEscapeGamma:
              energy = new_peak.mean() + 511.0;
              break;
              
            case PeakDef::DoubleEscapeGamma:
              energy = new_peak.mean() + 1022.0;
              break;
          }//switch( srcType )
        }//if( !(convertstr >> energy) )
        
        energy *= unit;
        
        if( trans && trans->parent )
        {
          size_t trans_index = 0;
          const SandiaDecay::Nuclide *nuclide = new_peak.parentNuclide();
          const SandiaDecay::Transition *transition = NULL;
        
          //The 0.0 below means find the actual closest in energy, and not the
          //  most likely
          PeakDef::SourceGammaType sourceGammaType;
          const bool xrayOnly = (srcType == PeakDef::SourceGammaType::XrayGamma);
          PeakDef::findNearestPhotopeak( nuclide, energy, 0.0, xrayOnly, -1.0,
                                transition, trans_index, sourceGammaType );
          
          if( !transition && (sourceGammaType!=PeakDef::AnnihilationGamma) )
            return false;
          
          switch( srcType )
          {
            case PeakDef::NormalGamma:
            case PeakDef::AnnihilationGamma:
            case PeakDef::XrayGamma:
              break;
            case PeakDef::SingleEscapeGamma:
            case PeakDef::DoubleEscapeGamma:
              if( energy > 1022.0 )
                sourceGammaType = srcType;
              break;
          }//switch( srcType )
          
          new_peak.setNuclearTransition( new_peak.parentNuclide(), transition,
                                         int(trans_index), sourceGammaType );
          
          bool shouldFit = false, shouldUseForRe = false;
          switch( srcType )
          {
            case PeakDef::NormalGamma:
              shouldFit = recommendUseForFit( nuclide, transition->products[trans_index].energy );
              shouldUseForRe = recommendUseForManualRelEff( nuclide, transition->products[trans_index].energy );
              break;
            case PeakDef::AnnihilationGamma:
              shouldFit = recommendUseForFit( nuclide, 510.99891f );
              break;
            case PeakDef::SingleEscapeGamma:
            case PeakDef::DoubleEscapeGamma:
              break;
            case PeakDef::XrayGamma:
              shouldFit = false;
              break;
          }//switch( srcType )
          
          changedFit |= (shouldFit != old_peak->useForShieldingSourceFit());
          changedFit |= (shouldUseForRe != old_peak->useForManualRelEff());
          
          new_peak.useForShieldingSourceFit( shouldFit );
          new_peak.useForManualRelEff( shouldUseForRe );
        }else if( el )
        {
          double nearestE = -999.9;
          for( const SandiaDecay::EnergyIntensityPair &eip : el->xrays )
            if( fabs(eip.energy-energy) < fabs(nearestE-energy) )
              nearestE = eip.energy;
          
          if( fabs(nearestE-energy) < 5.0 )
            energy = nearestE;
          else
            return false;
          
          new_peak.setXray( el, energy );
        }else if( rctn )
        {
          double nearestE = -999.9;
          for( const ReactionGamma::Reaction::EnergyYield &eip : rctn->gammas )
            if( fabs(eip.energy-energy) < fabs(nearestE-energy) )
              nearestE = eip.energy;
          if( nearestE > 0.0 )
            new_peak.setReaction( rctn, static_cast<float>(nearestE), srcType );
        }else
        {
          return false;
        }
        
        break;
      }//case kPhotoPeakEnergy:

      case kCandidateIsotopes:
      {
        try
        {
          const vector<PeakDef::CandidateNuclide> candidates = boost::any_cast< vector<PeakDef::CandidateNuclide> >( value );
          new_peak.setCandidateNuclides( candidates );
        }catch(...)
        {
          return false;
        }

        break;
      }//case kCandidateIsotopes:

      case kUseForShieldingSourceFit:
      {
        try
        {
          const bool use = boost::any_cast<bool>( value );
          
//          cerr << "useForShieldingSourceFit=" << use << " type="
//               << value.type().name() << endl;
//          boost::any myfalsebool( bool(false) ), mytrueebool( bool(true) );
//          cerr << "myfalsebool value=" << boost::any_cast<bool>( myfalsebool)
//               << " mytrueebool value=" << boost::any_cast<bool>( mytrueebool)
//               << " and typename=" << myfalsebool.type().name() << endl;
          if( use && !new_peak.parentNuclide() )
            passMessage( WString::tr("pm-err-use-fit-no-nuc"), WarningWidget::WarningMsgHigh );
          
          if( new_peak.useForShieldingSourceFit() == use )
            return false;
          
          const SandiaDecay::RadParticle *radpart = new_peak.decayParticle();
          if( use && radpart && (radpart->type == SandiaDecay::XrayParticle) )
            passMessage( WString::tr("pm-warn-use-xray-fit"), WarningWidget::WarningMsgLow );
          
          new_peak.useForShieldingSourceFit( use );
        }catch(...)
        {
          cerr << "\n\tFailed in casting checkbox" << endl;
          return false;
        }

        break;
      }//case kUseForShieldingSourceFit:

      case kUseForCalibration:
      {
        try
        {
          const bool use = boost::any_cast<bool>( value );
          if( use && !new_peak.xrayElement() && !new_peak.parentNuclide()
              && !new_peak.reaction() )
            passMessage( WString::tr("pm-err-use-cal-no-nuc"), WarningWidget::WarningMsgHigh );
          
          if( use == new_peak.useForEnergyCalibration() )
            return false;
          new_peak.useForEnergyCalibration( use );
        }catch(...)
        {
          cerr << "\n\tFailed in casting checkbox" << endl;
          return false;
        }

        break;
      }//case kUseForCalibration:

         
      case kUseForManualRelEff:
      {
        try
        {
          const bool use = boost::any_cast<bool>( value );
          
          if( use )
          {
            const bool has_parent = (new_peak.parentNuclide() || new_peak.reaction());
            const bool is_gamma = ((new_peak.sourceGammaType() == PeakDef::SourceGammaType::NormalGamma)
                                   || (new_peak.sourceGammaType() == PeakDef::SourceGammaType::AnnihilationGamma) );
            
            if( !has_parent || !is_gamma )
               passMessage( WString::tr("pm-err-use-rel-act-no-nuc"), WarningWidget::WarningMsgHigh );
          }//if( use )
          
          if( use == new_peak.useForManualRelEff() )
            return false;
          new_peak.useForManualRelEff( use );
        }catch(...)
        {
          cerr << "\n\tFailed in casting checkbox" << endl;
          return false;
        }
        
        break;
      }//case kUseForManualRelEff:
        
        
      case kPeakLineColor:
      {
        const string css_color = txt_val.toUTF8();
        if( SpecUtils::iequals_ascii(css_color, "none")
            || SpecUtils::iequals_ascii(css_color, "na")
            || css_color.empty() )
          new_peak.setLineColor( Wt::WColor() );
        else
        {
          try{ new_peak.setLineColor( Wt::WColor(css_color) ); }catch(...){ return false; }
        }
        break;
      }//case kPeakLineColor:
        
      case kUserLabel:
      {
        new_peak.setUserLabel( txt_val.toUTF8() );
        break;
      }
        
      case kHasSkew: case kSkewAmount: case kType:
      case kLowerX: case kUpperX: case kRoiCounts:
      case kCps: case kContinuumType:
      case kNumColumns:
        return false;
    }//switch( section )

    m_sortedPeaks[row] = std::make_shared<const PeakDef>( new_peak );
    (*energy_pos) = m_sortedPeaks[row];

    if( column != kIsotope
        && column != kPhotoPeakEnergy
        && column != kMean 
        && column != kAmplitude )
    {
      dataChanged().emit( index, index );
    }else if( (column == kPhotoPeakEnergy) || (column == kAmplitude) )
    {
      if( changedFit )
        dataChanged().emit( PeakModel::index(row, kIsotope), PeakModel::index(row, kNumColumns-1) ); //just update whole row, jic
      else
        dataChanged().emit( index, PeakModel::index(row, kDifference) );
    }else if( column == kMean )
    {
      if( new_peak.decayParticle() || new_peak.parentNuclide() || new_peak.xrayElement() )
        dataChanged().emit( index, PeakModel::index(row, kPhotoPeakEnergy) );
      else
        dataChanged().emit( index, index );
    }else
    {
      dataChanged().emit( index, PeakModel::index(row, kUserLabel) );
    }


    if( column == m_sortColumn )
      sort( m_sortColumn, m_sortOrder );

    return true;
  }catch( std::exception &e )
  {
    cerr << "PeakModel::setData(...)\n\tUnexpected exception: " << e.what() << endl;
  }
  return false;
}//bool setData(...)


WFlags<ItemFlag> PeakModel::flags( const WModelIndex &index ) const
{
  switch( index.column() )
  {
    case kMean: case kUserLabel:
    case kIsotope: case kPhotoPeakEnergy:
#if( ALLOW_PEAK_COLOR_DELEGATE )
    case kPeakLineColor:
#endif
      return ItemIsEditable | ItemIsSelectable; //ItemIsSelectabl

    case kFwhm: case kAmplitude:
    {
      const int row = index.row();
      if( row < static_cast<int>(m_sortedPeaks.size()) )
      {
        switch( m_sortedPeaks[row]->type() )
        {
          case PeakDef::GaussianDefined:
            return ItemIsEditable | ItemIsSelectable;
          case PeakDef::DataDefined:
            return ItemIsSelectable;
        }//switch( peak type )
      }//if( a valid row of a peak )
      
      return ItemIsEditable | ItemIsSelectable;
    }//case kFwhm: case kAmplitude:
      
    case kUseForShieldingSourceFit:
    case kUseForCalibration:
    case kUseForManualRelEff:
      return ItemIsUserCheckable | ItemIsSelectable;

    case kHasSkew: case kSkewAmount: case kType:
    case kLowerX: case kUpperX: case kRoiCounts:
    case kContinuumType: case kCps:
#if( !ALLOW_PEAK_COLOR_DELEGATE )
    case kPeakLineColor:
#endif
    case kNumColumns:
      return ItemIsSelectable;
  }//switch( section )

  return WFlags<ItemFlag>();
}//WFlags<ItemFlag> flags( const WModelIndex &index )


WModelIndex PeakModel::index( int row, int column, const WModelIndex & ) const
{
  return  WAbstractItemModel::createIndex( row, column, (void *)0 );
}//WModelIndex PeakModel::index( int row, int column, const WModelIndex & ) const



boost::any PeakModel::headerData( int section, Orientation orientation, int role ) const
{
  //When orientation is Horizontal, section is a column number,
  //  when orientation is Vertical, section is a row (peak) number.

  if( role == LevelRole )
  {
    return 0;
  } //LevelRole
  else if (role == DisplayRole)
  {
    //If we are here, we want the column title
    switch( section )
    {
      case kMean:           return boost::any( WString::tr("Mean") );
      case kFwhm:           return boost::any( WString::tr("FWHM") ); //\x03C3
      case kAmplitude:      return boost::any( WString::tr("Area") );
      case kCps:            return boost::any( WString::tr("CPS") );
      case kIsotope:        return boost::any( WString::tr("Nuclide") );
      case kPhotoPeakEnergy:return boost::any( WString::tr("Photopeak") );
      case kDifference:     return boost::any( WString::tr("pm-hdr-diff") );
      case kUseForShieldingSourceFit: return boost::any( WString::tr("Use") );
      case kCandidateIsotopes:  return boost::any();
      case kUseForCalibration:  return boost::any( WString::tr("pm-hdr-cal-peak") );
      case kUseForManualRelEff: return boost::any( WString::tr("pm-hdr-rel-act") );
      case kUserLabel:      return boost::any( WString::tr("pm-hdr-label") );
      case kPeakLineColor:  return boost::any( WString::tr("pm-hdr-color") );
      case kHasSkew:        return boost::any( WString::tr("Skew") );
      case kSkewAmount:     return boost::any( WString::tr("pm-hdr-skew-amp") );
      case kType:           return boost::any( WString::tr("pm-hdr-peak-type") );
      case kLowerX:         return boost::any( WString::tr("pm-hdr-low-energy") );
      case kUpperX:         return boost::any( WString::tr("pm-hdr-up-energy") );
      case kRoiCounts:      return boost::any( WString::tr("pm-hdr-roi-counts") );
      case kContinuumType:  return boost::any( WString::tr("cont-type") );
      case kNumColumns:     return boost::any();
    }//switch( section )
  } //DisplayRole
  else if (role == ToolTipRole)
  {
    switch( section )
    {
      case kMean:           return boost::any( WString::tr("pm-hdr-tt-mean") );
      case kFwhm:           return boost::any( WString::tr("pm-hdr-tt-fwhm") ); //\x03C3
      case kAmplitude:      return boost::any( WString::tr("pm-hdr-tt-amp") );
      case kCps:            return boost::any( WString::tr("pm-hdr-tt-cps") );
      case kIsotope:        return boost::any();
      case kPhotoPeakEnergy:return boost::any( WString::tr("pm-hdr-tt-photopeak-energy") );
      case kDifference:     return boost::any( WString::tr("pm-hdr-tt-diff") );
      case kUseForShieldingSourceFit: return boost::any();
      case kCandidateIsotopes:  return boost::any();
      case kUseForCalibration:  return boost::any();
      case kUseForManualRelEff: return boost::any( WString::tr("pm-hdr-tt-man-rel-eff") );
      case kPeakLineColor:     return boost::any( WString::tr("pm-hdr-tt-color") );
      case kUserLabel:         return boost::any( WString::tr("pm-hdr-tt-label") );
      case kRoiCounts:         return boost::any( WString::tr("pm-hdr-tt-roi-counts") );
      case kHasSkew:
      case kSkewAmount:
      case kType:
      case kLowerX:
      case kUpperX:
      case kContinuumType:
      case kNumColumns:     return boost::any();
    }//switch( section )
    
  } //ToolTipRole
  else if( (orientation != Horizontal) || (role != DisplayRole) )
    return WAbstractItemModel::headerData( section, orientation, role );

  return boost::any();
}//any headerData( int section, Orientation orientation, int role ) const


bool PeakModel::removeRows( int row, int count, const WModelIndex & )
{
  if( !m_peaks )
    throw runtime_error( "Can not remove rows without a primary spectrum" );

  const int nrow = static_cast<int>( m_peaks->size() );

  if( !count )
    return false;

  if( (row >= nrow) || ((row+count) > nrow) || (count < 0) )
    throw runtime_error( "PeakModel::removeRows(...): invalid intput indexes" );

  beginRemoveRows( WModelIndex(), row, row+count-1 );

  deque< PeakShrdPtr >::iterator index, mean_index;
  const deque< PeakShrdPtr >::iterator start = m_sortedPeaks.begin() + row;
  const deque< PeakShrdPtr >::iterator end = start + count;

  for( index = start; index != end; ++index )
  {
    const PeakShrdPtr &peak = *index;
    mean_index = find( m_peaks->begin(), m_peaks->end(), peak );
    assert( mean_index != m_peaks->end() );
    m_peaks->erase( mean_index );
  }//for( index = start; index != end; ++index )

  m_sortedPeaks.erase( start, end );

  endRemoveRows();
  
  notifySpecMeasOfPeakChange();

  return true;
}//bool removeRows( int row, int count, const WModelIndex &)


//removeColumns(...) should not be used and will throw std::runtime_error
//  if called.
bool PeakModel::removeColumns( int, int, const Wt::WModelIndex & )
{
  throw std::runtime_error( "PeakModel::removeColumns(...): should not be called" );
  return false;
}//bool removeColumns( int, int, const Wt::WModelIndex & )


void PeakModel::sort( int col, Wt::SortOrder order )
{
  using boost::bind;

  if( m_sortedPeaks.empty() )
    return;

  m_sortOrder = order;
  m_sortColumn = Columns(col);

  if( m_sortColumn==kNumColumns )
    m_sortColumn = kMean;

  boost::function<bool(const PeakShrdPtr &, const PeakShrdPtr &)> sortfcn;
  const shared_ptr<const SpecUtils::Measurement> &data = m_foreground;
  sortfcn = boost::bind( &PeakModel::compare, boost::placeholders::_1, boost::placeholders::_2,
                        m_sortColumn, order, data );

  layoutAboutToBeChanged().emit();
  stable_sort( m_sortedPeaks.begin(), m_sortedPeaks.end(), sortfcn );
  layoutChanged().emit();
  
  // I think this next part about saying the data changed is probably unnecessary; but didnt fully
  //  test, so leaving it in for now
  const int nrow = rowCount();
  const int ncol = columnCount();
  
  WModelIndex ul = index(0,0);
  WModelIndex lr = index(nrow-1,ncol-1);
  
  dataChanged().emit(ul,lr);
  
//XXX - I wouldnt think the next few lines should be necessary, but it appears
//      that it is
//  layoutChanged();
  
//  beginRemoveRows( WModelIndex(), 0, nrow-1 );
//  std::deque< PeakShrdPtr > peaks, sortedPeaks;
//  m_peaks->swap( peaks );
//  sortedPeaks.swap( m_sortedPeaks );
//  endRemoveRows();
//  beginInsertRows( WModelIndex(), 0, nrow-1 );
//  peaks.swap( *m_peaks );
//  m_sortedPeaks.swap( sortedPeaks );
//  endInsertRows();
}//void sort( int column, Wt::SortOrder order )


bool PeakModel::compare( const PeakShrdPtr &lhs, const PeakShrdPtr &rhs,
                         Columns column, Wt::SortOrder order,
                         const std::shared_ptr<const SpecUtils::Measurement> &data )
{
  const bool asscend = (order==AscendingOrder);
  
  if( !lhs || !rhs )
    return (asscend ? lhs.get()<rhs.get() : lhs.get()>rhs.get());

  switch( column )
  {
    case kMean:
      return (asscend ? lhs->mean()<rhs->mean() : lhs->mean()>rhs->mean());
    case kFwhm:
    {
      const double lw = lhs->gausPeak() ? lhs->sigma() : 0.5*lhs->roiWidth();
      const double rw = rhs->gausPeak() ? rhs->sigma() : 0.5*rhs->roiWidth();
      return (asscend ? lw<rw : lw>rw);
    }//case kFwhm:
      
    case kCps:  //We dont have live time, but if peaks are for same spectrum, it doesnt matter
    case kAmplitude:
      return (asscend ? lhs->peakArea()<rhs->peakArea() : lhs->peakArea()>rhs->peakArea());
      
    case kUserLabel:
      return (asscend ? lhs->userLabel()<rhs->userLabel() : lhs->userLabel()>rhs->userLabel());
    case kPeakLineColor:
      return (asscend ? lhs->lineColor().cssText()<rhs->lineColor().cssText() : lhs->lineColor().cssText()>rhs->lineColor().cssText());
    case kHasSkew:
      return (asscend ? lhs->skewType()<rhs->skewType() : lhs->skewType()>rhs->skewType());
    case kSkewAmount:
      return true;
    case kType:
      return (asscend ? lhs->gausPeak()<rhs->gausPeak() : lhs->gausPeak()>rhs->gausPeak());
    case kLowerX:
      return (asscend ? lhs->lowerX()<rhs->lowerX() : lhs->lowerX()>rhs->lowerX());
    case kUpperX:
      return (asscend ? lhs->upperX()<rhs->upperX() : lhs->upperX()>rhs->upperX());
    case kRoiCounts:
    {
      double lhs_area( 0.0 ), rhs_area( 0.0 );
      if( data )
      {
        rhs_area = data->gamma_integral( rhs->lowerX(), rhs->upperX() );
        lhs_area = data->gamma_integral( lhs->lowerX(), lhs->upperX() );
      }else
      {
        try
        {
          rhs_area = rhs->offset_integral( rhs->lowerX(), rhs->upperX(), data );
          lhs_area = lhs->offset_integral( lhs->lowerX(), lhs->upperX(), data );
        }catch(...)
        {
          //Will only fail for FlatStep, LinearStep, and BiLinearStep continuum - which I doubt we will ever get here anyway.
        }
      }
      
      return (asscend ? (lhs_area<rhs_area) : (lhs_area>rhs_area));
    }//case kRoiCounts:

    case kContinuumType:
      return (asscend ? lhs->continuum()->type()<rhs->continuum()->type() : lhs->continuum()->type()>rhs->continuum()->type());
    case kIsotope:
    {
      const SandiaDecay::Nuclide *lhsParent = lhs->parentNuclide();
      const SandiaDecay::Nuclide *rhsParent = rhs->parentNuclide();

      bool thisorder = false;
      if( !lhsParent )
        thisorder = false;
      else if( !rhsParent )
        thisorder = true;
      else
        thisorder = (lhsParent->symbol < rhsParent->symbol);
      
      return (asscend ? thisorder : (!thisorder));
    }//case kIsotope

    case kPhotoPeakEnergy:
    {
      float lhsEnergy = 0.0f, rhsEnergy = 0.0f;
      try
      {
        if( lhs->hasSourceGammaAssigned() )
          lhsEnergy = lhs->gammaParticleEnergy();
      }catch(std::exception &){}
      try
      {
        if( rhs->hasSourceGammaAssigned() )
          rhsEnergy = rhs->gammaParticleEnergy();
      }catch(std::exception &){}
      
      if( lhs == rhs )
        return false;
      
      const bool thisorder = (lhsEnergy < rhsEnergy);
      return (asscend ? thisorder : (!thisorder));
    }//case kPhotoPeakEnergy:

    case kDifference:
    {
      double lhsdiff = DBL_MAX, rhsdiff = DBL_MAX;
      
      try
      {
        if( lhs->hasSourceGammaAssigned() )
          lhsdiff = lhs->gammaParticleEnergy() - lhs->mean();
      }catch(std::exception &){}
      try
      {
        if( rhs->hasSourceGammaAssigned() )
          rhsdiff = rhs->gammaParticleEnergy() - rhs->mean();
      }catch(std::exception &){}
      
      const bool thisorder = (lhsdiff < rhsdiff);
      return (asscend ? thisorder : (!thisorder));
    }//case kDifference:
      
    case kUseForShieldingSourceFit:
    {
      const bool thisorder = lhs->useForShieldingSourceFit() < rhs->useForShieldingSourceFit();
      return (asscend ? thisorder : (!thisorder));
    }//case kUseForShieldingSourceFit:

    case kUseForCalibration:
    {
      const bool thisorder = lhs->useForEnergyCalibration() < rhs->useForEnergyCalibration();
      return (asscend ? thisorder : (!thisorder));
    }//case kUseForCalibration:
      
    case kUseForManualRelEff:
    {
      const bool thisorder = lhs->useForManualRelEff() < rhs->useForManualRelEff();
      return (asscend ? thisorder : (!thisorder));
    }//case kUseForManualRelEff:

    case kCandidateIsotopes:
    case kNumColumns:
    break;
  }//switch( section )

  cerr << "PeakModel::compare(...): invalid sorting column" << endl;

  return false;
}//bool compare(...)


void PeakModel::write_peak_csv( std::ostream &outstrm,
                               std::string specfilename,
                               const PeakModel::PeakCsvType type,
                               const std::deque<std::shared_ptr<const PeakDef>> &peaks,
                               const std::shared_ptr<const SpecUtils::Measurement> &data )
{
  bool write_html = false, write_compact = false, write_header = false;
  switch( type )
  {
    case PeakCsvType::Full:
      write_html = false;
      write_compact = false;
      write_header = true;
      break;
      
    case PeakCsvType::NoHeader:
      write_html = false;
      write_compact = false;
      write_header = false;
      break;
      
    case PeakCsvType::Compact:
      write_html = false;
      write_compact = true;
      write_header = false;
      break;
      
    case PeakCsvType::FullHtml:
      write_html = true;
      write_compact = false;
      write_header = true;
      break;
      
    case PeakCsvType::NoHeaderHtml:
      write_html = true;
      write_compact = false;
      write_header = false;
      break;
      
    case PeakCsvType::CompactHtml:
      write_html = true;
      write_compact = true;
      write_header = false;
      break;
  }//switch( type )
  
  const size_t npeaks = peaks.size();
  const string eol_char = "\r\n"; //for windows - could potentially customize this for the users operating system
  
  if( write_html )
  {
    outstrm << "<table>" << eol_char;
  }
  
  if( write_header )
  {
    if( write_html )
    {
      outstrm << "  <thead>" << eol_char
      << "    <tr>" << eol_char
      << "      <th>Centroid (keV)</th>"
      "<th>Net Area Counts</th>"
      "<th>Net Area Uncertainty</th>"
      "<th>Peak CPS</th>"
      "<th>FWHM (keV)</th>"
      "<th>FWHM (%)</th>"
      "<th>Reduced Chi2</th>"
      "<th>ROI_Total Counts</th>"
      "<th>ROI ID#</th>"
      "<th>File Name</th>";
      if( !write_compact )
      {
        outstrm << "<th>LiveTime (s)</th>"
        "<th>Date</th>"
        "<th>Time</th>"
        "<th>Nuclide</th>"
        "<th>Photopeak Energy (keV)</th>"
        "<th>ROI Lower Energy</th>"
        "<th>ROI_Upper_Energy</th>"
        "<th>Color</th>"
        "<th>User_Label</th>"
        "<th>Continuum_Type</th>"
        "<th>Skew_Type</th>"
        "<th>Continuum_Coefficients</th>"
        "<th>Skew_Coefficients</th>"
        "<th>RealTime (s)</th>"
        "<th>Peak_Type</th>";
      }
      outstrm << eol_char << "    </tr>" << eol_char
      << "  </thead>" << eol_char;
    }else
    {
      outstrm <<
      "Centroid,  Net_Area,   Net_Area,      Peak, FWHM,   FWHM,Reduced, ROI_Total,ROI, "
      "File";
      if( !write_compact )
      {
        outstrm <<
        ",         ,     ,     , Nuclide, Photopeak_Energy, ROI_Lower_Energy, ROI_Upper_Energy, Color, User_Label, Continuum_Type, "
        "Skew_Type, Continuum_Coefficients, Skew_Coefficients,         , Peak_Type";
      }
      outstrm << eol_char
      <<
      "     keV,    Counts,Uncertainty,       CPS,  keV,Percent,Chi_Sqr,    Counts,ID#, "
      "Name";
      
      if( !write_compact )
      {
        outstrm <<
        ", LiveTime, Date, Time,        ,              keV,              keV,              keV, (css),           ,               , "
        "         ,                       ,                  , RealTime,          ";
      }
      outstrm << eol_char;
    }//if( write_html ) / else
  }//if( write_header )
  
  if( write_html )
    outstrm << " <tbody>" << eol_char;
  
  for( size_t peakn = 0; peakn < npeaks; ++peakn )
  {
    const PeakDef &peak = *peaks[peakn];
    
<<<<<<< HEAD
    const double xlow = peak.lowerX();
    const double xhigh = peak.upperX();
    
    float live_time = 1.0f;
    double region_area = 0.0;
=======
    float live_time = 1.0f, real_time = 0.0f;
>>>>>>> dca3d4f6
    SpecUtils::time_point_t meastime{};
    
    if( data )
    {
      live_time = data->live_time();
      real_time = data->real_time();
      meastime = data->start_time();
      region_area = gamma_integral( data, xlow, xhigh );
    }//if( data )
    
    string nuclide;
    char energy[32];
    energy[0] = '\0';
    
    if( peak.hasSourceGammaAssigned() )
    {
      try
      {
        const float gammaEnergy = peak.gammaParticleEnergy();
        snprintf( energy, sizeof(energy), "%.2f", gammaEnergy );
        
        if( peak.parentNuclide()
           && (peak.decayParticle() || peak.sourceGammaType()==PeakDef::AnnihilationGamma) )
        {
          nuclide = peak.parentNuclide()->symbol;
        }else if( peak.reaction() )
        {
          nuclide = peak.reaction()->name();
          SpecUtils::ireplace_all( nuclide, ",", " " );
        }else if( peak.xrayElement() )
        {
          nuclide = peak.xrayElement()->symbol + "-xray";
        }
        
        if( peak.parentNuclide() || peak.reaction() )
        {
          switch( peak.sourceGammaType() )
          {
            case PeakDef::SourceGammaType::NormalGamma:
            case PeakDef::SourceGammaType::AnnihilationGamma:
              break;
              
            case PeakDef::SourceGammaType::XrayGamma:
              nuclide += " (x-ray)";
              break;
              
            case PeakDef::SourceGammaType::SingleEscapeGamma:
              nuclide += " (S.E.)";
              break;
              
            case PeakDef::SourceGammaType::DoubleEscapeGamma:
              nuclide += " (D.E.)";
              break;
          }//switch( peak.sourceGammaType() )
        }//if( peak.parentNuclide() || peak.reaction() )
      }catch( std::exception & )
      {
      }//try / catch
    }//if( peak.hasSourceGammaAssigned() )
    
    char buffer[32];
    snprintf( buffer, sizeof(buffer), "%.2f", peak.mean() );
    string meanstr = buffer;
    while( meanstr.size() < 8 )
      meanstr = " " + meanstr;
    
    snprintf( buffer, sizeof(buffer), "%.1f", peak.peakArea() );
    string areastr = buffer;
    while( areastr.size() < 10 )
      areastr = " " + areastr;
    
    snprintf( buffer, sizeof(buffer), "  %.1f", peak.peakAreaUncert() );
    string areauncertstr = buffer;
    while( areauncertstr.size() < 11 )
      areauncertstr = areauncertstr + " ";
    
    string cpststr;
    if( (live_time > 0.0f) && data )
    {
      snprintf( buffer, sizeof(buffer), "%1.4e", (peak.peakArea()/live_time) );
      cpststr = buffer;
      size_t epos = cpststr.find( "e" );
      if( epos != string::npos )
      {
        if( cpststr[epos+1]!='-' && cpststr[epos+1]!='+' )
          cpststr.insert( cpststr.begin() + epos + 1, '+' );
        while( (cpststr.size()-epos) < 5 )
          cpststr.insert( cpststr.begin() + epos + 2, '0' );
      }
    }//if( data && data->live_time() > 0.0f )
    
    
    const double width = peak.gausPeak() ? (2.35482*peak.sigma()) : 0.5*peak.roiWidth();
    snprintf( buffer, sizeof(buffer), "%.2f", width );
    string widthstr = buffer;
    while( widthstr.size() < 5 )
      widthstr = " " + widthstr;
    
    snprintf( buffer, sizeof(buffer), "%.2f", (100.0*width/peak.mean()) );
    string widthprecentstr = buffer;
    widthprecentstr += "%";
    while( widthprecentstr.size() < 7 )
      widthprecentstr = " " + widthprecentstr;
    
    snprintf( buffer, sizeof(buffer), "  %.2f", peak.chi2dof() );
    string chi2str = buffer;
    while( chi2str.size() < 7 )
      chi2str = " " + chi2str;
    
    snprintf( buffer, sizeof(buffer), "  %.1f", region_area );
    string roiareastr = buffer;
    while( roiareastr.size() < 10 )
      roiareastr = " " + roiareastr;
    
    snprintf( buffer, sizeof(buffer), "  %i", int(peakn+1) );
    string numstr = buffer;
    while( numstr.size() < 3 )
      numstr = " " + numstr;
    
    specfilename = "  ";
    SpecUtils::ireplace_all( specfilename, ",", "-" );
    
    string live_time_str;
    if( live_time > 0.0f )
    {
      snprintf( buffer, sizeof(buffer), "%.3f", live_time );
      live_time_str = buffer;
    }
    
    string real_time_str;
    if( real_time > 0.0f )
    {
      snprintf( buffer, sizeof(buffer), "%.3f", real_time );
      real_time_str = buffer;
    }
    
    string datestr, timestr;
    if( !SpecUtils::is_special(meastime) )
    {
      const string tstr = SpecUtils::to_common_string( meastime, true );
      const auto pos = tstr.find(' ');
      if( pos != string::npos )
      {
        datestr = tstr.substr(0,pos);
        timestr = tstr.substr(pos+1);
      }
    }//if( !meastime.is_special() )
    
    
    auto csvEscape = []( string &s ){
      if( s.empty() )
        return;
      
      SpecUtils::ireplace_all( s, "\"", "\"\"" );
      if( (s.find_first_of(",\n\r\"\t") != string::npos)
         || (s.front() == ' ')
         || (s.back() == ' ') )
        s = "\"" + s + "\"";
    };
    
    
    const Wt::WColor &color = peak.lineColor();
    string color_str = color.isDefault() ? string("") : color.cssText(false);
    string user_label = peak.userLabel();
    csvEscape( color_str );
    csvEscape( user_label );

    std::shared_ptr<const PeakContinuum> continuum = peak.continuum();
    assert( continuum );
    const PeakContinuum::OffsetType cont_type = continuum->type();
    const string continuum_type = PeakContinuum::offset_type_str( cont_type );
    const string skew_type = PeakDef::to_string( peak.skewType() );
    const char *peak_type = PeakDef::to_str( peak.type() );
    
    string cont_coefs;
    switch( cont_type )
    {
      case PeakContinuum::NoOffset:
      case PeakContinuum::External:
        break;
        
      case PeakContinuum::Constant:  case PeakContinuum::Linear:
      case PeakContinuum::Quadratic: case PeakContinuum::Cubic:
      case PeakContinuum::FlatStep:  case PeakContinuum::LinearStep:
      case PeakContinuum::BiLinearStep:
      {
        const size_t num_cont_par = PeakContinuum::num_parameters( cont_type );
        const double ref_energy = continuum->referenceEnergy();
        const vector<double> &pars = continuum->parameters();
        const vector<double> &uncerts = continuum->uncertainties();
        const vector<bool> fit_for = continuum->fitForParameter();
        
        // Print reference energy, in keV
        cont_coefs += SpecUtils::printCompact( ref_energy, 6 );
         
        for( size_t i = 0; i < num_cont_par; ++i )
        {
          cont_coefs += " " + SpecUtils::printCompact(pars[i],7);
          
          // We could print triplicate [Coefficient,Uncertainty,FitFor], but I'm unsure about doing
          //   this at the moment.
          //cont_coefs += "[";
          //if( pars.size() > i )
          //  cont_coefs += SpecUtils::printCompact( pars[i], 7 );
          //cont_coefs += ";";
          //if( uncerts.size() > i )
          //  cont_coefs += SpecUtils::printCompact( uncerts[i], 7 );
          //cont_coefs += ";";
          //if( fit_for.size() > i )
          //  cont_coefs += (fit_for[i] ? "1" : "0");
          //cont_coefs += "]";
        }
        break;
      }//case any continuum type that has parameters
    }//switch( cont_type )
    
    
    string skew_coefs;
    const size_t num_skew = PeakDef::num_skew_parameters( peak.skewType() );
    for( size_t i = 0; i < num_skew; ++i )
    {
      const auto par = PeakDef::CoefficientType( PeakDef::CoefficientType::SkewPar0 + i );
      const double val = peak.coefficient(par);
      //const double uncert = peak.uncertainty(par);
      //skew_coefs += "[" + SpecUtils::printCompact( val, 7 )
      //              + ";" + SpecUtils::printCompact( uncert, 7 )
      //              + (peak.fitFor(par) ? ";1]" : ";1]");
      skew_coefs += (skew_coefs.empty() ? "" : " ")
                    + SpecUtils::printCompact(val,7);
    }//for( loop over skew parameters )
    
    if( write_html )
    {
      const string field_sep = "</td><td>";
      
      outstrm << "    <tr><td>"
      << meanstr
      << field_sep << areastr
      << field_sep << areauncertstr
      << field_sep << cpststr
      << field_sep << widthstr
      << field_sep << widthprecentstr
      << field_sep << chi2str
      << field_sep << roiareastr
      << field_sep << numstr
      << field_sep << specfilename;
      
      if( !write_compact )
      {
        outstrm << field_sep << live_time_str
        << field_sep << datestr
        << field_sep << timestr
        << field_sep << nuclide
        << field_sep << energy
        << field_sep << xlow
        << field_sep << xhigh
        << field_sep << color_str
        << field_sep << user_label
        << field_sep << continuum_type
        << field_sep << skew_type
        << field_sep << cont_coefs
        << field_sep << skew_coefs
        << field_sep << real_time_str
        << field_sep << peak_type;
      }
      outstrm << "</td></tr>" << eol_char;
    }else
    {
      outstrm << meanstr
      << ',' << areastr
      << ',' << areauncertstr
      << ',' << cpststr
      << ',' << widthstr
      << ',' << widthprecentstr
      << ',' << chi2str
      << ',' << roiareastr
      << ',' << numstr
      << ',' << specfilename;
      
      if( !write_compact )
      {
        outstrm << ',' << live_time_str
        << ',' << datestr
        << ',' << timestr
        << ',' << nuclide
        << ',' << energy
        << ',' << xlow
        << ',' << xhigh
        << ',' << color_str
        << ',' << user_label
        << ',' << continuum_type
        << ',' << skew_type
        << ',' << cont_coefs
        << ',' << skew_coefs
        << ',' << real_time_str
        << ',' << peak_type;
      }
      
      outstrm << eol_char;
    }//if( write_html ) / else
  }//for( loop over peaks, peakn )
  
  if( write_html )
    outstrm << " </tbody>" << eol_char << "</table>" << eol_char;
}//void PeakModel::write_peak_csv(...)


void PeakModel::write_for_and_back_peak_csv( std::ostream &outstrm,
                           std::string specfilename,
                           const PeakCsvType type,
                           const std::deque<std::shared_ptr<const PeakDef>> &peaks,
                           const std::shared_ptr<const SpecUtils::Measurement> &data,
                           std::string background_specfilename,
                           const std::deque<std::shared_ptr<const PeakDef>> *background_peaks,
                           const std::shared_ptr<const SpecUtils::Measurement> &background )
{
  write_peak_csv( outstrm, specfilename, type, peaks, data );
  if( !background_peaks || background_peaks->empty() || !background || (background->live_time() <= 0.0f) )
    return;
  
  const string eol_char = "\r\n"; //for windows - could potentially customize this for the users operating system
  
  const double scale = data->live_time() / background->live_time();
  
  switch( type )
  {
    case PeakCsvType::Full:
    case PeakCsvType::NoHeader:
    case PeakCsvType::Compact:
      outstrm << eol_char
      << "#END FOREGROUND PEAKS"
      << eol_char
      << eol_char
      << "#Background Spectrum Peaks (LiveTime " << background->live_time() << " s - scale by "
      << scale << " to make comparable):" << eol_char;
      break;
      
    case PeakCsvType::FullHtml:
    case PeakCsvType::NoHeaderHtml:
    case PeakCsvType::CompactHtml:
      outstrm << eol_char
      << "<!-- END FOREGROUND PEAKS -->" << eol_char
      << "<br />" << eol_char << "<br />" << eol_char << "<div>Background Spectrum Peaks (LiveTime "
      << background->live_time() << " s - scale by "
      << scale << " to make comparable):</div>" << eol_char;
      break;
  }//switch( type )
  
  write_peak_csv( outstrm, background_specfilename, type, *background_peaks, background );
  
  
  // Now we need to perform background subtraction
  const double nsigmaNear = 1.0;
  size_t num_affected_peaks = 0;
  deque<shared_ptr<const PeakDef>> back_sub_peaks;
  
  for( const shared_ptr<const PeakDef> &orig_peak : peaks )
  {
    assert( orig_peak );
    // TODO: we should maybe handle data-defined peaks...
    if( !orig_peak || !orig_peak->gausPeak() )
      continue;
    
    double backCounts = 0.0, backUncert2 = 0.0;
    for( const shared_ptr<const PeakDef> &backPeak : *background_peaks )
    {
      assert( backPeak );
      if( !backPeak || !backPeak->gausPeak() )
        continue;
      
      const double sigma = orig_peak->gausPeak() ? orig_peak->sigma() : 0.25*orig_peak->roiWidth();
      if( fabs(backPeak->mean() - orig_peak->mean()) < (nsigmaNear*sigma) )
      {
        backCounts += scale * backPeak->peakArea();
        const double uncert = scale * std::max( 0.0, backPeak->peakAreaUncert() );
        backUncert2 += uncert * uncert;
      }//if( fabs(backPeak.mean()-peak.mean()) < sigma )
    }//for( const PeakDef &peak : backPeaks )

    auto updated_peak = make_shared<PeakDef>( *orig_peak );
    
    if( backCounts > 0.0 )
    {
      num_affected_peaks += 1;
      const double counts = orig_peak->peakArea() - backCounts;
      const double orig_uncert = std::max( orig_peak->peakAreaUncert(), 0.0 );
      const double uncert = sqrt( orig_uncert*orig_uncert + backUncert2 );
      
      updated_peak->setPeakArea( counts );
      updated_peak->setPeakAreaUncert( uncert );
    }//if( backCounts > 0.0 )
    
    back_sub_peaks.push_back( updated_peak );
  }//for( const shared_ptr<const PeakDef> &peak : peaks )
  
  
  
  switch( type )
  {
    case PeakCsvType::Full:
    case PeakCsvType::NoHeader:
    case PeakCsvType::Compact:
      outstrm << eol_char
      << "#END BACKGROUND PEAKS"
      << eol_char
      << eol_char
      << "#Background Subtracted"
      << " (after live time normalization and whose means are within " << nsigmaNear
      << " sigma) foreground peaks (" << num_affected_peaks << " peaks adjusted):" << eol_char;
      break;
      
    case PeakCsvType::FullHtml:
    case PeakCsvType::NoHeaderHtml:
    case PeakCsvType::CompactHtml:
      outstrm << eol_char << "<!-- END BACKGROUND PEAKS -->" 
      << eol_char << "<br />" << eol_char << "<br />"
      << eol_char << "<div>Background Subtracted"
      << " (after live time normalization and whose means are within " << nsigmaNear
      << " sigma) foreground peaks (" << num_affected_peaks << " peaks adjusted):</div>" 
      << eol_char;
      break;
  }//switch( type )
  
  
  write_peak_csv( outstrm, specfilename, type, back_sub_peaks, data );
  
  
  switch( type )
  {
    case PeakCsvType::Full:
    case PeakCsvType::NoHeader:
    case PeakCsvType::Compact:
      outstrm << eol_char << "#END BACKGROUND-SUBTRACTED PEAKS" << eol_char;
      break;
      
    case PeakCsvType::FullHtml:
    case PeakCsvType::NoHeaderHtml:
    case PeakCsvType::CompactHtml:
      outstrm << eol_char << "<!-- END BACKGROUND-SUBTRACTED PEAKS -->" << eol_char;
      break;
  }//switch( type )
}//PeakModel::write_for_and_back_peak_csv(...)<|MERGE_RESOLUTION|>--- conflicted
+++ resolved
@@ -56,11 +56,7 @@
 #include "InterSpec/PeakDef.h"
 #include "InterSpec/PeakFit.h"
 #include "InterSpec/SpecMeas.h"
-<<<<<<< HEAD
-#include "InterSpec/InterSpec.h" //only needed for a InterSpec::instance() to guess if high or low resolution spectrum
-=======
 #include "InterSpec/InterSpec.h"
->>>>>>> dca3d4f6
 #include "InterSpec/PeakModel.h"
 #include "InterSpec/InterSpecApp.h"
 #include "InterSpec/PeakFitUtils.h"
@@ -3796,15 +3792,11 @@
   {
     const PeakDef &peak = *peaks[peakn];
     
-<<<<<<< HEAD
     const double xlow = peak.lowerX();
     const double xhigh = peak.upperX();
     
-    float live_time = 1.0f;
+    float live_time = 1.0f, real_time = 0.0f;
     double region_area = 0.0;
-=======
-    float live_time = 1.0f, real_time = 0.0f;
->>>>>>> dca3d4f6
     SpecUtils::time_point_t meastime{};
     
     if( data )
