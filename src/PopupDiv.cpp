--- conflicted
+++ resolved
@@ -56,17 +56,6 @@
 (BringAboveDialogs, Wt::JavaScriptFunction, "BringAboveDialogs",
  function( id )
  {
-<<<<<<< HEAD
-   /* bring above all dialogs and popup menus */
-  
-   var z = 0;
-   $('.Wt-dialog, .Wt-popup').each( function(i,v){
-     if( $(v).is(":visible") )
-       z = Math.max( z, $(v).css('z-index') );
-   });
-  
-   if( z > $('#'+id).css('z-index') ){
-=======
    /* bring above all dialogs and popup menus
      $('#id').css('z-index') looks to return either a number _as a string_, or the string "auto"
     */
@@ -85,7 +74,6 @@
   
    const dialz = Number( $('#'+id).css('z-index') );
    if( isNaN(dialz) || (z > dialz) ){
->>>>>>> 08ebd06d
      $('#'+id).css('z-index',z+1);
    }
 });
@@ -249,10 +237,7 @@
     // Fixup 'popup( WPoint(-10000,-10000) );' call from C++  ...
     //  TODO: users may see small glitch... should fix eventually
     wtapp.positionAtWidget(el.id,btn.id,wtapp.Vertical);
-<<<<<<< HEAD
-=======
     Wt.WT.BringAboveDialogs(el.id);
->>>>>>> 08ebd06d
     return; //Nothing more to do
   }
   
@@ -282,10 +267,7 @@
   $(btn).addClass('active');
   if(obj) obj.setHidden(0);
   wtapp.positionAtWidget(el.id,btn.id,wtapp.Vertical);
-<<<<<<< HEAD
-=======
   Wt.WT.BringAboveDialogs(el.id);
->>>>>>> 08ebd06d
 });
 
 
@@ -321,11 +303,8 @@
     if(obj) obj.setHidden(0);
     
     wtapp.positionAtWidget(el.id,btn.id,wtapp.Vertical);
-<<<<<<< HEAD
-=======
     
     Wt.WT.BringAboveDialogs(el.id);
->>>>>>> 08ebd06d
   }else{
     $(el).removeClass('current');
     $(btn).removeClass('active');
@@ -759,14 +738,10 @@
       }
 #endif
       
-<<<<<<< HEAD
-      setupDesktopMenuStuff();
-=======
       if( !useNativeMenu && (menutype == AppLevelMenu) )
         setupDesktopMenuStuff();
       else
         menuParent->setMenu( this );
->>>>>>> 08ebd06d
     } //if( m_mobile) / else
   }else //if( menuParent )
   {
@@ -988,7 +963,6 @@
   // We need this function to be stateless, so we'll always popup the menu, even if we actually
   //  want to close it, and then we'll use the JS to close the menu if we dont actually want it open
   popup( WPoint(-10000,-10000) );
-<<<<<<< HEAD
   
   // We need this setTimeout(...) or else sometimes when we open it, it will immediately close
   const string parent_clicked_js =
@@ -1003,7 +977,10 @@
 
 void PopupDivMenu::undoParentClicked()
 {
-  const string undo_js = "Wt.WT.UndoParentClicked('" + id() + "','" + m_menuParent->id() + "');";
+  const string undo_js = "setTimeout( function(){"
+    "Wt.WT.UndoParentClicked('" + id() + "','" + m_menuParent->id() + "');"
+  "}, 0 );";
+  
   doJavaScript( undo_js );
   hide();
 }
@@ -1092,113 +1069,6 @@
   implementStateless( &PopupDivMenu::parentMouseWentOver, &PopupDivMenu::undoParentHoveredOver );
   
   m_menuParent->clicked().connect( this, &PopupDivMenu::parentClicked );
-=======
-  
-  // We need this setTimeout(...) or else sometimes when we open it, it will immediately close
-  const string parent_clicked_js =
-  "setTimeout( function(){"
-    "Wt.WT.ParentClicked('" + id() + "','" + m_menuParent->id() + "'," WT_CLASS ");"
-  "}, 0 );";
-
-  doJavaScript( parent_clicked_js );
-}//void parentClicked()
-
-
-
-void PopupDivMenu::undoParentClicked()
-{
-  const string undo_js = "setTimeout( function(){"
-    "Wt.WT.UndoParentClicked('" + id() + "','" + m_menuParent->id() + "');"
-  "}, 0 );";
-  
-  doJavaScript( undo_js );
-  hide();
-}
-
-
-
-
-void PopupDivMenu::parentMouseWentOver()
-{
-  popup( WPoint(-10000,-10000) );
-  
-  const string parent_hovered_over_js =
-  // We need this setTimeout(...) or else sometimes when we open it, it will immediately close
-  "setTimeout(function(){"
-    "Wt.WT.ParentMouseWentOver('" + id() + "','" + m_menuParent->id() + "'," WT_CLASS ");"
-  "}, 0 );";
-  
-  doJavaScript( parent_hovered_over_js );
-}//void parentHoveredOver()
-
-
-void PopupDivMenu::undoParentHoveredOver()
-{
-  undoParentClicked();
-}//void undoParentHoveredOver()
-
-
-
-void PopupDivMenu::setupDesktopMenuStuff()
-{
-  /* Goals:
-   - When menu parent button is clicked, open menu immediately from JS without delay of going to
-     server
-   - When a menu is already opened, and another parent button is moused over, close original menu,
-     and open new one, again without delay of going to server
-   - When menu parent button of an already opened menu is clicked, close that menu
-   - When application is clicked anywhere else, or escape hit, close all app menus
-   
-   TODO:
-     - [x] Implement mouse-over parent buttons opening up other menus
-     - [x] Make so bulk of work is in static JS function to minimize how much JS there is
-           e.g., use LOAD_JAVASCRIPT(...)
-     - [ ] Have a fade out when disappearing because you clicked the parent button
-     - [x] add in drop shadow, more space between items, and styling to make look native
-     - [ ] Position sub -menu a few more pixels to the right, probably by abusing the AdjustTopPos JS function
-     - [ ] Make menu-bar taller, and match electron
-     - [ ] add timeout so that if mouse leaves parent button, but without going to menu, then menu will
-       be closed - or really, check if Windows Electron version closes menu if mouse goes out, and
-       make it function like that (e.g., maybe no timeout at all)
-     - [ ] See https://css-tricks.com/in-praise-of-the-unambiguous-click-menu/#building-click-menus
-     - [x] Check behaviour of mousing over parent button when no menus are open, for Electron build, and mirror that
-     
-     
-   Electron titlebar notes:
-     - macOS height 22px, Windows height 30px
-     - Drop shadow styling `0 2px 1px -1px rgba(0, 0, 0, .2), 0 1px 1px 0 rgba(0, 0, 0, .14), 0 1px 3px 0 rgba(0, 0, 0, .12)`;
-     - To make fullscreen: https://www.w3schools.com/howto/howto_js_fullscreen.asp, and https://developer.mozilla.org/en-US/docs/Web/API/Fullscreen_API
-     - Watch for window 'blur' and 'focus' events and update titlebar color based on that; see https://developer.mozilla.org/en-US/docs/Web/API/Page_Visibility_API
-       (see using onblur and onfocus events to detect when the window goes into the background)
-     - Styling from
-   https://github.com/Treverix/custom-electron-titlebar/blob/master/static/theme/common.css
-   https://github.com/Treverix/custom-electron-titlebar/blob/master/static/theme/win.css
-   */
-  
-  assert( m_menuParent );
-  
-  LOAD_JAVASCRIPT(wApp, "PopupDiv.cpp", "PopupDivMenu", wtjsParentMouseWentOver);
-  LOAD_JAVASCRIPT(wApp, "PopupDiv.cpp", "PopupDivMenu", wtjsParentClicked);
-  LOAD_JAVASCRIPT(wApp, "PopupDiv.cpp", "PopupDivMenu", wtjsUndoParentClicked);
-  
-  //menuParent->setMenu( this );  //adds/removes active class to menuParent, etc
-  
-  addStyleClass( "AppMenu" );
-  m_menuParent->addStyleClass("dropdown-toggle");
-  m_menuParent->addStyleClass( "PopupMenuParentButton" );
-  
-  //setAutoHide( true, 500 );
-  
-  // Note: when WebSocket are used instead of Ajax and long-polling, implementing the below will
-  //       cause the JS to be emitted twice (once when event originates in JS, and I think second
-  //       time after going back to c++ then it issuing the JS).  We are currently relying on the JS
-  //       only being emitted once - so make sure you arent using WebSockets.
-  //       This seems fragile, and relying on a bug either way - should eventually improve all this
-  //       to be more sane.
-  implementStateless( &PopupDivMenu::parentClicked, &PopupDivMenu::undoParentClicked );
-  implementStateless( &PopupDivMenu::parentMouseWentOver, &PopupDivMenu::undoParentHoveredOver );
-  
-  m_menuParent->clicked().connect( this, &PopupDivMenu::parentClicked );
   
   m_menuParent->touchStarted().connect( std::bind( [this](){
     popup( WPoint( -10000, -10000 ) );
@@ -1209,7 +1079,6 @@
   m_menuParent->touchStarted().preventPropagation();
   m_menuParent->touchStarted().preventDefaultAction();
 
->>>>>>> 08ebd06d
   m_menuParent->mouseWentOver().connect( this, &PopupDivMenu::parentMouseWentOver );
   
   // TODO: see if we can connect to the 'cancel' signal in JS, so we can just do this there
