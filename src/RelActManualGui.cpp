/* InterSpec: an application to analyze spectral gamma radiation data.
 
 Copyright 2018 National Technology & Engineering Solutions of Sandia, LLC
 (NTESS). Under the terms of Contract DE-NA0003525 with NTESS, the U.S.
 Government retains certain rights in this software.
 For questions contact William Johnson via email at wcjohns@sandia.gov, or
 alternative emails of interspec@sandia.gov.
 
 This library is free software; you can redistribute it and/or
 modify it under the terms of the GNU Lesser General Public
 License as published by the Free Software Foundation; either
 version 2.1 of the License, or (at your option) any later version.
 
 This library is distributed in the hope that it will be useful,
 but WITHOUT ANY WARRANTY; without even the implied warranty of
 MERCHANTABILITY or FITNESS FOR A PARTICULAR PURPOSE.  See the GNU
 Lesser General Public License for more details.
 
 You should have received a copy of the GNU Lesser General Public
 License along with this library; if not, write to the Free Software
 Foundation, Inc., 51 Franklin Street, Fifth Floor, Boston, MA  02110-1301  USA
 */

#include "InterSpec_config.h"

#include "rapidxml/rapidxml.hpp"
#include "rapidxml/rapidxml_print.hpp"

#include <boost/math/distributions/chi_squared.hpp>

#include <Wt/WMenu>
#include <Wt/WLabel>
#include <Wt/WPanel>
#include <Wt/WTable>
#include <Wt/WLabel>
#include <Wt/WServer>
#include <Wt/WComboBox>
#include <Wt/WGroupBox>
#include <Wt/WLineEdit>
#include <Wt/WMenuItem>
#include <Wt/WResource>
#include <Wt/WTableRow>
#include <Wt/WCheckBox>
#include <Wt/WIOService>
#include <Wt/WTableCell>
#include <Wt/WGridLayout>
#include <Wt/WPushButton>
#include <Wt/WGridLayout>
#include <Wt/Http/Request>
#include <Wt/WApplication>
#include <Wt/Http/Response>
#include <Wt/WItemDelegate>
#include <Wt/WStackedWidget>
#include <Wt/WContainerWidget>
#include <Wt/WRegExpValidator>
#include <Wt/WSuggestionPopup>

#include "SandiaDecay/SandiaDecay.h"

#include "SpecUtils/SpecFile.h"
#include "SpecUtils/Filesystem.h"
#include "SpecUtils/StringAlgo.h"
#include "SpecUtils/RapidXmlUtils.hpp"

#include "InterSpec/SpecMeas.h"
#include "InterSpec/PeakModel.h"
#include "InterSpec/AuxWindow.h"
#include "InterSpec/InterSpec.h"
#include "InterSpec/HelpSystem.h"
#include "InterSpec/MaterialDB.h"
#include "InterSpec/RelActCalc.h"
#include "InterSpec/RelEffChart.h"
#include "InterSpec/InterSpecApp.h"
#include "InterSpec/InterSpecUser.h"
#include "InterSpec/PhysicalUnits.h"
#include "InterSpec/ReactionGamma.h"
#include "InterSpec/WarningWidget.h"
#include "InterSpec/RelActCalcAuto.h"
#include "InterSpec/SwitchCheckbox.h"
#include "InterSpec/RelActManualGui.h"
#include "InterSpec/UndoRedoManager.h"
#include "InterSpec/UserPreferences.h"
#include "InterSpec/RelActCalcManual.h"
#include "InterSpec/NativeFloatSpinBox.h"
#include "InterSpec/RelEffShieldWidget.h"
#include "InterSpec/RowStretchTreeView.h"
#include "InterSpec/DecayDataBaseServer.h"
#include "InterSpec/DetectorPeakResponse.h"
#include "InterSpec/IsotopeSelectionAids.h"
#include "InterSpec/PhysicalUnitsLocalized.h"

using namespace Wt;
using namespace std;

#if( ANDROID )
// Defined in target/android/android.cpp
extern void android_download_workaround( Wt::WResource *resource, std::string description );
#endif

const int RelActManualGui::sm_xmlSerializationMajorVersion = 0;
const int RelActManualGui::sm_xmlSerializationMinorVersion = 1;

namespace
{
struct DoWorkOnDestruct
{
  std::function<void()> m_worker;
  DoWorkOnDestruct( std::function<void()> &&worker ) : m_worker( std::move(worker) ){}
  ~DoWorkOnDestruct(){ if(m_worker) m_worker(); }
};//struct DoWorkOnDestruct


class RelActManualReportResource : public Wt::WResource
{
  Wt::WApplication *m_app;
  InterSpec *m_interspec;
  RelActManualGui *m_tool;
  
public:
  RelActManualReportResource( RelActManualGui *tool, InterSpec *viewer, WObject* parent = nullptr )
  : WResource( parent ), m_app( WApplication::instance() ), m_interspec( viewer ), m_tool( tool )
  {
    assert( m_app );
    assert( m_tool );
    assert( m_interspec );
    setTakesUpdateLock( true );
  }
  
  virtual ~RelActManualReportResource()
  {
    beingDeleted();
  }
  
  virtual void handleRequest( const Wt::Http::Request &request, Wt::Http::Response &response )
  {
    assert( m_app );
    assert( m_interspec );
    
    try
    {
      WApplication::UpdateLock lock( m_app );
      
      if( !lock )
        throw std::runtime_error( "Error grabbing application lock to from RelActManualReportResource resource." );
      
      shared_ptr<SpecMeas> meas = m_interspec->measurment( SpecUtils::SpectrumType::Foreground );
      if( !meas )
        throw std::runtime_error( "Error getting spectrum file currently being shown." );
      
      auto foreground = m_interspec->displayedHistogram(SpecUtils::SpectrumType::Foreground);
      
      string filename = meas->filename();
      if( filename.empty() )
        filename = "rel_act";
      const string orig_extension = SpecUtils::file_extension(filename);
      if( orig_extension.size() && (orig_extension.size() < filename.size()) )
        filename = filename.substr(0,filename.size() - orig_extension.size());
      const string orig_file_name = filename;
      filename += ".html";
      
      //Remove bad filename characters
      const string notallowed = "\\/:?\"<>|*";
      for( auto it = begin(filename) ; it < end(filename) ; ++it )
      {
        if( notallowed.find(*it) != string::npos )
          *it = ' ';
      }
      
      suggestFileName( filename, WResource::Attachment );
      response.setMimeType( "application/octet-stream" );
      
      const shared_ptr<const RelActCalcManual::RelEffSolution> solution = m_tool->currentSolution();
      
      if( !solution )
      {
        response.out() << "<!DOCTYPE html>\n"
        "\t<head><meta charset=\"utf-8\"><title>" 
            << WString::tr("ramrr-no-solution-title").toUTF8()
            << "</title></head>"
        "\t<body>"
        "\t\t" << WString::tr("ramrr-no-solution-text").toUTF8()
        << "\t</body>"
        "</html>";
        
        return;
      }//if( !solution )
      
      
      PeakModel *peakModel = m_interspec->peakModel();
      deque<PeakModel::PeakShrdPtr> all_peaks;
      if( peakModel && peakModel->peaks() )
        all_peaks = *peakModel->peaks();
      
      vector<shared_ptr<const PeakDef>> display_peaks;
      
      for( const shared_ptr<const PeakDef> &p : all_peaks )
      {
        bool use_peak = false;
        for( const auto &r : solution->m_input.peaks )
        {
          if( fabs(p->mean() - r.m_mean) < 1.0 )
            use_peak = true;
        }
        
        if( use_peak )
          display_peaks.push_back( p );
      }//for( const shared_ptr<const PeakDef> &p : all_peaks )
        
      
      string title;
      if( foreground && (foreground->title().length() > 0) )
        title = foreground->title();
      else
        title = orig_file_name;
      
      auto background = m_interspec->displayedHistogram(SpecUtils::SpectrumType::Background);
      const double back_sf = m_interspec->displayScaleFactor(SpecUtils::SpectrumType::Background);
      solution->print_html_report( response.out(), title, foreground, display_peaks, background, back_sf );
    }catch( std::exception &e )
    {
      cerr << "Error handling request for RelActManualReportResource: " << e.what() << endl;
      log("error") << "Error handling request for RelActManualReportResource: " << e.what();
      response.out() << "Error creating HTML file: " << e.what()
      << "\n\nPlease report to InterSpec@sandia.gov.";
      
      passMessage( WString::tr("ramrr-err-report").arg(e.what()), WarningWidget::WarningMsgHigh );
      
      response.setStatus(500);
      assert( 0 );
    }//try / catch
  }//void handleRequest(...)
};//class RelActManualReportResource


class ManRelEffNucDisp : public Wt::WPanel
{
public:
  const SandiaDecay::Nuclide * const m_nuc;
  const ReactionGamma::Reaction * const m_reaction;
  double m_current_age;
  const bool m_age_is_settable;
  Wt::WTable *m_nucContentTable;
  Wt::WLineEdit *m_age_edit_tmp;
  Wt::WTableRow *m_age_row;
  Wt::WCheckBox *m_decay_during_meas;
  
  Wt::Signal<> m_updated;
  
  
public:
  ManRelEffNucDisp( const SandiaDecay::Nuclide * const nuc,
                   const ReactionGamma::Reaction * const reaction,
                   double age, const float meas_time,
                   WContainerWidget *parent = nullptr )
  : WPanel( parent ),
   m_nuc( nuc ),
   m_reaction( reaction ),
   m_current_age( (nuc && (age < 0.0)) ? PeakDef::defaultDecayTime(nuc) : age ),
   m_age_is_settable( nuc ? !PeakDef::ageFitNotAllowed(nuc) : false ),
   m_nucContentTable( nullptr ),
   m_age_edit_tmp( nullptr ),
   m_age_row( nullptr ),
   m_decay_during_meas( nullptr ),
   m_updated( this )
  {
    assert( m_nuc || m_reaction );
    
    if( !m_nuc && !m_reaction )
      throw runtime_error( "ManRelEffNucDisp: null nuclide and reaction" );
    
    addStyleClass( "ManRelEffNucDisp" );
    
    setTitle( m_nuc ? m_nuc->symbol : m_reaction->name() );
    setCollapsible( true );
    setCollapsed( true );
    //setAnimation( { WAnimation::AnimationEffect::SlideInFromTop,
    //  WAnimation::TimingFunction::Linear, 250 } );
    
    if( m_nuc )
    {
      m_nucContentTable = new WTable();
      m_nucContentTable->addStyleClass( "NucInfoTable" );
      setCentralWidget( m_nucContentTable );
      
      WTableCell *cell = m_nucContentTable->elementAt(0, 0);
      WLabel *label = new WLabel( WString::tr("Age"), cell );
      
      m_age_row = m_nucContentTable->rowAt(0);
      
      cell = m_nucContentTable->elementAt(0, 1);
      
      string agestr;
      if( !nuc || nuc->decaysToStableChildren() )
      {
        m_current_age = 0.0;
        agestr = "0y";
      }else
      {
        m_current_age = PeakDef::defaultDecayTime( nuc, &agestr );
      }//if( decay to stable only ) / else
      
      if( m_age_is_settable )
      {
        m_age_edit_tmp = new WLineEdit( agestr, cell );
        
        WRegExpValidator *validator = new WRegExpValidator( PhysicalUnitsLocalized::timeDurationHalfLiveOptionalRegex(), m_age_edit_tmp );
        validator->setFlags(Wt::MatchCaseInsensitive);
        m_age_edit_tmp->setValidator(validator);
        label->setBuddy( m_age_edit_tmp );
        m_age_edit_tmp->addStyleClass( "AgeEdit" );
        
        m_age_edit_tmp->setAutoComplete( false );
        m_age_edit_tmp->setAttributeValue( "ondragstart", "return false" );
#if( BUILD_AS_OSX_APP || IOS )
        m_age_edit_tmp->setAttributeValue( "autocorrect", "off" );
        m_age_edit_tmp->setAttributeValue( "spellcheck", "off" );
#endif
        
        m_age_edit_tmp->changed().connect( this, &ManRelEffNucDisp::handleAgeChange );
        m_age_edit_tmp->blurred().connect( this, &ManRelEffNucDisp::handleAgeChange );
        m_age_edit_tmp->enterPressed().connect( this, &ManRelEffNucDisp::handleAgeChange );
      }else
      {
        label = new WLabel( agestr, cell );
        label->addStyleClass( "FixedAge" );
      }//if( m_age_is_settable ) / else
      
      
      cell = m_nucContentTable->elementAt(1, 0);
      //label = new WLabel( "Half Life", cell );
      label = new WLabel( WString("<span style=\"font-size: small;\">{1}</span>").arg(WString::tr("T1/2")), cell );
      
      cell = m_nucContentTable->elementAt(1, 1);
      WText *txt = new WText( PhysicalUnitsLocalized::printToBestTimeUnits(nuc->halfLife), cell );
      
      cell = m_nucContentTable->elementAt(2, 0);
      label = new WLabel( WString::tr("mrend-spec-act"), cell );
      
      cell = m_nucContentTable->elementAt(2, 1);
      const bool useCurie = !UserPreferences::preferenceValue<bool>( "DisplayBecquerel", InterSpec::instance() );
      const double specificActivity = nuc->activityPerGram() / PhysicalUnits::gram;
      const string sa = PhysicalUnits::printToBestSpecificActivityUnits( specificActivity, 3, useCurie );
      txt = new WText( sa, cell );
      
      if( meas_time > 0.005*m_nuc->halfLife ) //0.005 times HL is arbitrary
      {
        showDecayDuringMeasurementCb();
        setDecayDuringMeasurement( (meas_time > 0.005*m_nuc->halfLife) ); //0.5% of HL is arbitrary
      }
      
      // We could maybe list which gammas are currently being used
    }else
    {
      string target;
      if( reaction->targetElement )
        target = reaction->targetElement->name;
      else if( reaction->targetNuclide )
        target = reaction->targetNuclide->symbol;
      
      WString infostr;
      switch( m_reaction->type )
      {
        case AlphaNeutron:            infostr = WString::tr("mrend-X(a,n)").arg(target); break;
        case NeutronAlpha:            infostr = WString::tr("mrend-X(n,a)").arg(target); break;
        case AlphaProton:             infostr = WString::tr("mrend-X(a,p)").arg(target); break;
        case NeutronCapture:          infostr = WString::tr("mrend-X(n,g)").arg(target); break;
        case NeutronInelasticScatter: infostr = WString::tr("mrend-X(n,n)").arg(target); break;
        case AlphaInelasticScatter:   infostr = WString::tr("mrend-X(a,a)").arg(target); break;
        case AnnihilationReaction:    infostr = WString::tr("mrend-annih");              break;
        case NumReactionType:         infostr = WString::tr("mrend-unknown-rxctn");      break;
      }//switch( m_reaction->type )
      
      WText *content = new WText( infostr );
      content->setInline( false );
      content->addStyleClass( "NucInfoTable" );
      setCentralWidget( content );
    }//if( m_nuc ) / else ( m_reaction )
  }//ManRelEffNucDisp(...)
  
  
  Wt::Signal<> &updated()
  {
    return m_updated;
  }
  
  void handleDecayDuringMeasurementChanged()
  {
    m_updated.emit();
  }
  
  void showDecayDuringMeasurementCb()
  {
    if( m_decay_during_meas || !m_nuc || !m_nucContentTable )
      return;
    
    WTableCell *cell = m_nucContentTable->elementAt(3, 0);
    cell->setColumnSpan( 2 );
    m_decay_during_meas = new WCheckBox( WString::tr("mrend-cb-decay-during-meas"), cell );
    m_decay_during_meas->addStyleClass( "CbNoLineBreak" );
    m_decay_during_meas->checked().connect( this, &ManRelEffNucDisp::handleDecayDuringMeasurementChanged );
    m_decay_during_meas->unChecked().connect( this, &ManRelEffNucDisp::handleDecayDuringMeasurementChanged );
    
    const bool showToolTips = UserPreferences::preferenceValue<bool>( "ShowTooltips", InterSpec::instance() );
    
    HelpSystem::attachToolTipOn( m_decay_during_meas, WString::tr("mrend-tt-decay-during-meas"), 
                                showToolTips );
  }//void showDecayDuringMeasurementCb()
  
  
  void setDecayDuringMeasurement( const bool correct )
  {
    if( !m_nuc || !m_nucContentTable )
      return;
    
    const bool prev = (m_decay_during_meas && m_decay_during_meas->isChecked());
    if( prev == correct )
      return;
    
    showDecayDuringMeasurementCb();
    if( m_decay_during_meas )
      m_decay_during_meas->setChecked( correct );
  }//void setDecayDuringMeasurement( const bool correct )
  
  
  bool decayDuringMeasurement() const
  {
    return (m_nuc && m_decay_during_meas && m_decay_during_meas->isChecked());
  }
  
  void handleAgeChange()
  {
    assert( m_age_edit_tmp || m_reaction );
   
    if( m_reaction )
      return;
    
    assert( m_nuc );
    if( !m_nuc || !m_age_edit_tmp )
      return;
    
    try
    {
      double age = 0;
      const string agestr = m_age_edit_tmp->text().toUTF8();
      age = PhysicalUnitsLocalized::stringToTimeDurationPossibleHalfLife( agestr, m_nuc->halfLife );
      if( age < 0 )
        throw runtime_error( "Negative age not allowed." );
      
      m_current_age = age;
    }catch( std::exception & )
    {
      if( m_current_age >= 0.0 )
      {
        string agestr = PhysicalUnitsLocalized::printToBestTimeUnits( m_current_age, 5 );
        m_age_edit_tmp->setText( WString::fromUTF8(agestr) );
      }else
      {
        string agestr;
        m_current_age = PeakDef::defaultDecayTime( m_nuc, &agestr );
        m_age_edit_tmp->setText( WString::fromUTF8(agestr) );
      }
    }//try / catch
    
    m_updated.emit();
  }//void handleAgeChange()
  
  void setAgeHidden( const bool hidden )
  {
    assert( m_age_row || m_reaction );
    
    if( m_age_row )
      m_age_row->setHidden( hidden );
  }
  
  void setAge( const double age )
  {
    assert( m_nuc );
    if( !m_nuc || !m_age_edit_tmp  || (age < 0) || IsInf(age) || IsNan(age) )
      return;
    
    const string agestr = PhysicalUnitsLocalized::printToBestTimeUnits( age );
    m_age_edit_tmp->setText( WString::fromUTF8(agestr) );
    m_current_age = age;
    setCollapsed( false );
  }//void setAge( const double age )
};//class ManRelEffNucDisp

}//namespace


RelActManualGui::RelActManualGui( InterSpec *viewer, Wt::WContainerWidget *parent )
: WContainerWidget( parent ),
  m_renderFlags( 0 ),
  m_currentSolution{},
  m_interspec( viewer ),
  m_layout( nullptr ),
  m_optionsColumn( nullptr ),
  m_relEffEqnForm( nullptr ),
  m_relEffEqnOrder( nullptr ),
  m_physModelUseHoerl( nullptr ),
  m_physModelUseHoerlHolder( nullptr ),
  m_nucDataSrcHolder( nullptr ),
  m_nucDataSrc( nullptr ),
  m_matchTolerance( nullptr ),
  m_addUncertainty( nullptr ),
  m_backgroundSubtract( nullptr ),
  m_backgroundSubtractHolder( nullptr ),
  m_downloadHtmlReport( nullptr ),
  m_peakTableColumn( nullptr ),
  m_peakModel( viewer ? viewer->peakModel() : nullptr ),
  m_nuclidesDisp( nullptr ),
  m_nucColumnTitle( nullptr ),
  m_physicalModelShields( nullptr ),
  m_selfAttenShield( nullptr ),
  m_extAttenShields( nullptr ),
  m_nucAge{},
  m_nucDecayCorrect{},
  m_resultMenu( nullptr ),
  m_chart( nullptr ),
  m_results( nullptr ),
  m_defaultDetector( nullptr )
{
  assert( m_interspec && m_peakModel );
  if( !m_interspec || !m_peakModel )
    throw runtime_error( "No interspec/peak model" );
  
  wApp->useStyleSheet( "InterSpec_resources/RelActManualGui.css" );
  
  addStyleClass( "EnergyCalTool RelActManualGui" );
    
  // If the widget gets to less than about 1145px wide, then Wt layout will start shrinking
  //  the columns, even though they are fixed or minimum sized.  When this happens if we dont
  //  set the vertical overflow to hidden, a useless horizantal scrollbar will show up on the
  //  entire bottom of the widget (but it only will ever scroll for like 5 px - probably just
  //  padding somewhere), even though each column will also get scrollbars or be squeezed.
  setOverflow( Overflow::OverflowHidden, Wt::Orientation::Horizontal );
  
  init();
}//RelActManualGui constructor
  
  

void RelActManualGui::init()
{
  m_interspec->useMessageResourceBundle( "RelActManualGui" );
  
  m_renderFlags |= RenderActions::UpdateCalc;
  m_renderFlags |= RenderActions::UpdateNuclides;
  scheduleRender();
  
  if( m_layout )
    delete m_layout;
  
  m_layout = new WGridLayout( this );
  const bool showToolTips = UserPreferences::preferenceValue<bool>( "ShowTooltips", m_interspec );
  
  m_layout->setContentsMargins( 0, 0, 0, 0 );
  m_layout->setVerticalSpacing( 0 );
  m_layout->setHorizontalSpacing( 0 );
  
  //Create the options column
  m_optionsColumn = new WContainerWidget();
  m_optionsColumn->addStyleClass( "ToolTabTitledColumn OptionsCol" );
  m_layout->addWidget( m_optionsColumn, 0, 0 );
  
  WGridLayout *collayout = new WGridLayout( m_optionsColumn );
  collayout->setContentsMargins( 0, 0, 0, 0 );
  collayout->setVerticalSpacing( 0 );
  collayout->setHorizontalSpacing( 0 );
  collayout->setRowStretch( 1, 1 );
  
  WText *header = new WText( WString::tr("ramg-options-label") );
  header->addStyleClass( "ToolTabColumnTitle" );
  collayout->addWidget( header, 0, 0 );
  
  //We will put the apply-to list inside a div so we can style consistently with other rows
  // (a <ul> element doesnt accept same css as <div>, apparently).
  WContainerWidget *optionsDiv = new WContainerWidget();
  optionsDiv->addStyleClass( "ToolTabTitledColumnContent OptionsColContent" );
  collayout->addWidget( optionsDiv, 1, 0 );
  collayout->setRowStretch( 1, 1 );
  
  WTable *optionsList = new WTable( optionsDiv );
  optionsList->addStyleClass( "OptionsList" );
  int row = optionsList->rowCount();
  WLabel *label = new WLabel( WString::tr("ramg-eqn-form-label"), optionsList->elementAt(row, 0) );
  
  m_relEffEqnForm = new WComboBox( optionsList->elementAt(row, 1) );
  m_relEffEqnForm->activated().connect( boost::bind(&RelActManualGui::relEffEqnFormChanged, this, true) );
  
  HelpSystem::attachToolTipOn( {optionsList->elementAt(row,0), optionsList->elementAt(row,1)},
                              WString::tr("ramg-tt-eqn-form"), showToolTips );
  
  
  // Will assume FramPhysicalModel is the highest
  static_assert( static_cast<int>(RelActCalc::RelEffEqnForm::FramPhysicalModel)
                 > static_cast<int>(RelActCalc::RelEffEqnForm::LnXLnY),
                "RelEffEqnForm was changed!"
  );
  
  
  for( int i = 0; i <= static_cast<int>(RelActCalc::RelEffEqnForm::FramPhysicalModel); ++i )
  {
    const auto eqn_form = RelActCalc::RelEffEqnForm( i );
    
    const char *txt = "";
    switch( eqn_form )
    {
      case RelActCalc::RelEffEqnForm::LnX:
        //y = a + b*ln(x) + c*(ln(x))^2 + d*(ln(x))^3 + ...
        txt = "Log(x)";
        break;
        
      case RelActCalc::RelEffEqnForm::LnY:
        //y = exp( a + b*x + c/x + d/x^2 + e/x^3 + ... )
        txt = "Log(y)";
        break;
        
      case RelActCalc::RelEffEqnForm::LnXLnY:
        //y = exp( a  + b*(lnx) + c*(lnx)^2 + d*(lnx)^3 + ... )
        txt = "Log(x)Log(y)";
        break;
        
      case RelActCalc::RelEffEqnForm::FramEmpirical:
        //y = exp( a + b/x^2 + c*(lnx) + d*(lnx)^2 + e*(lnx)^3 )
        txt = "Empirical";
        break;

      case RelActCalc::RelEffEqnForm::FramPhysicalModel:
        //y = [(1 - exp(-mu_0 * x_0))/(mu_0 * x_0) * [exp(-mu_1 * x_1) * ...] * [Det Eff] * [(0.001*E)^b * c^(1000/E)]
        txt = "Physical";
        break;
    }//switch( eqn_form )
    
    m_relEffEqnForm->addItem( txt );
  }//for( loop over RelEffEqnForm )
  
  m_relEffEqnForm->setCurrentIndex( static_cast<int>(RelActCalc::RelEffEqnForm::LnX) );
  
  row = optionsList->rowCount();
  label = new WLabel( WString::tr("ramg-eqn-order-label"), optionsList->elementAt(row, 0) );
  
  m_relEffEqnOrder = new WComboBox( optionsList->elementAt(row, 1) );
  m_relEffEqnOrder->activated().connect( this, &RelActManualGui::relEffEqnOrderChanged );
  
  m_relEffEqnOrder->addItem( "0" );
  m_relEffEqnOrder->addItem( "1" );
  m_relEffEqnOrder->addItem( "2" );
  m_relEffEqnOrder->addItem( "3" );
  m_relEffEqnOrder->addItem( "4" );
  m_relEffEqnOrder->addItem( "5" );
  m_relEffEqnOrder->addItem( "6" );
  m_relEffEqnOrder->setCurrentIndex( 3 );
  
  HelpSystem::attachToolTipOn( {optionsList->elementAt(row, 0),optionsList->elementAt(row, 1)},
                              WString::tr("ramg-tt-eqn-order"), showToolTips );
  
  m_relEffEqnOrderHolder = optionsList->rowAt(row);

  row = optionsList->rowCount();
  m_physModelUseHoerl = new WCheckBox( WString::tr("ramg-phys-model-use-hoerl"), optionsList->elementAt(row, 0) );
  m_physModelUseHoerl->setChecked( true );
  m_physModelUseHoerl->checked().connect( this, &RelActManualGui::physModelUseHoerlChanged );
  m_physModelUseHoerl->unChecked().connect( this, &RelActManualGui::physModelUseHoerlChanged );
  optionsList->elementAt(row, 0)->setColumnSpan( 2 );
  HelpSystem::attachToolTipOn( {optionsList->elementAt(row, 0)},
                              WString::tr("ramg-tt-phys-model-use-hoerl"), showToolTips );
  m_physModelUseHoerl->addStyleClass( "PhysModelUseHoerl" );
  m_physModelUseHoerlHolder = optionsList->rowAt(row);

  row = optionsList->rowCount();
  label = new WLabel( WString::tr("ramg-yield-info-label"), optionsList->elementAt(row, 0) );
  m_nucDataSrc = new WComboBox( optionsList->elementAt(row, 1) );
  label->setBuddy( m_nucDataSrc );
  m_nucDataSrc->activated().connect( this, &RelActManualGui::nucDataSrcChanged );
  
  HelpSystem::attachToolTipOn( {optionsList->elementAt(row, 0),optionsList->elementAt(row, 1)},
                              WString::tr("ramg-tt-data-src"), showToolTips );
  
  
  using RelActCalcManual::PeakCsvInput::NucDataSrc;
  for( NucDataSrc src = NucDataSrc(0); src < NucDataSrc::Undefined; src = NucDataSrc(static_cast<int>(src) + 1) )
  {
    const char *src_label = "";
    switch( src )
    {
      case NucDataSrc::Icrp107_U:         src_label = "ICRP 107";   break;
      case NucDataSrc::Lanl_U:            src_label = "FRAM";       break;
      case NucDataSrc::IcrpLanlGadras_U:  src_label = "Combo";      break;
      case NucDataSrc::SandiaDecay:       src_label = "InterSpec";  break;
      case NucDataSrc::Undefined:         assert( 0 );              break;
    }//switch( src )
    
    m_nucDataSrc->addItem( WString::fromUTF8(src_label) );
  }//for( loop over sources )
  
  m_nucDataSrc->setCurrentIndex( static_cast<int>(NucDataSrc::SandiaDecay) );
  
  m_nucDataSrcHolder = optionsList->rowAt(row);

  row = optionsList->rowCount();
  label = new WLabel( WString::tr("ramg-match-tol-label"), optionsList->elementAt(row, 0) ); //(FWHM)
  m_matchTolerance = new NativeFloatSpinBox( optionsList->elementAt(row, 1) );
  label->setBuddy( m_matchTolerance );
  m_matchTolerance->setSpinnerHidden();
  m_matchTolerance->setWidth( 35 );
  m_matchTolerance->setRange( 0, 5 );
  m_matchTolerance->setValue( 0.5 ); //Other places we use 1.25/2.355 = 0.530786
  label = new WLabel( WString("&nbsp;{1}").arg(WString::tr("FWHM")), optionsList->elementAt(row, 1) );
  label->setBuddy( m_matchTolerance );
  m_matchTolerance->valueChanged().connect( this, &RelActManualGui::matchToleranceChanged );
  
  
  HelpSystem::attachToolTipOn( {optionsList->elementAt(row, 0),optionsList->elementAt(row, 1)},
                              WString::tr("ramg-tt-match-tol"), showToolTips );
  
  row = optionsList->rowCount();
  label = new WLabel( WString::tr("ramg-add-uncert-label"), optionsList->elementAt(row, 0) );
  m_addUncertainty = new WComboBox( optionsList->elementAt(row, 1) );
  label->setBuddy( m_addUncertainty );
  
  HelpSystem::attachToolTipOn( {optionsList->elementAt(row, 0),optionsList->elementAt(row, 1)},
                              WString::tr("ramg-tt-add-uncert"), showToolTips );
  
  m_addUncertainty->activated().connect( this, &RelActManualGui::addUncertChanged );
  
  for( AddUncert i = AddUncert(0); i < AddUncert::NumAddUncert; i = AddUncert(static_cast<int>(i) + 1) )
  {
    WString uncert_txt;
    switch( i )
    {
      case AddUncert::Unweighted:         uncert_txt = WString::tr("ramg-unweighted-label"); break;
      case AddUncert::StatOnly:           uncert_txt = WString::tr("ramg-stat-only-label");  break;
      case AddUncert::OnePercent:         uncert_txt = WString::fromUTF8("1%");              break;
      case AddUncert::FivePercent:        uncert_txt = WString::fromUTF8("5%");              break;
      case AddUncert::TenPercent:         uncert_txt = WString::fromUTF8("10%");             break;
      case AddUncert::TwentyFivePercent:  uncert_txt = WString::fromUTF8("25%");             break;
      case AddUncert::FiftyPercent:       uncert_txt = WString::fromUTF8("50%");             break;
      case AddUncert::SeventyFivePercent: uncert_txt = WString::fromUTF8("75%");             break;
      case AddUncert::OneHundredPercent:  uncert_txt = WString::fromUTF8("100%");            break;
      case AddUncert::NumAddUncert:       assert(0);                 break;
    }//switch( i )
    
    m_addUncertainty->addItem( uncert_txt );
  }//for( loop over AddUncert )
  
  m_addUncertainty->setCurrentIndex( static_cast<int>(AddUncert::StatOnly) );
  
<<<<<<< HEAD
  
  m_backgroundSubtract = new WCheckBox( WString::tr("ramg-back-sub-cb"), optionsList->elementAt(5, 0) );
  m_backgroundSubtract->addStyleClass( "BackSub CbNoLineBreak" );
  optionsList->elementAt(5, 0)->setColumnSpan( 2 );
  m_backgroundSubtractHolder = optionsList->rowAt(5);
=======
  row = optionsList->rowCount();
  m_backgroundSubtract = new WCheckBox( WString::tr("ramg-back-sub-cb"), optionsList->elementAt(row, 0) );
  m_backgroundSubtract->addStyleClass( "BackSub" );
  optionsList->elementAt(row, 0)->setColumnSpan( 2 );
>>>>>>> b2c9d786
  m_backgroundSubtract->checked().connect( this, &RelActManualGui::backgroundSubtractChanged );
  m_backgroundSubtract->unChecked().connect( this, &RelActManualGui::backgroundSubtractChanged );
  m_backgroundSubtractHolder = optionsList->rowAt(row);

  
  WContainerWidget *btndiv = new WContainerWidget();
  btndiv->addStyleClass( "BtmBtnDiv" );
  collayout->addWidget( btndiv, 2, 0 );
  
  auto helpBtn = new WContainerWidget( btndiv );
  helpBtn->addStyleClass( "Wt-icon ContentHelpBtn" );
  helpBtn->clicked().connect( boost::bind( &HelpSystem::createHelpWindow, "rel-act-manual" ) );
  
  m_htmlResource = new RelActManualReportResource( this, m_interspec, btndiv );
  
#if( BUILD_AS_OSX_APP || IOS )
  m_downloadHtmlReport = new WAnchor( WLink(m_htmlResource), btndiv );
  m_downloadHtmlReport->setTarget( AnchorTarget::TargetNewWindow );
  m_downloadHtmlReport->setStyleClass( "LinkBtn DownloadLink CALp" );
#else
  m_downloadHtmlReport = new WPushButton( btndiv );
  m_downloadHtmlReport->setIcon( "InterSpec_resources/images/download_small.svg" );
  m_downloadHtmlReport->setLink( WLink( m_htmlResource ) );
  m_downloadHtmlReport->setLinkTarget( Wt::TargetNewWindow );
  m_downloadHtmlReport->setStyleClass( "LinkBtn DownloadBtn CALp" );
 
#if( ANDROID )
  // Using hacked saving to temporary file in Android, instead of via network download of file.
  m_downloadHtmlReport->clicked().connect( std::bind([this](){
    android_download_workaround( m_htmlResource, "rel_eff.html");
  }) );
#endif //ANDROID
#endif
  
  m_downloadHtmlReport->setText( WString::tr("ramg-html-export-label") );

  WContainerWidget *nucCol = new WContainerWidget();
  nucCol->addStyleClass( "ToolTabTitledColumn RelActNucCol" );
  
  collayout = new WGridLayout( nucCol );
  collayout->setContentsMargins( 0, 0, 0, 0 );
  collayout->setVerticalSpacing( 0 );
  collayout->setHorizontalSpacing( 0 );
  collayout->setRowStretch( 1, 1 );

  header = new WText( WString::tr("ramg-nucs-label") );
  header->addStyleClass( "ToolTabColumnTitle" );
  collayout->addWidget( header, 0, 0 );
  m_nucColumnTitle = header;
  
  m_nuclidesDisp = new WContainerWidget();
  m_nuclidesDisp->addStyleClass( "ToolTabTitledColumnContent" );
  collayout->addWidget( m_nuclidesDisp, 1, 0 );
  collayout->setRowStretch( 1, 1 );
  m_layout->addWidget( nucCol, 0, 1 );


  m_physicalModelShields = new WContainerWidget( m_nuclidesDisp );
  m_physicalModelShields->addStyleClass( "PhysicalModelShields" );
  m_selfAttenShield = nullptr; //We wont create it until we need it
  m_extAttenShields = new WContainerWidget( m_physicalModelShields );
  m_physicalModelShields->hide();


  // Create the "Peaks to Use" table
  m_peakTableColumn = new WContainerWidget();
  m_peakTableColumn->addStyleClass( "ToolTabTitledColumn PeakTableCol" );
  m_layout->addWidget( m_peakTableColumn, 0, 2 );
  //m_layout->setColumnStretch( 2, 1 );
  
  
  collayout = new WGridLayout( m_peakTableColumn );
  collayout->setContentsMargins( 0, 0, 0, 0 );
  collayout->setVerticalSpacing( 0 );
  collayout->setHorizontalSpacing( 0 );
  collayout->setRowStretch( 1, 1 );
  
  header = new WText( WString::tr("ramg-peaks-to-use-label") );
  header->addStyleClass( "ToolTabColumnTitle" );
  collayout->addWidget( header, 0, 0 );
  
  m_peakTable = new RowStretchTreeView();
  m_peakTable->addStyleClass( "ToolTabTitledColumnContent PeakTable" );
  collayout->addWidget( m_peakTable, 1, 0 );
  collayout->setRowStretch( 1, 1 );
  
  m_peakTable->setRootIsDecorated( false ); //makes the tree look like a table! :)
  m_peakTable->setModel( m_peakModel );
  const int numModelCol = m_peakModel->columnCount();
  for( int col = 0; col < numModelCol; ++col )
    m_peakTable->setColumnHidden( col, true );
  
  m_peakTable->setSortingEnabled( true );
  m_peakTable->setAlternatingRowColors( true );
  m_peakTable->setSelectable( true );
  m_peakTable->setSelectionMode( SingleSelection );
  m_peakTable->setEditTriggers( WAbstractItemView::SingleClicked
                               | WAbstractItemView::DoubleClicked );
  
  m_peakTable->setColumnHidden( PeakModel::kUseForManualRelEff, false );
  m_peakTable->setColumnHidden( PeakModel::kMean, false );
  m_peakTable->setColumnHidden( PeakModel::kIsotope, false );
  m_peakTable->setColumnHidden( PeakModel::kCps, false );
  m_peakTable->setColumnHidden( PeakModel::kPhotoPeakEnergy, false );
  
  // For a table width of 450 px, a total column width sum of 384 pixels seems to keep it so there
  //  is no horizontal scroll bar.
  m_peakTableColumn->setWidth( 450 );
  m_peakTable->setColumnWidth( PeakModel::kUseForManualRelEff, 76 );
  m_peakTable->setColumnWidth( PeakModel::kMean, 66);
  m_peakTable->setColumnWidth( PeakModel::kIsotope, 72 );
  m_peakTable->setColumnWidth( PeakModel::kCps, 76 );
  m_peakTable->setColumnWidth( PeakModel::kPhotoPeakEnergy, 94 );

  
  WItemDelegate *dblDelagate = new WItemDelegate( m_peakTable );
  dblDelagate->setTextFormat( "%.2f" );
  m_peakTable->setItemDelegateForColumn( PeakModel::kMean, dblDelagate );
  
  PhotopeakDelegate *nuclideDelegate = new PhotopeakDelegate( PhotopeakDelegate::NuclideDelegate, true, m_peakTable );
  m_peakTable->setItemDelegateForColumn( PeakModel::kIsotope, nuclideDelegate );
  
  PhotopeakDelegate *photopeakDelegate = new PhotopeakDelegate( PhotopeakDelegate::GammaEnergyDelegate, true, m_peakTable );
  m_peakTable->setItemDelegateForColumn( PeakModel::kPhotoPeakEnergy, photopeakDelegate );
  
  m_peakModel->dataChanged().connect( this, &RelActManualGui::handlePeaksChanged );
  m_peakModel->rowsRemoved().connect( this, &RelActManualGui::handlePeaksChanged );
  m_peakModel->rowsInserted().connect( this, &RelActManualGui::handlePeaksChanged );
  m_peakModel->layoutChanged().connect( this, &RelActManualGui::handlePeaksChanged );
  
  m_interspec->displayedSpectrumChanged().connect( this, &RelActManualGui::displayedSpectrumChanged );
  
  
  
  // Create the results column
  WContainerWidget *resCol = new WContainerWidget();
  resCol->addStyleClass( "ToolTabTitledColumn RelActResCol" );
  
  collayout = new WGridLayout( resCol );
  collayout->setContentsMargins( 0, 0, 0, 0 );
  collayout->setVerticalSpacing( 0 );
  collayout->setHorizontalSpacing( 0 );
  
  header = new WText( WString::tr("ramg-results-label") );
  header->addStyleClass( "ToolTabColumnTitle" );
  collayout->addWidget( header, 0, 0 );
  
  
  
  WContainerWidget *resultContent = new WContainerWidget();
  resultContent->addStyleClass( "ToolTabTitledColumnContent ResultColumnContent" );
  resultContent->setMinimumSize(350, WLength::Auto );
  collayout->addWidget( resultContent, 1, 0 );
  collayout->setRowStretch( 1, 1 );
  m_layout->addWidget( resCol, 0, 3 );
  m_layout->setColumnStretch( 3, 1 );
  
  WGridLayout *resultsLayout = new WGridLayout( resultContent );
  
  
  WStackedWidget *stack = new WStackedWidget();
  stack->addStyleClass( "ResultStack" );
  stack->setOverflow( WContainerWidget::OverflowHidden, Wt::Orientation::Horizontal );
  stack->setOverflow( WContainerWidget::OverflowAuto, Wt::Orientation::Vertical );
  
  WAnimation animation(Wt::WAnimation::Fade, Wt::WAnimation::Linear, 200);
  stack->setTransitionAnimation( animation, true );
  
  m_resultMenu = new WMenu( stack, Wt::Vertical );
  m_resultMenu->addStyleClass( "ResultMenu LightNavMenu" );
  
  
  resultsLayout->addWidget( m_resultMenu, 0, 0 );
  resultsLayout->addWidget( stack, 0, 1 );
  resultsLayout->setColumnStretch( 1, 1 );
  
  m_results = new WContainerWidget();
  m_results->addStyleClass( "ResultsTxt" );
  WMenuItem *item = new WMenuItem( WString::tr("ramg-mi-results"), m_results );
  m_resultMenu->addItem( item );
  
  // When outside the link area is clicked, the item doesnt get selected, so we'll work around this.
  item->clicked().connect( std::bind([this,item](){
    m_resultMenu->select( item );
    item->triggered().emit( item );
  }) );
  // We wont have an undo/redo for changing results tabs, because sometimes we programmatically
  //  set to a specific tab, like if there is an error, and this can create an infinite cycle
  //  that will block previous undo/redo's
  //item->triggered().connect( this, &RelActManualGui::resultTabChanged );
  
  m_chart = new RelEffChart();
  item = new WMenuItem( WString::tr("ramg-mi-chart"), m_chart );
  m_resultMenu->addItem( item );
  item->clicked().connect( std::bind([this,item](){
    m_resultMenu->select( item );
    item->triggered().emit( item );
  }) );
  //item->triggered().connect( this, &RelActManualGui::resultTabChanged );
  
  displayedSpectrumChanged();
}//void init()


shared_ptr<const RelActManualGui::GuiState> RelActManualGui::getGuiState() const
{
  try
  {
    shared_ptr<GuiState> state = make_shared<GuiState>();
    
    state->m_relEffEqnFormIndex = relEffEqnForm();
    state->m_relEffEqnOrderIndex = static_cast<int>( relEffEqnOrder() );
    state->m_physModelUseHoerl = m_physModelUseHoerl->isChecked();
    state->m_nucDataSrcIndex = nucDataSrc();
    state->m_matchToleranceValue = m_matchTolerance->value();
    state->m_addUncertIndex = RelActManualGui::AddUncert(m_addUncertainty->currentIndex());
    state->m_resultTab = m_resultMenu->currentIndex();
    state->m_backgroundSubtract = (!m_backgroundSubtractHolder->isHidden()
                                   && m_backgroundSubtract->isChecked());
    state->nucAge = m_nucAge;
    state->nucDecayCorrect = m_nucDecayCorrect;
    
    for( auto w : m_nuclidesDisp->children() )
    {
      const ManRelEffNucDisp *rr = dynamic_cast<const ManRelEffNucDisp *>(w);
      if( rr && rr->m_nuc )
      {
        //state->m_nucAgesAndDecayCorrect.emplace_back( rr->m_nuc->symbol, rr->m_current_age,
        //                                                rr->decayDuringMeasurement() );
        
        state->nucAge[rr->m_nuc->symbol] = rr->m_current_age;
        
        if( rr->m_decay_during_meas )
          state->nucDecayCorrect[rr->m_nuc->symbol] = rr->m_decay_during_meas->isChecked();
        else
          state->nucDecayCorrect.erase( rr->m_nuc->symbol );
      }
    }//for( auto w : m_nuclidesDisp->children() )
    
    // We could store the state of the Physical model shields, or not
    if( state->m_relEffEqnFormIndex == RelActCalc::RelEffEqnForm::FramPhysicalModel )
    {
      if( m_selfAttenShield && m_selfAttenShield->nonEmpty() )
        state->m_selfAttenShield = m_selfAttenShield->state();
      
      // We'll store the state of the Physical model shields in the XML, even if they are not used right now
      auto ext_kids = m_extAttenShields ? m_extAttenShields->children() : vector<WWidget *>();
      for( auto w : ext_kids )
      {
        RelEffShieldWidget *rr = dynamic_cast<RelEffShieldWidget *>(w);
        if( rr && rr->nonEmpty() )
          state->m_externalShields.push_back( rr->state() );
      }//for( auto w : m_extAttenShields->children() )
    }//if( eqn_form == RelActCalc::RelEffEqnForm::FramPhysicalModel )
    
    return state;
  }catch( std::exception &e )
  {
    cerr << "getGuiState(): Unexpected exception: " << e.what() << endl;
    assert( 0 );
  }
  
  return nullptr;
}//std::shared_ptr<const GuiState> getGuiState() const


void RelActManualGui::setGuiState( const RelActManualGui::GuiState &state )
{
  assert( !m_renderFlags.testFlag(RenderActions::AddUndoRedoStep) );
  
  bool updateCalc = false;
  const auto eqn_form = RelActCalc::RelEffEqnForm( state.m_relEffEqnFormIndex );

  if( m_relEffEqnForm->currentIndex() != static_cast<int>(state.m_relEffEqnFormIndex) )
  {
    updateCalc = true;
    m_relEffEqnForm->setCurrentIndex( static_cast<int>(state.m_relEffEqnFormIndex) );
    relEffEqnFormChanged( false );
  }
  
  assert( !m_renderFlags.testFlag(RenderActions::AddUndoRedoStep) );
  
  if( m_relEffEqnOrder->currentIndex() != state.m_relEffEqnOrderIndex )
  {
    updateCalc = true;
    m_relEffEqnOrder->setCurrentIndex( state.m_relEffEqnOrderIndex );
  }
  
  assert( !m_renderFlags.testFlag(RenderActions::AddUndoRedoStep) );
  
  if( m_physModelUseHoerl->isChecked() != state.m_physModelUseHoerl )
  {
    updateCalc |= (eqn_form == RelActCalc::RelEffEqnForm::FramPhysicalModel);
    m_physModelUseHoerl->setChecked( state.m_physModelUseHoerl );
  }

  assert( !m_renderFlags.testFlag(RenderActions::AddUndoRedoStep) );
  
  if( m_nucDataSrc->currentIndex() != static_cast<int>(state.m_nucDataSrcIndex) )
  {
    updateCalc = true;
    m_nucDataSrc->setCurrentIndex( static_cast<int>(state.m_nucDataSrcIndex) );
  }

  assert( !m_renderFlags.testFlag(RenderActions::AddUndoRedoStep) );
  
  if( m_matchTolerance->value() != state.m_matchToleranceValue )
  {
    updateCalc = true;
    m_matchTolerance->setValue( state.m_matchToleranceValue );
  }
  
  assert( !m_renderFlags.testFlag(RenderActions::AddUndoRedoStep) );
  
  if( m_addUncertainty->currentIndex() != static_cast<int>(state.m_addUncertIndex) )
  {
    updateCalc = true;
    m_addUncertainty->setCurrentIndex( static_cast<int>(state.m_addUncertIndex) );
  }
  
  assert( !m_renderFlags.testFlag(RenderActions::AddUndoRedoStep) );
  
  if( m_backgroundSubtract->isChecked() != state.m_backgroundSubtract )
  {
    updateCalc = true;
    m_backgroundSubtract->setChecked( state.m_backgroundSubtract );
  }
  
  assert( !m_renderFlags.testFlag(RenderActions::AddUndoRedoStep) );
  
  if( m_resultMenu->currentIndex() != state.m_resultTab )
    m_resultMenu->select( state.m_resultTab );
  
  assert( !m_renderFlags.testFlag(RenderActions::AddUndoRedoStep) );
  
  m_nucAge = state.nucAge;
  m_nucDecayCorrect = state.nucDecayCorrect;
  
  for( auto w : m_nuclidesDisp->children() )
  {
    ManRelEffNucDisp *rr = dynamic_cast<ManRelEffNucDisp *>(w);
    if( !rr || !rr->m_nuc )
      continue;
    
    const auto age_pos = state.nucAge.find( rr->m_nuc->symbol );
    if( (age_pos != end(state.nucAge)) && (age_pos->second != rr->m_current_age) )
    {
      rr->setAge( age_pos->second );
      m_renderFlags |= RenderActions::UpdateNuclides;
      updateCalc = true;
    }//
    
    const bool decayCorr = rr->decayDuringMeasurement();
    const auto correct_pos = state.nucDecayCorrect.find( rr->m_nuc->symbol );
    if( (correct_pos != end(state.nucDecayCorrect)) && (decayCorr != correct_pos->second) )
    {
      rr->setDecayDuringMeasurement( correct_pos->second );
      m_renderFlags |= RenderActions::UpdateNuclides;
      updateCalc = true;
    }
  }//for( auto w : m_nuclidesDisp->children() )
  
  assert( !m_renderFlags.testFlag(RenderActions::AddUndoRedoStep) );
  
  if( eqn_form == RelActCalc::RelEffEqnForm::FramPhysicalModel )
  {
    updateCalc = true;
    initPhysicalModelAttenShieldWidgets();
    assert( m_selfAttenShield );
    
    if( state.m_selfAttenShield )
    {
      if( m_selfAttenShield )
        m_selfAttenShield->setState( *state.m_selfAttenShield );
    }else
    {
      if( m_selfAttenShield )
        m_selfAttenShield->resetState();
    }//if( state.m_selfAttenShield )

    assert( !m_renderFlags.testFlag(RenderActions::AddUndoRedoStep) );
    
    assert( m_extAttenShields );
    
    vector<RelEffShieldWidget *> existing_external;
    for( const auto &s : m_extAttenShields->children() )
    {
      RelEffShieldWidget *rr = dynamic_cast<RelEffShieldWidget *>(s);
      if( rr )
        existing_external.push_back( rr );
    }
    
    while( !existing_external.empty()
          && (existing_external.size() > state.m_externalShields.size()) )
    {
      RelEffShieldWidget *rr = existing_external.back();
      existing_external.resize( existing_external.size() - 1 );
    }
    assert( (existing_external.size() == 1) || (existing_external.size() <= state.m_externalShields.size()) );
    
    for( size_t i = 0; i < state.m_externalShields.size(); ++i )
    {
      const unique_ptr<RelEffShieldState> &shield_state = state.m_externalShields[i];
      assert( shield_state );
      
      if( i >= existing_external.size() )
      {
        RelEffShieldWidget *rr = new RelEffShieldWidget( RelEffShieldWidget::ShieldType::ExternalAtten, m_extAttenShields );
        rr->changed().connect( this, &RelActManualGui::handlePhysicalModelShieldChanged );
        existing_external.push_back( rr );
      }
      
      assert( i < existing_external.size() );
      
      if( shield_state )
        existing_external.at(i)->setState( *shield_state );
    }//for( size_t i = 0; i < state.m_externalShields.size(); ++i )
    
    if( state.m_externalShields.empty() && !existing_external.empty() )
    {
      assert( existing_external.size() == 1 );
      existing_external.front()->resetState();
    }
  
    assert( !m_renderFlags.testFlag(RenderActions::AddUndoRedoStep) );
    
    m_physModelUseHoerlHolder->setHidden( false );
    m_relEffEqnOrderHolder->setHidden( true );
  }else
  {
    m_physModelUseHoerlHolder->setHidden( true );
    m_relEffEqnOrderHolder->setHidden( false );
  }//if( eqn_form == RelActCalc::RelEffEqnForm::FramPhysicalModel ) / else

  if( updateCalc )
  {
    m_renderFlags |= RenderActions::UpdateCalc;
    scheduleRender();
  }
  
  assert( !m_renderFlags.testFlag(RenderActions::AddUndoRedoStep) );
}//void setGuiState( const GuiState &state )


void RelActManualGui::addUndoRedoStep( const shared_ptr<const RelActManualGui::GuiState> &state )
{
  UndoRedoManager *undoRedo = UndoRedoManager::instance();
  if( !undoRedo || !undoRedo->canAddUndoRedoNow() || !state || !m_currentGuiState )
    return;
  
  if( (*state) == (*m_currentGuiState) )
    return;
  
  const shared_ptr<const GuiState> prev_state = m_currentGuiState;
  
  auto undo = [prev_state](){
    InterSpec *viewer = InterSpec::instance();
    RelActManualGui *gui = viewer->createRelActManualWidget();
    if( gui && prev_state )
      gui->setGuiState( *prev_state );
  };//undo
    
  auto redo = [state](){
    InterSpec *viewer = InterSpec::instance();
    RelActManualGui *gui = viewer->createRelActManualWidget();
    if( gui && state )
      gui->setGuiState( *state );
  };//redo
    
  undoRedo->addUndoRedoStep( std::move(undo), std::move(redo), "Isotopics from peaks change." );
}//void addUndoRedoStep( const std::shared_ptr<const GuiState> &state )


void RelActManualGui::render( Wt::WFlags<Wt::RenderFlag> flags )
{
  //const bool renderFull = (flags & Wt::RenderFlag::RenderFull);
  //if( renderFull )
  //  defineJavaScript();
  
  if( m_renderFlags.testFlag(RelActManualGui::RenderActions::UpdateSpectrumOptions) )
  {
    updateSpectrumBasedOptions();
    m_renderFlags |= RelActManualGui::RenderActions::UpdateCalc; //just to make sure
  }
    
  
  if( m_renderFlags.testFlag(RelActManualGui::RenderActions::UpdateNuclides) )
  {
    updateNuclides();
    m_renderFlags |= RelActManualGui::RenderActions::UpdateCalc; //just to make sure
  }
  
  
  if( m_renderFlags.testFlag(RelActManualGui::RenderActions::UpdateCalc) )
  {
    calculateSolution();
  }
  
  
  const shared_ptr<const GuiState> current_gui_state = getGuiState();
  if( current_gui_state && m_renderFlags.testFlag(RelActManualGui::RenderActions::AddUndoRedoStep ) )
  {
    addUndoRedoStep( current_gui_state );
  }
  if( current_gui_state )
    m_currentGuiState = current_gui_state;
  
  
  m_renderFlags = 0;
  
  WContainerWidget::render( flags );
}//render( Wt::WFlags<Wt::RenderFlag> )


RelActManualGui::RelActCalcRawInput RelActManualGui::get_raw_info_for_calc_input()
{
  InterSpec *viewer = InterSpec::instance();
  assert( viewer );
  if( !viewer )
    throw runtime_error( "Not in GUI thread???" );

  assert( m_peakModel );
  if( !m_peakModel )
    throw runtime_error( "No peak model" );
  
  RelActCalcRawInput setup_input;
  
  setup_input.state = getGuiState();
  assert( setup_input.state );
  if( !setup_input.state )
    throw runtime_error( "RelActManualGui::get_raw_info_for_calc_input: GUI is in invalid state???" );
  
  // PeakModel stores all PeakDefs as const, so I think it is fine to just make a copy of
  //  the deque, and then it should be thread-safe to access the PeakDef objects from off
  //  of the main thread.
  const shared_ptr<const deque<shared_ptr<const PeakDef>>> peaks = m_peakModel->peaks();
  if( !peaks )
    throw runtime_error( "No foreground peaks not set/" );
  
  setup_input.peaks = *peaks;
  
  setup_input.fore_spec = viewer->displayedHistogram(SpecUtils::SpectrumType::Foreground);
  setup_input.back_spec = viewer->displayedHistogram(SpecUtils::SpectrumType::Background);
  
  const float background_live_time = setup_input.back_spec ? setup_input.back_spec->live_time() : 1.0f;
  
  const std::shared_ptr<const SpecMeas> back_meas = viewer->measurment(SpecUtils::SpectrumType::Background);
  
  
  if( setup_input.state->m_backgroundSubtract
     && setup_input.back_spec
     && back_meas
     && (background_live_time > 0.0) )
  {
    const auto &displayed = viewer->displayedSamples(SpecUtils::SpectrumType::Background);
    shared_ptr<const deque<shared_ptr<const PeakDef>>> backpeaks = back_meas->peaks( displayed );
    if( backpeaks )
      setup_input.background_peaks = *backpeaks;
  }//if( background_sub && back_spec && back_meas )
  
  const auto fore = m_interspec->measurment(SpecUtils::SpectrumType::Foreground);
  if( fore )
    setup_input.detector = fore->detector();
  
  if( setup_input.state->m_relEffEqnFormIndex == RelActCalc::RelEffEqnForm::FramPhysicalModel )
  {
    if( !setup_input.detector )
      setup_input.detector = m_defaultDetector;

    if( !setup_input.detector )
    {
      const string datadir = InterSpec::staticDataDirectory();
      const string basename = SpecUtils::append_path( datadir, "GenericGadrasDetectors" );
      const string detdir = SpecUtils::append_path( basename, "HPGe 40%" );
      
      try
      {
        shared_ptr<DetectorPeakResponse> det = make_shared<DetectorPeakResponse>();
        det->fromGadrasDirectory( detdir );
        det->setFwhmCoefficients( {}, DetectorPeakResponse::ResolutionFnctForm::kNumResolutionFnctForm );
        setup_input.detector = det;
        m_defaultDetector = det;
      }catch( std::exception &e )
      {
        cerr << "Failed to load default Gadras detector: " << e.what() << endl;
      }
    }//if( !phys_model_detector )
  }//if( FramPhysicalModel )
  
  return setup_input;
}//RelActCalcRawInput get_raw_info_for_calc_input() const



void RelActManualGui::prepare_calc_input( const RelActCalcRawInput &setup_input,
                                         MaterialDB *materialDB,
                                         RelActCalcManual::RelEffInput &setup_output )
{
  const shared_ptr<const GuiState> &state = setup_input.state;
  if( !state )
    throw runtime_error( "Invalid GUI state" );
  
  using namespace RelActCalcManual;
  const SandiaDecay::SandiaDecayDataBase * const db = DecayDataBaseServer::database();
  
  const shared_ptr<const SpecUtils::Measurement> &fore_spec = setup_input.fore_spec;
  const shared_ptr<const SpecUtils::Measurement> &back_spec = setup_input.back_spec;
  
  
  const deque<shared_ptr<const PeakDef>> &peaks = setup_input.peaks;
  const deque<shared_ptr<const PeakDef>> &background_peaks = setup_input.background_peaks;
  
  vector<GenericPeakInfo> peak_infos;
  
  const double back_sub_nsigma_near = 1.0; // Fairly arbitrary.  TODO: have this be a user settable value?
  const float foreground_live_time = fore_spec ? fore_spec->live_time() : 1.0f;
  const float background_live_time = back_spec ? back_spec->live_time() : 1.0f;
  const bool background_sub = state->m_backgroundSubtract;
  
  double addUncert = -2.0;
  
  const AddUncert addUncertType = state->m_addUncertIndex;
  switch( addUncertType )
  {
    case AddUncert::Unweighted:         addUncert = -1.0; break;
    case AddUncert::StatOnly:           addUncert = 0.0;  break;
    case AddUncert::OnePercent:         addUncert = 0.01; break;
    case AddUncert::FivePercent:        addUncert = 0.05; break;
    case AddUncert::TenPercent:         addUncert = 0.1;  break;
    case AddUncert::TwentyFivePercent:  addUncert = 0.25; break;
    case AddUncert::FiftyPercent:       addUncert = 0.5;  break;
    case AddUncert::SeventyFivePercent: addUncert = 0.75; break;
    case AddUncert::OneHundredPercent:  addUncert = 1.0;  break;
    case AddUncert::NumAddUncert:       assert(0);        break;
  }//switch( i )
  
  if( addUncert < -1.0 )
    throw runtime_error( "Invalid add. uncert. selected." );
    
  const double match_tol_sigma = 2.35482 * state->m_matchToleranceValue;
  
  const RelActCalcManual::PeakCsvInput::NucDataSrc srcData = state->m_nucDataSrcIndex;
  
  map<const SandiaDecay::Nuclide *,double> nuclide_ages;
  for( const auto &kv : state->nucAge )
  {
    const SandiaDecay::Nuclide * const nuc = db->nuclide(kv.first);
    if( nuc )
      nuclide_ages[nuc] = kv.second;
  }
  
  map<const SandiaDecay::Nuclide *,bool> decay_correct_during_meas;
  for( const auto &kv : state->nucDecayCorrect )
  {
    const SandiaDecay::Nuclide * const nuc = db->nuclide(kv.first);
    if( nuc )
      decay_correct_during_meas[nuc] = kv.second;
  }
  
  bool has_reaction = false;
  set<pair<float,float>> energy_cal_match_warning_energies;
  
  vector<SandiaDecayNuc> nuclides_to_match_to;
  
  size_t num_peaks_back_sub = 0;
  double lowest_energy_peak = 3000;
  bool has_U_or_Pu = false;
  set<string> unique_isotopes;
  set<int> src_atomic_numbers;
  for( const PeakModel::PeakShrdPtr &p : peaks )
  {
    if( p && (p->parentNuclide() || p->reaction()) && p->useForManualRelEff() )
    {
      GenericPeakInfo peak;
      peak.m_mean = peak.m_energy = p->mean();
      peak.m_fwhm = p->gausPeak() ? p->fwhm() : (2.35482 * 0.25 * p->roiWidth());
      peak.m_counts = p->amplitude();
      peak.m_counts_uncert = p->amplitudeUncert();
      peak.m_base_rel_eff_uncert = addUncert;
      
      lowest_energy_peak = std::min( lowest_energy_peak, peak.m_energy );
      
      if( background_sub )
      {
        const double sigma = p->gausPeak() ? p->sigma() : 0.25*p->roiWidth();
        const double scale = foreground_live_time / background_live_time;
        
        double back_counts = 0.0, back_uncert_2 = 0.0;
        for( const shared_ptr<const PeakDef> &back_peak : background_peaks )
        {
          // In principle the peak shouldnt need to be a gaussian peak - but this has yet to be
          //  tested
          //if( !back_peak->gausPeak() )
          //  continue;
          
          if( fabs(back_peak->mean() - p->mean()) < (back_sub_nsigma_near * sigma) )
          {
            back_counts += scale * back_peak->peakArea();
            back_uncert_2 += scale * scale * back_peak->peakAreaUncert() * back_peak->peakAreaUncert();
          }//if( fabs(backPeak.mean()-peak.mean()) < sigma )
        }//for( const PeakDef &peak : backPeaks )
        
        if( back_counts > 0.0 )
        {
          num_peaks_back_sub += 1;
          peak.m_counts -= back_counts;
          peak.m_counts_uncert = sqrt( peak.m_counts_uncert*peak.m_counts_uncert + back_uncert_2 );
        }
        
        if( peak.m_counts <= 0.0 )
        {
          char buffer[32];
          snprintf( buffer, sizeof(buffer), "%.2f", peak.m_mean );
          
          setup_output.prep_warnings.push_back( WString::tr("ramg-back-sub-neg").arg( buffer ).toUTF8() );
          continue;
        }
      }//if( background_sub )
      
      // If we are using SandiaDecay as our nuclear data source, we will use the energy of the
      //  gamma line, and not the fit-energy.  I'm a little torn on this, as the behavior could
      //  be unexpected to the user, either way.  But if we dont do this, and the energy
      //  calibration is slightly off for HPGe detectors, we will miss the match
      if( srcData == RelActCalcManual::PeakCsvInput::NucDataSrc::SandiaDecay )
      {
        if( (fabs(peak.m_energy - p->gammaParticleEnergy()) > (match_tol_sigma*(peak.m_fwhm/2.35482)))
           && (match_tol_sigma > 0.0) )
        {
          energy_cal_match_warning_energies.emplace( static_cast<float>(peak.m_energy), p->gammaParticleEnergy() );
        }
        
        peak.m_energy = p->gammaParticleEnergy();
      }//if( using SandiaDecay nuc data )
      
      SandiaDecayNuc nuc;
      bool hadNuclide = false;
      for( const auto &existing : nuclides_to_match_to )
      {
        if( (p->parentNuclide() && (existing.nuclide == p->parentNuclide()))
           || (p->reaction() && (existing.reaction == p->reaction())) )
        {
          nuc = existing;
          hadNuclide = true;
          break;
        }
      }//for( const auto &existing : nuclides_to_match_to )
      
      if( !hadNuclide )
      {
        nuc.age = -1.0;
        if( p->parentNuclide() )
        {
          nuc.nuclide = p->parentNuclide();
          const auto age_pos = nuclide_ages.find(nuc.nuclide);
          assert( age_pos != end(nuclide_ages) );
        
          if( age_pos != end(nuclide_ages) )
            nuc.age = age_pos->second;
        
          assert( nuc.age >= 0.0 );
          if( nuc.age < 0.0 )
            throw runtime_error( "Error finding age for " + nuc.nuclide->symbol );
          
          const auto decay_corr_pos = decay_correct_during_meas.find(nuc.nuclide);
          
          // This next assert will trigger sometime; if a nuclide display doesnt have the decay
          //  during option (like long half-life nuclides), then that nuclide entry will be
          //  removed from `state->nucDecayCorrect` (because we dont have user preference info about
          //  it - or something)
          //assert( decay_corr_pos != end(decay_correct_during_meas) );
          
          if( decay_corr_pos != end(decay_correct_during_meas) )
            nuc.correct_for_decay_during_meas = decay_corr_pos->second;
        }else
        {
          has_reaction = true;
          nuc.reaction = p->reaction();
        }
        
        assert( nuc.nuclide || nuc.reaction );
        
        nuclides_to_match_to.push_back( nuc );
      }//if( !hadNuclide )
      
/*
//Above we set the peak energy to the gamma line energy, so I believe
//  `RelActCalcManual::PeakCsvInput::fill_in_nuclide_info(...)`, should math things correctly.
      if( match_tol_sigma == 0.0 )
      {
        GenericLineInfo info;
        info.m_yield = 0.0;
        info.m_isotope = p->parentNuclide()->symbol;
        
        const double decay_act_mult = SandiaDecay::MBq;
        SandiaDecay::NuclideMixture mix;
        mix.addAgedNuclideByActivity( nuc.nuclide, decay_act_mult, nuc.age );
        const vector<SandiaDecay::EnergyRatePair> gammas = mix.gammas( 0.0, SandiaDecay::NuclideMixture::HowToOrder::OrderByEnergy, true );
        for( const auto &g : gammas )
        {
          if( fabs(g.energy - p->gammaParticleEnergy()) < 0.01 )
            info.m_yield += (g.numPerSecond / decay_act_mult);
        }
        
        // Or could use:
        //vector<EnergyYield> decay_gammas( const SandiaDecay::Nuclide * const parent,
        //                                        const double age,
        //                                        const std::vector<double> &gammas_to_exclude )
        
        peak.m_source_gammas.push_back( info );
      }//if( match_tol_sigma == 0.0 )
*/
      
      peak_infos.push_back( peak );
      
      if( p->parentNuclide() )
      {
        has_U_or_Pu |= (p->parentNuclide()->atomicNumber == 92);
        has_U_or_Pu |= (p->parentNuclide()->atomicNumber == 94);
        
        unique_isotopes.insert( p->parentNuclide()->symbol );
        src_atomic_numbers.insert( p->parentNuclide()->atomicNumber );
      }else
      {
        assert( p->reaction() );
        unique_isotopes.insert( p->reaction()->name() );
      }
    }//
  }//for( const PeakModel::PeakShrdPtr &p : *m_peakModel->peaks() )
  
  if( has_reaction )
  {
    setup_output.prep_warnings.push_back( WString::tr("ramg-warn-reaction").toUTF8() );
  }//if( user is using reactions )
  
  if( background_sub && !num_peaks_back_sub )
  {
    setup_output.prep_warnings.push_back( WString::tr("ramg-warn-no-bkg-sub-used").toUTF8() );
  }//if( user wanted to background subtract peaks, but no peaks matched up )
  
  
  if( energy_cal_match_warning_energies.size() && (match_tol_sigma > 0.0) )
  {
    const bool multiple = (energy_cal_match_warning_energies.size() > 1);
    
    string nuc_energies, peak_energies;
    for( const auto &pp : energy_cal_match_warning_energies )
    {
      nuc_energies += string(nuc_energies.empty() ? "" : ", ") + SpecUtils::printCompact(pp.second, 4);
      peak_energies += string(peak_energies.empty() ? "" : ", ") + SpecUtils::printCompact(pp.first, 4);
    }
    
    if( multiple )
    {
      nuc_energies = "{" + nuc_energies + "}";
      peak_energies = "{" + peak_energies + "}";
    }
    
    WString msg = WString::tr("ramg-warn-match-outside-tol")
                    .arg( multiple ? "s" : "" )
                    .arg( nuc_energies )
                    .arg( peak_energies );

    setup_output.prep_warnings.push_back( msg.toUTF8() );
  }//if( energy_cal_match_warning_energies.size() )
  
  // Check that if we are using a specialized nuc data source, we actually have uranium in the
  //  problem
  switch( srcData )
  {
    case RelActCalcManual::PeakCsvInput::NucDataSrc::SandiaDecay:
      break;
      
    case RelActCalcManual::PeakCsvInput::NucDataSrc::Icrp107_U:
    case RelActCalcManual::PeakCsvInput::NucDataSrc::Lanl_U:
    case RelActCalcManual::PeakCsvInput::NucDataSrc::IcrpLanlGadras_U:
    {
      if( match_tol_sigma <= 0.0 )
        throw runtime_error( "You must have a non-zero match tolerance if you are not using InterSpecs default nuclear data." );
      
      size_t num_u_isos = 0;
      for( const auto &n : nuclides_to_match_to )
      {
        if( n.nuclide && (n.nuclide->atomicNumber == 92) )
          num_u_isos += 1;
      }
      
      if( !num_u_isos )
        throw runtime_error( "A uranium specialized data source was selected, but there is no uranium in this problem." );
      
      break;
    }//case( not using SandiaDecay for uranium )
      
    case RelActCalcManual::PeakCsvInput::NucDataSrc::Undefined:
      break;
  }//switch( srcData )
  
  if( peak_infos.empty() )
    throw runtime_error( "No peaks selected." );
  
  assert( !nuclides_to_match_to.empty() );
  if( nuclides_to_match_to.empty() )
    throw runtime_error( "No nuclides selected." );
  
  
  {// Begin code to fill in nuclide information
    vector<RelActCalcManual::PeakCsvInput::NucAndAge> isotopes;
    for( const auto &n : nuclides_to_match_to )
    {
      assert( n.nuclide || n.reaction );
      
      if( n.nuclide )
        isotopes.emplace_back( n.nuclide->symbol, n.age, n.correct_for_decay_during_meas );
      else
        isotopes.emplace_back( n.reaction->name(), -1.0, false );
    }//for( const auto &n : nuclides_to_match_to )
    
    const float meas_time = fore_spec ? fore_spec->real_time() : -1.0f;
    
    
    // Make sure the match tolerance is ever so slightly above zero, for practical purposes
    const double tol = std::max( match_tol_sigma, 0.0001 );
    
    const RelActCalcManual::PeakCsvInput::NucMatchResults matched_res
      = RelActCalcManual::PeakCsvInput::fill_in_nuclide_info( peak_infos, srcData,
                                                         {}, isotopes, tol, {}, meas_time );
    
    // Add decay correction factors to `matched_res`, and then copy over to RelActCalcManual::RelEffSolution, and then put in the results HTML table
    
    if( matched_res.unused_isotopes.size() )
    {
      string unused_nucs;
      for( size_t i = 0; i < matched_res.unused_isotopes.size(); ++i )
        unused_nucs += string(i ? ", " : "") + matched_res.unused_isotopes[i];
      
      WString msg = WString::tr("ramg-warn-failed-match")
                      .arg( (matched_res.unused_isotopes.size() > 1) ? "s" : "" )
                      .arg( unused_nucs );
      
      throw runtime_error( msg.toUTF8() );
    }//if( matched_res.unused_isotopes.size() )
    
    if( (srcData == RelActCalcManual::PeakCsvInput::NucDataSrc::SandiaDecay)
       && matched_res.peaks_not_matched.size() )
    {
      throw runtime_error( "logic error: not all input peaks were matched to a nuclide - even though they should have been." );
    }//if( we somehow didnt match a peak the user wanted to be used )
  
    peak_infos = matched_res.peaks_matched;
    //peak_infos.insert( end(peak_infos),
    //                begin(matched_res.peaks_not_matched),
    //                end(matched_res.peaks_not_matched) );
  
    //std::sort( begin(peak_infos), end(peak_infos),
    //        []( const RelActCalcManual::GenericPeakInfo &lhs, const RelActCalcManual::GenericPeakInfo &rhs ){
    //  return lhs.m_energy < rhs.m_energy;
    //});
    
    setup_output.peaks_before_decay_correction = matched_res.not_decay_corrected_peaks;
  }// End code to fill in nuclide information
  

  // We'll do the actual calculation off of the main thread; in order to make sure the widget
  //  still exists at the end of computations, we'll use WApplication::bind(), in combination
  //  with shared_ptrs's to make sure everything is okay
  const RelActCalc::RelEffEqnForm eqn_form = state->m_relEffEqnFormIndex;
  const size_t eqn_order = static_cast<size_t>( std::max(0,state->m_relEffEqnOrderIndex) );
  
  
  setup_output.peaks = peak_infos;
  setup_output.eqn_form = eqn_form;
  setup_output.eqn_order = eqn_order;
  // We will only use Ceres to fit equation parameters when we have to; using matrix math (i.e.
  //  Eigen) looks to be at least about twice as fast.
  setup_output.use_ceres_to_fit_eqn = (eqn_form == RelActCalc::RelEffEqnForm::FramPhysicalModel);

  if( eqn_form == RelActCalc::RelEffEqnForm::FramPhysicalModel )
  {
    setup_output.use_ceres_to_fit_eqn = true;
    setup_output.phys_model_use_hoerl = setup_input.state->m_physModelUseHoerl;
    setup_output.phys_model_detector = setup_input.detector;

    if( state->m_selfAttenShield )
    {
      setup_output.phys_model_self_atten = state->m_selfAttenShield->fitInput(materialDB);
      assert( setup_output.phys_model_self_atten );
    }

    for( const unique_ptr<RelEffShieldState> &w : state->m_externalShields )
    {
      shared_ptr<const RelActCalc::PhysicalModelShieldInput> rr = w ? w->fitInput(materialDB) : nullptr;
      assert( rr );
      if( rr )
        setup_output.phys_model_external_attens.push_back( rr );
    }//for( auto w : m_extAttenShields->children() )
  }//if( eqn_form == RelActCalc::RelEffEqnForm::FramPhysicalModel )


  // We will warn about the x-ray absorption edges if the user is not using the Physical Model
  //  and the lowest energy peak is below 122 keV for U or Pu, or below 90 keV for other nuclides.
  //  And even if using the Physical Model, we will warn unless a shielding is same atomic number
  //  as one of the nuclides (this doesnt catch all cases, but is maybe an okay tradef off of not
  //  giving too many false-positives to the user).
  bool warn_xray = has_U_or_Pu ? (lowest_energy_peak < 122) : (lowest_energy_peak < 90);

  if( eqn_form == RelActCalc::RelEffEqnForm::FramPhysicalModel )
  {
    const auto shares_atomic_number = [&src_atomic_numbers]( const RelActCalc::PhysicalModelShieldInput &shield ){
      const auto mat = shield.material;

      if( mat )
      {
         for( const auto &nuc_frac : mat->nuclides )
         {
           if( src_atomic_numbers.count(nuc_frac.first->atomicNumber) )
             return true;
         }

         for( const auto &elem_frac : mat->elements )
         {
           if( src_atomic_numbers.count(elem_frac.first->atomicNumber) )
             return true;
         }
      }else
      {
        if( shield.fit_atomic_number )
          return true;

        const int lower_an = static_cast<int>(std::floor(shield.atomic_number));
        const int upper_an = static_cast<int>(std::ceil(shield.atomic_number));
        
        if( src_atomic_numbers.count(lower_an) || src_atomic_numbers.count(upper_an) )
          return true;
      }//if( mat ) / else

      return false;
    };//shares_atomic_number
    
    if( warn_xray && setup_output.phys_model_self_atten )
      warn_xray = (warn_xray && !shares_atomic_number( *setup_output.phys_model_self_atten ));

    for( const auto &s : setup_output.phys_model_external_attens )
    {
      if( !warn_xray )
        break;
      warn_xray = (warn_xray && !shares_atomic_number( *s ));
    }
  }//if( solution.m_input.eqn_form == RelActCalc::RelEffEqnForm::FramPhysicalModel )
  
  if( has_U_or_Pu && warn_xray )
  {
    setup_output.prep_warnings.push_back( WString::tr("ramg-warn-rel-eff-u/pu-xray").toUTF8() );
  }else if( warn_xray )
  {
    setup_output.prep_warnings.push_back( WString::tr("ramg-warn-rel-eff-other-xray").toUTF8() );
  }
}//RelActCalcSetupOutput prepare_calc_input( const RelActCalcRawInput &input )


void RelActManualGui::calculateSolution()
{
  m_currentSolution.reset();
  m_chart->setData( vector<RelActCalcManual::GenericPeakInfo>{}, {}, "", {}, "" );
  m_results->clear();
  
  try
  {
    const RelActCalcRawInput raw_info = get_raw_info_for_calc_input();

    const string sessionId = wApp->sessionId();
    auto solution = make_shared<RelActCalcManual::RelEffSolution>();
    auto updater = wApp->bind( boost::bind( &RelActManualGui::updateGuiWithResults, this, solution ) );
    
    auto errmsg = make_shared<WString>();
    auto err_updater = wApp->bind( boost::bind( &RelActManualGui::updateGuiWithError, this, errmsg ) );
    
    InterSpec *interspec = InterSpec::instance();
    std::shared_ptr<MaterialDB> materialdb = interspec ? interspec->materialDataBaseShared() : nullptr;
    
    // We could almost call `prepare_calc_input(...)` off the GUI thread, and I think the only
    //  impact would be warning messages wouldnt be localized.
    RelActCalcManual::RelEffInput setup_output;
    prepare_calc_input( raw_info, materialdb.get(), setup_output );
    

    WServer::instance()->ioService().boost::asio::io_service::post( std::bind(
      [setup_output, materialdb, sessionId, solution, updater, errmsg, err_updater](){
        try
        {
          *solution = solve_relative_efficiency( setup_output );

          WServer::instance()->post( sessionId, updater );
        }catch( std::exception &e )
        {
          const string exception_msg = e.what();
          
          auto updater = [errmsg, exception_msg, err_updater](){
            *errmsg = WString::tr("ramg-err-performing-calc").arg(exception_msg);
            err_updater();
          };
          
          WServer::instance()->post( sessionId, updater );
        }//try / catch
    } ) );
  }catch( std::exception &e )
  {
    cout << "Error setting up RelActManualGui calc: " << e.what() << endl;
    
    auto msg = std::make_shared<Wt::WString>(WString::tr("ramg-err-setting-up-calc").arg( e.what() ));
    
    updateGuiWithError( msg );
  }//try / catch
}//void calculateSolution()


void RelActManualGui::updateGuiWithError( std::shared_ptr<Wt::WString> error_msg )
{
  //Set error to results TXT and show results TXT tab.
  m_currentSolution = nullptr;
  m_results->clear();
  
  assert( error_msg );
  if( !error_msg )
    return;
  
  WText *error = new WText( *error_msg, m_results );
  error->setInline( false );
  error->addStyleClass( "CalcError" );
  m_resultMenu->select( 0 );
  
  WApplication *app = WApplication::instance();
  assert( app );
  if( app )
    app->triggerUpdate();
}//void updateGuiWithError( std::string error_msg )


void RelActManualGui::updateGuiWithResults( shared_ptr<RelActCalcManual::RelEffSolution> answer )
{
  //Lets make sure we trigger an update, no matter which path we take to leave this function
  DoWorkOnDestruct triggerUpdate( [](){
    WApplication *app = WApplication::instance();
    assert( app );
    if( app )
      app->triggerUpdate();
  });//triggerUpdate
  
  m_currentSolution = answer;
  
  m_results->clear();
  
  if( !m_currentSolution )
  {
    WText *txt = new WText( WString::tr("ramg-no-results-available") );
    txt->setInline( false );
    txt->addStyleClass( "NoCalcResults" );
    return;
  }//
  
  const RelActCalcManual::RelEffSolution &solution = *m_currentSolution;
  
  switch( solution.m_status )
  {
    case RelActCalcManual::ManualSolutionStatus::NotInitialized:
    case RelActCalcManual::ManualSolutionStatus::ErrorInitializing:
    case RelActCalcManual::ManualSolutionStatus::ErrorFindingSolution:
    case RelActCalcManual::ManualSolutionStatus::ErrorGettingSolution:
    {
      m_chart->setData( vector<RelActCalcManual::GenericPeakInfo>{}, {}, "", {}, "" );
      break;
    }
      
    case RelActCalcManual::ManualSolutionStatus::Success:
      break;
  }//switch( solution.m_status )
  
  
  if( !solution.m_error_message.empty() )
  {
    WText *errtxt = new WText( WString::tr("ramg-result-error-msg").arg(solution.m_error_message), m_results );
    errtxt->setInline( false );
    errtxt->addStyleClass( "CalcError" );
    m_resultMenu->select( 0 );
  }
  
  
  for( string warning : solution.m_warnings )
  {
    WText *warntxt = new WText( WString::tr("ramg-result-warn-msg").arg(warning), m_results );
    warntxt->setInline( false );
    warntxt->addStyleClass( "CalcWarning" );
  }
  
  
  if( solution.m_status != RelActCalcManual::ManualSolutionStatus::Success )
    return;
  
  // We'll first update the chart
  string relEffEqn = solution.rel_eff_eqn_js_function();
  string relEffEqnUncert = solution.rel_eff_eqn_js_uncert_fcn();
  if( solution.m_input.eqn_form == RelActCalc::RelEffEqnForm::FramPhysicalModel )
  {
    // Update shield widgets
    const auto &input = solution.m_input;
    assert( input.phys_model_external_attens.size() == solution.m_phys_model_external_atten_shields.size() );

    const auto update_shield = [&]( RelEffShieldWidget *w,
                      const unique_ptr<RelActCalcManual::RelEffSolution::PhysModelShieldFit> &fit,
                      const shared_ptr<const RelActCalc::PhysicalModelShieldInput> &input ){
      assert( w );
      if( !w )
        return;
      
      assert( input );
      
      if( !fit )
      {
        w->resetState();
      }else if( fit->m_material )
      {
        w->setMaterialSelected( true );
        if( w->materialNameTxt().toUTF8() != fit->m_material->name )
          w->setMaterial( fit->m_material->name );
        
        const double thickness = fit->m_areal_density / fit->m_material->density;
        
        if( !input || (input->fit_areal_density) )
        {
          w->setThickness( thickness );
        }else
        {
          // We'll just double check that thickness was actually not changed.
          assert( fabs(fit->m_areal_density - input->areal_density)
                 <= 0.00001*std::max(fit->m_areal_density,input->areal_density) );
          
          const double dx = w->thickness() - thickness;
          assert( fabs(dx) <= 0.00001*std::max(w->thickness(),thickness) );
          if( fabs(dx) > 0.00001*std::max(w->thickness(),thickness) )
            w->setThickness( thickness );
        }//if( input->fit_areal_density ) / else
        

        if( input )
          w->setFitThickness( input->fit_areal_density );
      }else
      {
        w->setMaterialSelected( false );
        
        if( !input || input->fit_atomic_number )
        {
          w->setAtomicNumber( fit->m_atomic_number );
        }else if( input )
        {
          const double prev_an = w->atomicNumber();
          const double new_an = fit->m_atomic_number;
          const double delta_an = fabs(new_an - prev_an);
          assert( delta_an <= 0.0001*std::max(prev_an, new_an) );
          if( delta_an > 0.0001*std::max(prev_an, new_an) )
            w->setAtomicNumber( new_an );
        }//if( fit_atomic_number ) / else
        
        const double new_ad = fit->m_areal_density / PhysicalUnits::g_per_cm2;
        if( !input || input->fit_areal_density )
        {
          w->setArealDensity( new_ad );
        }else if( input )
        {
          const double prev_ad = w->arealDensity();
          const double delta_ad = fabs(new_ad - prev_ad);
          assert( delta_ad <= 0.0001*std::max(prev_ad, new_ad) );
          if( delta_ad > 0.0001*std::max(prev_ad, new_ad) )
            w->setAtomicNumber( new_ad );
        }//if( fit_areal_density ) / else
        
        if( input )
        {
          w->setFitAtomicNumber( input->fit_atomic_number );
          w->setFitArealDensity( input->fit_areal_density );
        }
      }//if( fit->m_material ) / else
    };//update_shield lambda

    if( !m_selfAttenShield )
      initPhysicalModelAttenShieldWidgets();
    
    if( m_selfAttenShield )
      update_shield( m_selfAttenShield, solution.m_phys_model_self_atten_shield, input.phys_model_self_atten );
    
    // We shouldnt need to update the number of external attenuation shield widgets,
    //  but we'll go ahead and implement it anyway, incase something odd changed while 
    //  computation was happening.
    assert( m_extAttenShields );
    vector<RelEffShieldWidget *> ext_shields;
    vector<WWidget *> ext_kids = m_extAttenShields ? m_extAttenShields->children() : vector<WWidget *>{};
    for( auto w : ext_kids )
    {
      const auto shield = dynamic_cast<RelEffShieldWidget *>(w);
      if( shield && ((ext_shields.size() < solution.m_phys_model_external_atten_shields.size()) || shield->nonEmpty()) )
      {
        ext_shields.push_back( shield );
      }else if( shield && !shield->nonEmpty() )
      {
        assert( !shield->nonEmpty() );
        delete shield;
      }
    }//for( auto w : ext_kids )

    assert( ext_shields.size() == solution.m_phys_model_external_atten_shields.size() ); //Again, should be the right size
    // We shouldnt need to add any more shields, but we'll go ahead and implement doing this
    while( ext_shields.size() < solution.m_phys_model_external_atten_shields.size() )
    {
      auto shield = new RelEffShieldWidget( RelEffShieldWidget::ShieldType::ExternalAtten, m_extAttenShields );
      shield->changed().connect( this, &RelActManualGui::handlePhysicalModelShieldChanged );
      ext_shields.push_back( shield );
    }

    assert( ext_shields.size() == input.phys_model_external_attens.size() );
    assert( ext_shields.size() == solution.m_phys_model_external_atten_shields.size() );
    
    for( size_t i = 0; i < std::max(ext_shields.size(), solution.m_phys_model_external_atten_shields.size()); ++i )
    {
      if( i >= solution.m_phys_model_external_atten_shields.size() )
      {
        ext_shields[i]->resetState();
        continue;
      }
      const auto &fit_val = solution.m_phys_model_external_atten_shields[i];
      const shared_ptr<const RelActCalc::PhysicalModelShieldInput> in_shield = input.phys_model_external_attens[i];

      assert( fit_val );
      if( i < ext_shields.size() )
        update_shield( ext_shields[i], fit_val, in_shield );
    }//for( loop over external shields )

    ext_kids = m_extAttenShields ? m_extAttenShields->children() : vector<WWidget *>{};
    if( ext_kids.empty() )
    {
      auto shield = new RelEffShieldWidget( RelEffShieldWidget::ShieldType::ExternalAtten, m_extAttenShields );
      shield->changed().connect( this, &RelActManualGui::handlePhysicalModelShieldChanged );
    }
  }//if( !FramPhysicalModel ) / else
  
  deque<PeakModel::PeakShrdPtr> displayed_peaks;
  if( m_peakModel && m_peakModel->peaks() )
    displayed_peaks = *m_peakModel->peaks();
  
  map<string, pair<double,string>> relActsColors;
  for( const auto &act : solution.m_rel_activities )
  {
    // Look through PeakModel for a peak of this nuclide, and use that color; inefficient, but good
    //  enough for now.
    string color;
    for( const auto &p : displayed_peaks )
    {
      if( p && p->parentNuclide()
         && (p->parentNuclide()->symbol == act.m_isotope)
         && !p->lineColor().isDefault() )
      {
        color = p->lineColor().cssText();
        break;
      }
    }//for( loop over peaks to look for colors )
    
    relActsColors[act.m_isotope] = make_pair( act.m_rel_activity, color );
  }//for( const auto &act : solution.m_rel_activities )
  
  WString pval_str;
  try
  {
    boost::math::chi_squared chi_squared_dist( solution.m_dof );
    const double prob = boost::math::cdf( chi_squared_dist, solution.m_chi2 );
    if( prob > 0.99 )
      pval_str = WString::tr("ramg-1-pval").arg( SpecUtils::printCompact(1.0 - prob, 3) );
    else
      pval_str = WString::tr("ramg-pval").arg( SpecUtils::printCompact(prob, 3) );
  }catch( std::exception &e )
  {
    pval_str = "";
  }
  
  WString chi2_title = WString::tr("ramg-chart-info-title");
  chi2_title.arg( SpecUtils::printCompact(solution.m_chi2, 3) )
            .arg( static_cast<int>(solution.m_dof) )
            .arg( pval_str );
  
  // If we have U or Pu, we'll give the enrichment, or if we have two nuclides we'll
  //  give their ratio.  If we have U and Pu, we wont give enrichment.
  set<string> isotopes;
  for( const auto &relact : solution.m_rel_activities )
    isotopes.insert( relact.m_isotope );
  if( (isotopes.count("U235") && isotopes.count("U238") && !isotopes.count("Pu239"))
     || (isotopes.count("Pu239") && isotopes.count("Pu240") && !isotopes.count("U235")) )
  {
    string enrich;
    const string iso = isotopes.count("U235") ? "U235" : "Pu239";
    
    try
    {
      const double nominal = solution.mass_fraction(iso);
      const double plus = solution.mass_fraction( iso, 1.0 );
      const double minus = solution.mass_fraction( iso, -1.0 );
      const double error = 0.5*( fabs(plus - nominal) + fabs(nominal - minus) );
      enrich = ", " + PhysicalUnits::printValueWithUncertainty(100.0*nominal, 100.0*error, 4)
               + "% "+ iso;
    }catch( std::exception & )
    {
      // We dont have the covariance matrix required to get mass fraction errors
      //  We'll try leaving out the errors
      try 
      {
        const double nominal = solution.mass_fraction(iso);
        enrich = ", " + SpecUtils::printCompact(100.0*nominal, 4) + "% "+ iso;
      }catch( std::exception & )
      {
        // I really dont think we should ever get here
        assert( 0 );
      }
    }//try / catch
    
    chi2_title.arg( enrich );
  }else if( isotopes.size() == 2 )
  {
    const vector<RelActCalcManual::IsotopeRelativeActivity> &rel_acts = solution.m_rel_activities;
    const int num_index = (rel_acts[0].m_rel_activity > rel_acts[1].m_rel_activity) ? 1 : 0;
    const int denom_index = (num_index ? 0 : 1);
    const string num_nuc = rel_acts[num_index].m_isotope;
    const string den_nuc = rel_acts[denom_index].m_isotope;
    const double ratio = solution.activity_ratio(num_nuc, den_nuc);
    const double uncert = solution.activity_ratio_uncert(num_nuc, den_nuc);
    
    string ratio_txt = ", act(" + num_nuc + "/" + den_nuc + ")="
                   + PhysicalUnits::printValueWithUncertainty(ratio, uncert, 4);
    chi2_title.arg( ratio_txt );
  }else
  {
    chi2_title.arg( "" );
  }
  
  m_chart->setData( solution.m_input.peaks, relActsColors, relEffEqn, chi2_title, relEffEqnUncert );
  
  
  // Now update the text
  // TODO: refactor getting these tables from the solution...
  const SandiaDecay::SandiaDecayDataBase * const db = DecayDataBaseServer::database();
  char buffer[2048] = {'\0'};
  stringstream results_html;
  
  solution.get_mass_fraction_table( results_html );
  results_html << "<br />";
  solution.get_mass_ratio_table( results_html );
  results_html << "<br />";
  
  results_html << "<div class=\"releffeqn\">Rel. Eff.: y = ";
  results_html << solution.rel_eff_eqn_txt(true);

  results_html << "</div>\n";
  
  results_html << "<br /> <div>&chi;<sup>2</sup>=" << SpecUtils::printCompact( solution.m_chi2, 4)
  << " " << WString::tr("ramg-and-there-were").toUTF8() << " " << solution.m_dof
  << " DOF (&chi;<sup>2</sup>/<sub>" << WString::tr("ramg-dof").toUTF8() << "</sub>="
  << SpecUtils::printCompact(solution.m_chi2/solution.m_dof, 4) << ")</div>\n";
  
  
  results_html << "<div class=\"ToolAlphaWarning\">";
  
  switch( AddUncert(m_addUncertainty->currentIndex()) )
  {
    case AddUncert::Unweighted:
      results_html << WString::tr("ramg-fit-unweighted-txt").toUTF8();
      break;
      
    case AddUncert::StatOnly:
      results_html << WString::tr("ramg-fit-stat-only");
      break;
      
    case AddUncert::OnePercent:
    case AddUncert::FivePercent:
    case AddUncert::TenPercent:
    case AddUncert::TwentyFivePercent:
    case AddUncert::FiftyPercent:
    case AddUncert::SeventyFivePercent:
    case AddUncert::OneHundredPercent:
      results_html << WString::tr("ramg-fit-uncert-increased").toUTF8();
      break;
      
    case AddUncert::NumAddUncert:
      assert( 0 );
      break;
  }//switch( add_uncert_type )
  
  results_html << "</div>\n";
  
  
  new WText( results_html.str(), m_results );
}//void updateGuiWithResults( const RelActCalcManual::RelEffSolution &solution );


void RelActManualGui::relEffEqnFormChanged( const bool user_action )
{
  const auto eqn_form = RelActCalc::RelEffEqnForm( m_relEffEqnForm->currentIndex() );
  switch( eqn_form )
  {
    case RelActCalc::RelEffEqnForm::LnX:
    case RelActCalc::RelEffEqnForm::LnY:
    case RelActCalc::RelEffEqnForm::LnXLnY:
    case RelActCalc::RelEffEqnForm::FramEmpirical:
      m_physicalModelShields->hide();
      m_nucColumnTitle->setText( WString::tr("ramg-nucs-label") );
      m_relEffEqnOrderHolder->show();
      m_physModelUseHoerlHolder->hide();
      break;
    
    case RelActCalc::RelEffEqnForm::FramPhysicalModel:
      m_physicalModelShields->show();
      m_nucColumnTitle->setText( WString::tr("ramg-nucs-shield-label") );
      m_relEffEqnOrderHolder->hide();
      m_physModelUseHoerlHolder->show();
      initPhysicalModelAttenShieldWidgets();
      break;
  }//switch( eqn_form )

  
  m_renderFlags |= RenderActions::UpdateCalc;
  if( user_action )
    m_renderFlags |= RenderActions::AddUndoRedoStep;
  scheduleRender();
}//void relEffEqnFormChanged()


void RelActManualGui::relEffEqnOrderChanged()
{
  m_renderFlags |= RenderActions::UpdateCalc;
  m_renderFlags |= RenderActions::AddUndoRedoStep;
  scheduleRender();
}


void RelActManualGui::physModelUseHoerlChanged()
{
  m_renderFlags |= RenderActions::UpdateCalc;
  m_renderFlags |= RenderActions::AddUndoRedoStep;
  scheduleRender();
}

void RelActManualGui::nucDataSrcChanged()
{
  m_renderFlags |= RenderActions::UpdateCalc;
  m_renderFlags |= RenderActions::AddUndoRedoStep;
  scheduleRender();
}

void RelActManualGui::handlePhysicalModelShieldChanged()
{
  m_renderFlags |= RenderActions::UpdateCalc;
  m_renderFlags |= RenderActions::AddUndoRedoStep;
  scheduleRender();
}//void handlePhysicalModelShieldChanged()


void RelActManualGui::matchToleranceChanged()
{
  m_renderFlags |= RenderActions::UpdateCalc;
  m_renderFlags |= RenderActions::AddUndoRedoStep;
  scheduleRender();
}//void matchToleranceChanged();


void RelActManualGui::addUncertChanged()
{
  m_renderFlags |= RenderActions::UpdateCalc;
  m_renderFlags |= RenderActions::AddUndoRedoStep;
  scheduleRender();
}


void RelActManualGui::backgroundSubtractChanged()
{
  m_renderFlags |= RenderActions::UpdateCalc;
  m_renderFlags |= RenderActions::AddUndoRedoStep;
  scheduleRender();
}

void RelActManualGui::initPhysicalModelAttenShieldWidgets()
{
  assert( m_physicalModelShields );

  if( m_selfAttenShield )
  {
    m_selfAttenShield->resetState();
  }else
  {      
    m_selfAttenShield = new RelEffShieldWidget( RelEffShieldWidget::ShieldType::SelfAtten );
    m_selfAttenShield->changed().connect( this, &RelActManualGui::handlePhysicalModelShieldChanged );
    m_physicalModelShields->insertWidget( 0, m_selfAttenShield );
  }
  
  assert( m_extAttenShields );
  if( m_extAttenShields )
  {
    m_extAttenShields->clear();
    auto shield = new RelEffShieldWidget( RelEffShieldWidget::ShieldType::ExternalAtten, m_extAttenShields );
    shield->changed().connect( this, &RelActManualGui::handlePhysicalModelShieldChanged );
  }//if( m_extAttenShields )
}//void initPhysicalModelAttenShieldWidgets()

//void RelActManualGui::resultTabChanged()
//{
//  m_renderFlags |= RenderActions::AddUndoRedoStep;
//  scheduleRender();
//}


void RelActManualGui::handlePeaksChanged()
{
  m_renderFlags |= RenderActions::UpdateCalc;
  m_renderFlags |= RenderActions::UpdateNuclides;
  m_renderFlags |= RenderActions::AddUndoRedoStep;
  scheduleRender();
}


void RelActManualGui::updateNuclides()
{
  bool showAge = false;
  const auto srcData = RelActCalcManual::PeakCsvInput::NucDataSrc( m_nucDataSrc->currentIndex() );
  switch( srcData )
  {
    case RelActCalcManual::PeakCsvInput::NucDataSrc::SandiaDecay:
      showAge = true;
      break;
      
    case RelActCalcManual::PeakCsvInput::NucDataSrc::Icrp107_U:
    case RelActCalcManual::PeakCsvInput::NucDataSrc::Lanl_U:
    case RelActCalcManual::PeakCsvInput::NucDataSrc::IcrpLanlGadras_U:
    case RelActCalcManual::PeakCsvInput::NucDataSrc::Undefined:
      showAge = false;
      break;
  }//switch( srcData )
  
  map<const SandiaDecay::Nuclide *,ManRelEffNucDisp *> current_nucs;
  map<const ReactionGamma::Reaction *,ManRelEffNucDisp *> current_rctns;
  
  for( auto w : m_nuclidesDisp->children() )
  {
    ManRelEffNucDisp *rr = dynamic_cast<ManRelEffNucDisp *>(w);
    if( !rr )
      continue; // Shielding inputs for Physical Model
    assert( rr && (rr->m_nuc || rr->m_reaction) && !current_nucs.count(rr->m_nuc) && !current_rctns.count(rr->m_reaction) );
    if( rr && rr->m_nuc )
      current_nucs[rr->m_nuc] = rr;
    else if( rr && rr->m_reaction )
      current_rctns[rr->m_reaction] = rr;
  }//for( auto w : m_nuclidesDisp->children() )
  
  shared_ptr<const SpecUtils::Measurement> foreground = m_interspec->displayedHistogram(SpecUtils::SpectrumType::Foreground);
  const float meas_time = foreground ? foreground->real_time() : -1.0f;
  
  set<const SandiaDecay::Nuclide *> nucs_in_peaks;
  set<const ReactionGamma::Reaction *> reactions_in_peaks;
  PeakModel *peakModel = m_interspec->peakModel();
  const auto peaks = peakModel ? peakModel->peaks() : nullptr;
  if( peaks )
  {
    for( const auto &p : *peaks )
    {
      if( p->useForManualRelEff() )
      {
        if( p->parentNuclide() )
          nucs_in_peaks.insert( p->parentNuclide() );
        else if( p->reaction() )
          reactions_in_peaks.insert( p->reaction() );
      }//if( p->useForManualRelEff() )
    }//for( const auto &p : *peaks )
  }//if( peaks )
  
  // Go through and add any new nuclide from peaks
  for( const SandiaDecay::Nuclide *nuc : nucs_in_peaks )
  {
    auto pos = current_nucs.find( nuc );
    if( pos != end(current_nucs) )
      continue;
    
    double age = -1;
    const auto agePos = m_nucAge.find(nuc->symbol);
    if( agePos != end(m_nucAge) )
      age = agePos->second;
    
    // We'll insert the display sorted by {atomicNumber, atomicMass}
    int insert_index = 0;
    const auto kids = m_nuclidesDisp->children();
    for( size_t index = 0; index < kids.size(); ++index )
    {
      ManRelEffNucDisp *prev = dynamic_cast<ManRelEffNucDisp *>( kids[index] );
      assert( prev || kids[index]->hasStyleClass("PhysicalModelShields") );
      if( !prev || !prev->m_nuc )
      {
        if( kids[index] && kids[index]->hasStyleClass("PhysicalModelShields") )
          insert_index = static_cast<int>( index + 1 );  //Make sure shields are always before nuclides
        continue;
      }
      
      if( prev->m_nuc->atomicNumber > nuc->atomicNumber )
      {
        insert_index = static_cast<int>( index );
        break;
      }else if( (prev->m_nuc->atomicNumber == nuc->atomicNumber)
               && (prev->m_nuc->atomicMass > nuc->atomicMass) )
      {
        insert_index = static_cast<int>( index );
        break;
      }else
      {
        insert_index = static_cast<int>( index + 1 );
      }
    }//for( loop over existing displays to find position )
    
    ManRelEffNucDisp *rr = new ManRelEffNucDisp( nuc, nullptr, age, meas_time );
    rr->updated().connect( this, &RelActManualGui::handlePeaksChanged );
    
    const auto decay_corr_pos = m_nucDecayCorrect.find(nuc->symbol);
    if( decay_corr_pos != end(m_nucDecayCorrect) )
    {
      if( rr->m_decay_during_meas )
        rr->setDecayDuringMeasurement( decay_corr_pos->second );
    }//if( we cached if we should decay correct this nuclide )
    
    m_nuclidesDisp->insertWidget( insert_index, rr );
  }//for( loop over to add displays for new nuclides )
  
  
  // Go through and add any new nuclide from peaks
  for( const ReactionGamma::Reaction *reaction : reactions_in_peaks )
  {
    auto pos = current_rctns.find( reaction );
    if( pos != end(current_rctns) )
      continue;
    
    const SandiaDecay::Element *current_el = reaction->targetElement;
    if( !current_el && reaction->productNuclide )
    {
      const SandiaDecay::SandiaDecayDataBase * const db = DecayDataBaseServer::database();
      current_el = db->element( reaction->productNuclide->atomicNumber );
    }
    
    // We'll insert the display sorted by {atomicNumber, alphabetical}
    int insert_index = 0;
    const auto kids = m_nuclidesDisp->children();
    for( size_t index = 0; index < kids.size(); ++index )
    {
      ManRelEffNucDisp *prev = dynamic_cast<ManRelEffNucDisp *>( kids[index] );
      assert( prev );
      if( !prev || !prev->m_reaction )
      {
        if( kids[index] && kids[index]->hasStyleClass("PhysicalModelShields") )
          insert_index = static_cast<int>( index + 1 );  //Make sure shields are always before nuclides
        continue;
      }
      
      const SandiaDecay::Element *prev_el = prev->m_reaction->targetElement;
      if( !prev_el && prev->m_reaction->productNuclide )
      {
        const SandiaDecay::SandiaDecayDataBase * const db = DecayDataBaseServer::database();
        prev_el = db->element( prev->m_reaction->productNuclide->atomicNumber );
      }
        
      if( prev_el && current_el )
      {
        if( (prev_el->atomicNumber > current_el->atomicNumber)
           || ((prev_el->atomicNumber == current_el->atomicNumber)
               && (prev->m_reaction->name() > reaction->name())) )
        {
          insert_index = static_cast<int>( index );
          break;
        }
      }else if( prev->m_reaction->name() > reaction->name() )
      {
        insert_index = static_cast<int>( index );
        break;
      }
      
      insert_index = static_cast<int>( index + 1 );
    }//for( loop over existing displays to find position )
    
    ManRelEffNucDisp *rr = new ManRelEffNucDisp( nullptr, reaction, 0.0, meas_time );
    //ManRelEffNucDisp::updated() is only emitted for age changes; not relevant for reactions,
    //  but we'll connect up JIC for the future.
    rr->updated().connect( this, &RelActManualGui::handlePeaksChanged );
    
    m_nuclidesDisp->insertWidget( insert_index, rr );
  }//for( loop over to add displays for new nuclides )
  
  
  // Loop over and remove displays for any nuclides we no longer need
  for( const auto nuc_widget : current_nucs )
  {
    if( nucs_in_peaks.count(nuc_widget.first) )
      continue;
    
    m_nucAge[nuc_widget.first->symbol] = nuc_widget.second->m_current_age;
    
    if( nuc_widget.second->m_decay_during_meas )
    {
      m_nucDecayCorrect[nuc_widget.first->symbol] = nuc_widget.second->decayDuringMeasurement();
    }else
    {
      auto decay_corr_pos = m_nucDecayCorrect.find(nuc_widget.first->symbol);
      if( decay_corr_pos != end(m_nucDecayCorrect) )
        m_nucDecayCorrect.erase( decay_corr_pos );
    }
    
    delete nuc_widget.second;
  }//for( loop over to remove any nuclides )
  
  // Loop over and remove displays for any reaction we no longer need
  for( const auto nuc_widget : current_rctns )
  {
    if( !reactions_in_peaks.count(nuc_widget.first) )
      delete nuc_widget.second;
  }//for( loop over to remove any nuclides )
  
  // We may have deleted some of current_nucs or current_rctns, so lets clear it,
  //  just to make sure we dont access
  current_nucs.clear();
  current_rctns.clear();
  
  bool has_uranium = false;
  for( auto w : m_nuclidesDisp->children() )
  {
    ManRelEffNucDisp *rr = dynamic_cast<ManRelEffNucDisp *>(w);
    assert( rr || w->hasStyleClass("PhysicalModelShields") );
    if( rr && rr->m_nuc )
    {
      const bool isU = (rr->m_nuc->atomicNumber == 92);
      has_uranium |= isU;
      rr->setAgeHidden( isU ? !showAge : false );
    }
  }//for( auto w : m_nuclidesDisp->children() )
  
  m_nucDataSrcHolder->setHidden( !has_uranium );
}//void updateNuclides()


void RelActManualGui::updateSpectrumBasedOptions()
{
  InterSpec *interspec = InterSpec::instance();
  
  assert( interspec );
  
  if( !interspec )
    return;
  
  shared_ptr<const SpecMeas> back = interspec->measurment(SpecUtils::SpectrumType::Background);
  
  if( !back )
  {
    m_backgroundSubtractHolder->setHidden( true );
    return;
  }//if( !back )
  
  const set<int> &displayed = interspec->displayedSamples(SpecUtils::SpectrumType::Background);
  const auto peaks = back->peaks( displayed );
  
  if( !peaks || peaks->empty() )
  {
    m_backgroundSubtractHolder->setHidden( true );
    return;
  }//if( !peaks || peaks->empty() )
  
  // We have peaks - although they may not overlap
  m_backgroundSubtractHolder->setHidden( false );
}//void updateSpectrumBasedOptions();



void RelActManualGui::displayedSpectrumChanged()
{
  m_renderFlags |= RenderActions::UpdateCalc;
  m_renderFlags |= RenderActions::UpdateNuclides;
  m_renderFlags |= RenderActions::UpdateSpectrumOptions;
  
  
  // Lets give a friendly reminder of "Add. Uncert" wrt if Uranium is present
  auto spec = m_interspec ? m_interspec->measurment(SpecUtils::SpectrumType::Foreground) : nullptr;
  if( spec )
  {
    const bool stat_only = (m_addUncertainty->currentIndex() == static_cast<int>(AddUncert::StatOnly));
    const set<int> &displayed = m_interspec->displayedSamples(SpecUtils::SpectrumType::Foreground);
    const auto peaks = spec->peaks( displayed );
    
    if( peaks )
    {
      bool have_u = false;
      for( size_t i = 0; !have_u && (i < peaks->size()); ++i )
        have_u = ((*peaks)[i]->parentNuclide() && ((*peaks)[i]->parentNuclide()->atomicNumber == 92) );
      
      WString msg;
      if( have_u )
      {
        if( stat_only )
          msg = WString::tr("ramg-consider-add-uncert-u");
        else
          msg = WString::tr("ramg-you-using-add-uncert-u");
      }else if( !have_u && !stat_only )
      {
        msg = WString::tr("ramg-you-using-add-uncert-non-u");
      }
      
      if( !msg.empty() )
        m_interspec->logMessage( msg, 2 );
    }//if( !peaks || peaks->empty() )
  }//if( spec )
  
  
  m_addUncertainty->setCurrentIndex( static_cast<int>(AddUncert::StatOnly) );
  
  
  scheduleRender();
}//void displayedSpectrumChanged()


RelActCalc::RelEffEqnForm RelActManualGui::relEffEqnForm() const
{
  bool validSelect = false;
  const auto eqn_form = RelActCalc::RelEffEqnForm( m_relEffEqnForm->currentIndex() );
  switch( eqn_form )
  {
    case RelActCalc::RelEffEqnForm::LnX:
    case RelActCalc::RelEffEqnForm::LnY:
    case RelActCalc::RelEffEqnForm::LnXLnY:
    case RelActCalc::RelEffEqnForm::FramEmpirical:
    case RelActCalc::RelEffEqnForm::FramPhysicalModel:
      validSelect = true;
      break;
  }//switch( eqn_form )
  
  if( !validSelect )
    throw runtime_error( "Invalid RelEffEqnForm" );
  
  return eqn_form;
}//RelEffEqnForm relEffEqnForm() const


size_t RelActManualGui::relEffEqnOrder() const
{
  RelActCalc::RelEffEqnForm eqgnForm = relEffEqnForm();
  if( eqgnForm == RelActCalc::RelEffEqnForm::FramPhysicalModel )
    return 0;

  const int orderIndex = m_relEffEqnOrder->currentIndex();
  if( (orderIndex < 0) || (orderIndex > 7) )
    throw runtime_error( "Invalid RelEffEqnOrder" );
  
  return static_cast<size_t>(orderIndex);
}//size_t relEffEqnOrder() const


RelActCalcManual::PeakCsvInput::NucDataSrc RelActManualGui::nucDataSrc() const
{
  bool validSrcData = false;
  const auto srcData = RelActCalcManual::PeakCsvInput::NucDataSrc( m_nucDataSrc->currentIndex() );
  
  switch( srcData )
  {
    case RelActCalcManual::PeakCsvInput::NucDataSrc::SandiaDecay:
    case RelActCalcManual::PeakCsvInput::NucDataSrc::Icrp107_U:
    case RelActCalcManual::PeakCsvInput::NucDataSrc::Lanl_U:
    case RelActCalcManual::PeakCsvInput::NucDataSrc::IcrpLanlGadras_U:
      validSrcData = true;
      break;
      
    case RelActCalcManual::PeakCsvInput::NucDataSrc::Undefined:
      validSrcData = false;
      break;
  }//switch( srcData )
  
  if( !validSrcData )
    throw runtime_error( "Invalid SourceData" );
  
  // Now check to see if there is any uranium in the problem, and if not, return SandiaDecay;
  //  Note, could call `m_nucDataSrcHolder->isHidden()`, but it may not be up to date until the
  //  render stage
  
  if( srcData != RelActCalcManual::PeakCsvInput::NucDataSrc::SandiaDecay )
  {
    PeakModel *peakModel = m_interspec->peakModel();
    const auto peaks = peakModel ? peakModel->peaks() : nullptr;
    if( peaks )
    {
      for( const auto &p : *peaks )
      {
        const auto parent = (p && p->parentNuclide()) ? p->parentNuclide() : nullptr;
        if( parent && p->useForManualRelEff() && (parent->atomicNumber == 92) )
          return srcData;
      }//
    }//if( peaks )
    
    // IF we made it here, there was no Uranium isotope, so use SandiaDecay
    return RelActCalcManual::PeakCsvInput::NucDataSrc::SandiaDecay;
  }//if( srcData != RelActCalcManual::PeakCsvInput::NucDataSrc::SandiaDecay )
  
  return srcData;
}//NucDataSrc nucDataSrc() const


shared_ptr<const RelActCalcManual::RelEffSolution> RelActManualGui::currentSolution()
{
  return m_currentSolution;
}


::rapidxml::xml_node<char> *RelActManualGui::serialize( ::rapidxml::xml_node<char> *parent_node )
{
  auto state = getGuiState();
  if( !state )
    return nullptr;
  
  return state->serialize( parent_node );
}//serialize(...)


void RelActManualGui::deSerialize( const ::rapidxml::xml_node<char> *base_node )
{
  // Clear out any existing nuclides
  GuiState state;
  state.deSerialize( base_node );
  
  setGuiState( state );
}//deSerialize(...)


const char *RelActManualGui::to_str( const RelActManualGui::AddUncert val )
{
  switch( val )
  {
    case AddUncert::Unweighted:         return "Unweighted";
    case AddUncert::StatOnly:           return "StatOnly";
    case AddUncert::OnePercent:         return "OnePercent";
    case AddUncert::FivePercent:        return "FivePercent";
    case AddUncert::TenPercent:         return "TenPercent";
    case AddUncert::TwentyFivePercent:  return "TwentyFivePercent";
    case AddUncert::FiftyPercent:       return "FiftyPercent";
    case AddUncert::SeventyFivePercent: return "SeventyFivePercent";
    case AddUncert::OneHundredPercent:  return "OneHundredPercent";
    case AddUncert::NumAddUncert:       return "NumAddUncert";
  }//
  
  return "InvalidAddUncert";
}//to_str( const AddUncert val )


::rapidxml::xml_node<char> *RelActManualGui::GuiState::serialize( ::rapidxml::xml_node<char> *parent_node ) const
{
  ::rapidxml::xml_document<char> *doc = parent_node->document();
  assert( doc );
  
  const GuiState &state = *this;
  
  const char *name = "RelActManualGui";
  ::rapidxml::xml_node<char> * const base_node = doc->allocate_node( ::rapidxml::node_element, name );
  parent_node->append_node( base_node );
  
  //If you change the available options or formatting or whatever, increment the
  //  version field of the XML!
  const string versionstr = std::to_string(RelActManualGui::sm_xmlSerializationMajorVersion)
                            + "." + std::to_string(RelActManualGui::sm_xmlSerializationMinorVersion);
  const char *value = doc->allocate_string( versionstr.c_str() );
  ::rapidxml::xml_attribute<> *attr = doc->allocate_attribute( "version", value );
  base_node->append_attribute( attr );
  
  value = RelActCalc::to_str( state.m_relEffEqnFormIndex );
  ::rapidxml::xml_node<char> *node = doc->allocate_node( ::rapidxml::node_element, "RelEffEqnForm", value );
  base_node->append_node( node );
  
  value = doc->allocate_string( std::to_string(state.m_relEffEqnOrderIndex).c_str() );
  node = doc->allocate_node( ::rapidxml::node_element, "RelEffEqnOrder", value );
  base_node->append_node( node );
  
  value = state.m_physModelUseHoerl ? "true" : "false";
  node = doc->allocate_node( ::rapidxml::node_element, "PhysModelUseHoerl", value );
  base_node->append_node( node );

  value = RelActCalcManual::PeakCsvInput::to_str( state.m_nucDataSrcIndex );
  node = doc->allocate_node( ::rapidxml::node_element, "NucDataSrc", value );
  base_node->append_node( node );
  
  const string match_tolerance_str = SpecUtils::printCompact(state.m_matchToleranceValue, 7);
  value = doc->allocate_string( match_tolerance_str.c_str() );
  node = doc->allocate_node( ::rapidxml::node_element, "MatchTolerance", value );
  base_node->append_node( node );
  
  value = RelActManualGui::to_str( state.m_addUncertIndex );
  node = doc->allocate_node( ::rapidxml::node_element, "AddUncertainty", value );
  base_node->append_node( node );
  
  value = state.m_resultTab ? "1" : "0";
  node = doc->allocate_node( ::rapidxml::node_element, "ResultTabShowing", value );
  base_node->append_node( node );
  
  value = state.m_backgroundSubtract ? "1" : "0";
  node = doc->allocate_node( ::rapidxml::node_element, "BackgroundSubtract", value );
  base_node->append_node( node );
  
  ::rapidxml::xml_node<char> *nuc_ages_node = doc->allocate_node( ::rapidxml::node_element, "NuclideAges" );
  base_node->append_node( nuc_ages_node );
  for( const auto &n : state.nucAge )
  {
    ::rapidxml::xml_node<char> *nuc_node = doc->allocate_node( ::rapidxml::node_element, "Nuclide" );
    nuc_ages_node->append_node( nuc_node );
    
    value = doc->allocate_string( n.first.c_str() );
    ::rapidxml::xml_node<char> *name_node = doc->allocate_node( ::rapidxml::node_element, "Name", value );
    nuc_node->append_node(name_node);
    
    value = doc->allocate_string( SpecUtils::printCompact(n.second,8).c_str() );
    ::rapidxml::xml_node<char> *age_node = doc->allocate_node( ::rapidxml::node_element, "Age", value );
    nuc_node->append_node(age_node);
    
    const auto decay_corr_pos = state.nucDecayCorrect.find(n.first);
    if( decay_corr_pos != end(state.nucDecayCorrect) )
    {
      value = decay_corr_pos->second ? "true" : "false";
      ::rapidxml::xml_node<char> *corr_node = doc->allocate_node( ::rapidxml::node_element, "DecayDuringMeasurement", value );
      nuc_node->append_node(corr_node);
    }
  }//for( const auto &n : nuc_age_cache )
  
  if( state.m_selfAttenShield || !state.m_externalShields.empty() )
  {
    ::rapidxml::xml_node<char> *shields_node = doc->allocate_node( ::rapidxml::node_element, "PhysicalModelShields" );
    base_node->append_node( shields_node );
    
    if( state.m_selfAttenShield )
    {
      ::rapidxml::xml_node<char> *self_node = doc->allocate_node( ::rapidxml::node_element, "SelfAttenShield" );
      shields_node->append_node( self_node );
      state.m_selfAttenShield->toXml( self_node );
    }//if( state.self_atten_shield )
    
    if( !state.m_externalShields.empty() )
    {
      ::rapidxml::xml_node<char> *ext_node = doc->allocate_node( ::rapidxml::node_element, "ExternalAttenShields" );
      shields_node->append_node( ext_node );
      for( const unique_ptr<RelEffShieldState> &s : state.m_externalShields )
        s->toXml( ext_node );
    }//if( !ext_atten_shields.empty() )
  }//if( state.self_atten_shield || !state.ext_atten_shields.empty() )

  return base_node;
}//::rapidxml::xml_node<char> *GuiState::serialize( ::rapidxml::xml_node<char> *parent_node )


void RelActManualGui::GuiState::deSerialize( const ::rapidxml::xml_node<char> *base_node )
{
  if( SpecUtils::xml_name_str(base_node) != "RelActManualGui" )
    throw runtime_error( "RelActManualGui::deSerialize: invalid base node passed in: '"
                        + SpecUtils::xml_name_str(base_node) + "'" );
    
  int version;
  const ::rapidxml::xml_attribute<char> *attr = XML_FIRST_ATTRIB(base_node, "version");
  if( !attr || !attr->value() || !(stringstream(attr->value()) >> version) )
    throw runtime_error( "Deserializing requires a version" );
  
  if( version != RelActManualGui::sm_xmlSerializationMajorVersion )
    throw runtime_error( "Invalid version of RelActManualGui XML" );
  
  const ::rapidxml::xml_node<char> *RelEffEqnForm_node = XML_FIRST_NODE(base_node, "RelEffEqnForm");
  const ::rapidxml::xml_node<char> *RelEffEqnOrder_node = XML_FIRST_NODE(base_node, "RelEffEqnOrder");
  const ::rapidxml::xml_node<char> *PhysModelUseHoerl_node = XML_FIRST_NODE(base_node, "PhysModelUseHoerl");
  const ::rapidxml::xml_node<char> *NucDataSrc_node = XML_FIRST_NODE(base_node, "NucDataSrc");
  const ::rapidxml::xml_node<char> *MatchTolerance_node = XML_FIRST_NODE(base_node, "MatchTolerance");
  const ::rapidxml::xml_node<char> *AddUncertainty_node = XML_FIRST_NODE(base_node, "AddUncertainty");
  const ::rapidxml::xml_node<char> *ResultTabShowing_node = XML_FIRST_NODE(base_node, "ResultTabShowing");
  const ::rapidxml::xml_node<char> *BackgroundSubtract_node = XML_FIRST_NODE(base_node, "BackgroundSubtract");
  const ::rapidxml::xml_node<char> *NuclideAges_node = XML_FIRST_NODE(base_node, "NuclideAges");
  const ::rapidxml::xml_node<char> *PhysicalModelShields_node = XML_FIRST_NODE(base_node, "PhysicalModelShields");
  
  if( !RelEffEqnForm_node || !NucDataSrc_node || !MatchTolerance_node
     || !AddUncertainty_node || !ResultTabShowing_node || !NuclideAges_node )
    throw runtime_error( "RelActManualGui::deSerialize: missing required node" );
  
  GuiState &state = *this;
  
  bool got_eqn_form = false;
  state.m_relEffEqnFormIndex = RelActCalc::RelEffEqnForm::LnX;
  const string rel_eff_eqn_form_str = SpecUtils::xml_value_str( RelEffEqnForm_node );
  for( RelActCalc::RelEffEqnForm form = RelActCalc::RelEffEqnForm(0);
      form <= RelActCalc::RelEffEqnForm::FramPhysicalModel;
      form = RelActCalc::RelEffEqnForm(static_cast<int>(form)+1) )
  {
    const char * const test_form = RelActCalc::to_str( form );
    if( test_form == rel_eff_eqn_form_str )
    {
      got_eqn_form = true;
      state.m_relEffEqnFormIndex = form;
      break;
    }
  }//for( loop over RelEffEqnForm )
  
  if( !got_eqn_form )
    throw runtime_error( "RelActManualGui::deSerialize: '" + rel_eff_eqn_form_str + "' is invalid RelEffEqnForm" );
  
  state.m_relEffEqnOrderIndex = 0; //We'll let this node be optional for physical mode.
  if( RelEffEqnOrder_node || (state.m_relEffEqnFormIndex != RelActCalc::RelEffEqnForm::FramPhysicalModel) )
  {
    const string rel_eff_order_str = SpecUtils::xml_value_str(RelEffEqnOrder_node);
    if( !(stringstream(rel_eff_order_str) >> state.m_relEffEqnOrderIndex)
       || (state.m_relEffEqnOrderIndex < 0) )
    {
      throw runtime_error( "RelActManualGui::deSerialize: '" + rel_eff_order_str + "' is invalid RelEffEqnOrder" );
    }
  }//if( we expect, or are seeing equation order node ).

  state.m_physModelUseHoerl = true;
  if( PhysModelUseHoerl_node )
  {
    const string use_hoerl_str = SpecUtils::xml_value_str( PhysModelUseHoerl_node );
    state.m_physModelUseHoerl = ((use_hoerl_str == "true") || (use_hoerl_str == "1"));
  }

  
  bool got_data_src = false;
  state.m_nucDataSrcIndex = RelActCalcManual::PeakCsvInput::NucDataSrc::Icrp107_U;
  const string data_src_str = SpecUtils::xml_value_str(NucDataSrc_node);
  for( auto src = RelActCalcManual::PeakCsvInput::NucDataSrc(0);
      src < RelActCalcManual::PeakCsvInput::NucDataSrc::Undefined;
      src = RelActCalcManual::PeakCsvInput::NucDataSrc(static_cast<int>(src) + 1) )
  {
    const char *val = RelActCalcManual::PeakCsvInput::to_str( src );
    if( val == data_src_str )
    {
      got_data_src = true;
      state.m_nucDataSrcIndex = src;
      break;
    }
  }
  
  if( !got_data_src )
    throw runtime_error( "RelActManualGui::deSerialize: '" + data_src_str + "' is invalid NucDataSrc" );
  
  const string match_tol_str = SpecUtils::xml_value_str(MatchTolerance_node);
  if( !(stringstream( match_tol_str ) >> state.m_matchToleranceValue)
     || (state.m_matchToleranceValue < 0.0f)
     || (state.m_matchToleranceValue > 5.0f)
     || IsNan(state.m_matchToleranceValue))
  {
    throw runtime_error( "RelActManualGui::deSerialize: '" + match_tol_str + "' is invalid match tolerance" );
  }
  
  bool got_add_uncert = false;
  state.m_addUncertIndex = RelActManualGui::AddUncert::FiftyPercent;
  const string add_uncert_str = SpecUtils::xml_value_str(AddUncertainty_node);
  for( RelActManualGui::AddUncert uncert = RelActManualGui::AddUncert(0);
      uncert <= RelActManualGui::AddUncert::NumAddUncert;
      uncert = RelActManualGui::AddUncert(static_cast<int>(uncert) + 1) )
  {
    const char *test_str = RelActManualGui::to_str( uncert );
    if( test_str == add_uncert_str )
    {
      got_add_uncert = true;
      state.m_addUncertIndex = uncert;
      break;
    }
  }//for( loop over AddUncert )
  
  if( !got_add_uncert )
    cerr << "RelActManualGui::deSerialize: failed to decode '"
         << add_uncert_str << "' into a AddUncert enum" << endl;
  
  state.m_resultTab = 0;
  const string tab_show_str = SpecUtils::xml_value_str(ResultTabShowing_node);
  if( !(stringstream(tab_show_str) >> state.m_resultTab) )
    cerr << "RelActManualGui::deSerialize: invalid ResultTabShowing node '"
         << tab_show_str << "'" << endl;
  
  if( (state.m_resultTab != 0) && (state.m_resultTab != 1) )
    state.m_resultTab = 0;
  
  state.m_backgroundSubtract = false;
  if( BackgroundSubtract_node )
  {
    const string back_sub_str = SpecUtils::xml_value_str(BackgroundSubtract_node);
    state.m_backgroundSubtract = ((back_sub_str == "1") || SpecUtils::iequals_ascii(back_sub_str, "true"));
  }
  
  
  XML_FOREACH_CHILD( nuc_node, NuclideAges_node, "Nuclide" )
  {
    ::rapidxml::xml_node<char> *name_node = XML_FIRST_NODE(nuc_node, "Name");
    ::rapidxml::xml_node<char> *age_node = XML_FIRST_NODE(nuc_node, "Age");
    ::rapidxml::xml_node<char> *decay_corr_node = XML_FIRST_NODE(nuc_node, "DecayDuringMeasurement");
    
    const string nuc = SpecUtils::xml_value_str(name_node);
    const string age_str = SpecUtils::xml_value_str(age_node);
    if( nuc.empty() || age_str.empty() )
    {
      cerr << "RelActManualGui::deSerialize: invalid Nuclide Name or Age '"
      << nuc << "', '" << age_str << "'" << endl;
      continue;
    }
    
    double age;
    if( !(stringstream(age_str) >> age) )
    {
      cerr << "RelActManualGui::deSerialize: Age '" << age_str << "'" << endl;
      continue;
    }
    
    state.nucAge[nuc] = age;
    
    if( decay_corr_node )
    {
      const string decay_corr = SpecUtils::xml_value_str(decay_corr_node);
      state.nucDecayCorrect[nuc] = ((decay_corr == "true") || (decay_corr == "1"));
    }
  }//for( loop over <Nuclide> nodes )
    
  if( PhysicalModelShields_node )
  {
    const ::rapidxml::xml_node<char> *self_node = XML_FIRST_NODE(PhysicalModelShields_node, "SelfAttenShield");
    const ::rapidxml::xml_node<char> *self_shield_node = self_node ? XML_FIRST_NODE(self_node, "RelEffShield") : nullptr;
    if( self_shield_node )
    {
      auto shield_state = make_unique<RelEffShieldState>();
      shield_state->fromXml( self_shield_node );
      state.m_selfAttenShield = std::move(shield_state);
    }
    
    const ::rapidxml::xml_node<char> *ext_node = XML_FIRST_NODE(PhysicalModelShields_node, "ExternalAttenShields");
    if( ext_node )
    {
      XML_FOREACH_CHILD( shield_node, ext_node, "RelEffShield" )
      {
        auto shield_state = make_unique<RelEffShieldState>();
        shield_state->fromXml( shield_node );
        state.m_externalShields.push_back( std::move(shield_state) );
      }
    }//if( ext_node )
  }//if( PhysicalModelShields_node )
}//void GuiState::deSerialize( const ::rapidxml::xml_node<char> *base_node )


bool RelActManualGui::GuiState::operator==( const RelActManualGui::GuiState &rhs ) const
{
  return (m_relEffEqnFormIndex == rhs.m_relEffEqnFormIndex)
    && (m_relEffEqnOrderIndex == rhs.m_relEffEqnOrderIndex)
    && (m_physModelUseHoerl == rhs.m_physModelUseHoerl)
    && (m_nucDataSrcIndex == rhs.m_nucDataSrcIndex)
    && (m_matchToleranceValue == rhs.m_matchToleranceValue)
    && (m_addUncertIndex == rhs.m_addUncertIndex)
    && (m_backgroundSubtract == rhs.m_backgroundSubtract)
    && (m_resultTab == rhs.m_resultTab)
    //&& (m_nucAgesAndDecayCorrect == rhs.m_nucAgesAndDecayCorrect)
    && (nucAge == rhs.nucAge)
    && (nucDecayCorrect == rhs.nucDecayCorrect)
  ;
}//RelActManualGui::GuiState::GuiState::operator==<|MERGE_RESOLUTION|>--- conflicted
+++ resolved
@@ -746,21 +746,14 @@
   
   m_addUncertainty->setCurrentIndex( static_cast<int>(AddUncert::StatOnly) );
   
-<<<<<<< HEAD
-  
-  m_backgroundSubtract = new WCheckBox( WString::tr("ramg-back-sub-cb"), optionsList->elementAt(5, 0) );
-  m_backgroundSubtract->addStyleClass( "BackSub CbNoLineBreak" );
-  optionsList->elementAt(5, 0)->setColumnSpan( 2 );
-  m_backgroundSubtractHolder = optionsList->rowAt(5);
-=======
   row = optionsList->rowCount();
   m_backgroundSubtract = new WCheckBox( WString::tr("ramg-back-sub-cb"), optionsList->elementAt(row, 0) );
-  m_backgroundSubtract->addStyleClass( "BackSub" );
+  m_backgroundSubtract->addStyleClass( "BackSub CbNoLineBreak" );
   optionsList->elementAt(row, 0)->setColumnSpan( 2 );
->>>>>>> b2c9d786
+  m_backgroundSubtractHolder = optionsList->rowAt(row);
+
   m_backgroundSubtract->checked().connect( this, &RelActManualGui::backgroundSubtractChanged );
   m_backgroundSubtract->unChecked().connect( this, &RelActManualGui::backgroundSubtractChanged );
-  m_backgroundSubtractHolder = optionsList->rowAt(row);
 
   
   WContainerWidget *btndiv = new WContainerWidget();
