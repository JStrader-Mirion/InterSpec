/* InterSpec: an application to analyze spectral gamma radiation data.
 
 Copyright 2018 National Technology & Engineering Solutions of Sandia, LLC
 (NTESS). Under the terms of Contract DE-NA0003525 with NTESS, the U.S.
 Government retains certain rights in this software.
 For questions contact William Johnson via email at wcjohns@sandia.gov, or
 alternative emails of interspec@sandia.gov.
 
 This library is free software; you can redistribute it and/or
 modify it under the terms of the GNU Lesser General Public
 License as published by the Free Software Foundation; either
 version 2.1 of the License, or (at your option) any later version.
 
 This library is distributed in the hope that it will be useful,
 but WITHOUT ANY WARRANTY; without even the implied warranty of
 MERCHANTABILITY or FITNESS FOR A PARTICULAR PURPOSE.  See the GNU
 Lesser General Public License for more details.
 
 You should have received a copy of the GNU Lesser General Public
 License along with this library; if not, write to the Free Software
 Foundation, Inc., 51 Franklin Street, Fifth Floor, Boston, MA  02110-1301  USA
 */

#include "InterSpec_config.h"

// Get rid of some issues lurking in the boost libraries.
#pragma warning(disable:4244)
#pragma warning(disable:4800)
// Block out some UUID warnings
#pragma warning(disable:4996)

#include <ctime>
#include <tuple>
#include <mutex>
#include <locale>
#include <vector>
#include <string>
#include <limits>
#include <sstream>
#include <fstream>
#include <iostream>
#include <stdexcept>
#include <sys/stat.h>

#include <boost/ref.hpp>
#include <boost/date_time/posix_time/posix_time.hpp>
#include <boost/uuid/uuid.hpp>
#include <boost/uuid/uuid_generators.hpp>
#include <boost/uuid/uuid_io.hpp>

#include <Wt/WText>
#include <Wt/Utils>
#include <Wt/WLabel>
#include <Wt/WImage>
#include <Wt/WBreak>
#include <Wt/WPoint>
#include <Wt/WServer>
#include <Wt/Dbo/Dbo>
#include <Wt/WSpinBox>
#include <Wt/WTextArea>
#include <Wt/WCheckBox>
#include <Wt/WTemplate>
#include <Wt/WIOService>
#include <Wt/WAnimation>
#include <Wt/WTabWidget>
#include <Wt/WPopupMenu>
#include <Wt/WPushButton>
#include <Wt/WGridLayout>
#include <Wt/WJavaScript>
#include <Wt/WApplication>
#include <Wt/WEnvironment>
#include <Wt/WSplitButton>
#include <Wt/WBorderLayout>
#include <Wt/WSelectionBox>
#include <Wt/WCssStyleSheet>
#include <Wt/WSuggestionPopup>
#include <Wt/WContainerWidget>
#include <Wt/WDefaultLoadingIndicator>

#if( USE_DB_TO_STORE_SPECTRA )
#include <Wt/Json/Array>
#include <Wt/Json/Value>
#include <Wt/Json/Object>
#include <Wt/Json/Parser>
#include <Wt/Json/Serializer>
#endif

#include "rapidxml/rapidxml.hpp"
#include "rapidxml/rapidxml_print.hpp"
#include "rapidxml/rapidxml_utils.hpp"

#include "InterSpec/MakeDrf.h"
#include "InterSpec/PeakFit.h"
#include "SpecUtils/SpecFile.h"
#include "SpecUtils/DateTime.h"
#include "InterSpec/PopupDiv.h"
#include "InterSpec/FluxTool.h"
#include "InterSpec/PeakEdit.h"
#include "InterSpec/SpecMeas.h"
#include "InterSpec/InterSpec.h"
#include "InterSpec/IsotopeId.h"
#include "InterSpec/AuxWindow.h"
#include "InterSpec/PeakModel.h"
#include "InterSpec/ColorTheme.h"
#include "InterSpec/MaterialDB.h"
#include "InterSpec/GammaXsGui.h"
#include "InterSpec/HelpSystem.h"
#include "SpecUtils/Filesystem.h"
#include "SpecUtils/StringAlgo.h"
#include "InterSpec/DecayWindow.h"
#include "InterSpec/ColorSelect.h"
#include "InterSpec/SimpleDialog.h"
#include "InterSpec/InterSpecApp.h"
#include "InterSpec/DetectorEdit.h"
#include "InterSpec/EnergyCalTool.h"
#include "InterSpec/DataBaseUtils.h"
#include "InterSpec/UseInfoWindow.h"
#include "InterSpec/OneOverR2Calc.h"
#include "InterSpec/WarningWidget.h"
#include "InterSpec/SpectrumChart.h"
#include "InterSpec/PhysicalUnits.h"
#include "InterSpec/InterSpecUser.h"
#include "InterSpec/DoseCalcWidget.h"
#include "SpecUtils/SpecUtilsAsync.h"
#include "InterSpec/PeakFitChi2Fcn.h"
#include "InterSpec/SpecMeasManager.h"
#include "InterSpec/PeakInfoDisplay.h"
#include "InterSpec/SpecFileSummary.h"
#include "InterSpec/ColorThemeWindow.h"
#include "InterSpec/GammaCountDialog.h"
#include "InterSpec/SpectraFileModel.h"
#include "InterSpec/LocalTimeDelegate.h"
#include "InterSpec/CanvasForDragging.h"
#include "InterSpec/PeakSearchGuiUtils.h"
#include "InterSpec/CompactFileManager.h"
#include "InterSpec/SpectrumDisplayDiv.h"
#include "InterSpec/UnitsConverterTool.h"
#include "InterSpec/DecayDataBaseServer.h"
#if( USE_SIMPLE_NUCLIDE_ASSIST )
#include "InterSpec/FeatureMarkerWidget.h"
#endif
#include "InterSpec/MassAttenuationTool.h"
#include "InterSpec/DetectorPeakResponse.h"
#include "InterSpec/IsotopeSearchByEnergy.h"
#include "InterSpec/ShieldingSourceDisplay.h"
#include "InterSpec/ShowRiidInstrumentsAna.h"
#include "InterSpec/EnergyCalPreserveWindow.h"
#include "InterSpec/ReferencePhotopeakDisplay.h"
#include "InterSpec/LicenseAndDisclaimersWindow.h"

#if( USE_SPECTRUM_CHART_D3 )
#include "InterSpec/D3TimeChart.h"
#include "InterSpec/D3SpectrumDisplayDiv.h"
#endif

#if( USE_DB_TO_STORE_SPECTRA )
#include "InterSpec/DbStateBrowser.h"
#endif

#if( !ANDROID && !IOS )
#include "InterSpec/FileDragUploadResource.h"
#endif

#if( IOS )
#include "target/ios/InterSpec/FileHandling.h"
#endif 

#if( ALLOW_URL_TO_FILESYSTEM_MAP )
#include "InterSpec/DbToFilesystemLink.h"
#endif

#if( INCLUDE_ANALYSIS_TEST_SUITE )
#include "InterSpec/SpectrumViewerTester.h"
#endif

#if( USE_GOOGLE_MAP )
#include "InterSpec/GoogleMap.h"
#endif

#if( USE_SEARCH_MODE_3D_CHART )
#include "InterSpec/SearchMode3DChart.h"
#endif

#if( USE_TERMINAL_WIDGET )
#include "InterSpec/TerminalWidget.h"
#endif

#if( USE_SIMPLE_NUCLIDE_ASSIST )
#include "InterSpec/SimpleNuclideAssist.h"
#endif

#if( USE_SPECRUM_FILE_QUERY_WIDGET )
#include "InterSpec/SpecFileQueryWidget.h"
#endif

#if( SpecUtils_ENABLE_D3_CHART )
#include "SpecUtils/D3SpectrumExport.h"
#endif

#if( USE_FEATURE_MARKER_WIDGET )
#include "InterSpec/FeatureMarkerWidget.h"
#endif

#include "js/InterSpec.js"

#define INLINE_JAVASCRIPT(...) #__VA_ARGS__

using namespace Wt;
using namespace std;

std::mutex InterSpec::sm_staticDataDirectoryMutex;
std::string InterSpec::sm_staticDataDirectory = "data";

#if( BUILD_AS_ELECTRON_APP || IOS || ANDROID || BUILD_AS_OSX_APP || (BUILD_AS_LOCAL_SERVER && (defined(WIN32) || defined(__APPLE__)) ) )
std::mutex InterSpec::sm_writableDataDirectoryMutex;
std::string InterSpec::sm_writableDataDirectory = "";
#endif  //if( not a webapp )


#if( USE_ELECTRON_HTML_MENU )
#include "js/ElectronHtmlMenu.js"
#endif


void log_error_message( const std::string &message, const std::string &source, const int priority )
{
  InterSpecApp *app = dynamic_cast<InterSpecApp*>( Wt::WApplication::instance() );
  if( app )
    app->svlog(message,source,priority);
  else
    std::cerr << source << ": " << message << std::endl;
}

namespace
{
  static const char * const PeakInfoTabTitle      = "Peak Manager";
  static const char * const GammaLinesTabTitle    = "Reference Photopeaks";
  static const char * const CalibrationTabTitle   = "Energy Calibration";
  static const char * const NuclideSearchTabTitle = "Nuclide Search";
  static const char * const FileTabTitle          = "Spectrum Files";
  
//#if( !BUILD_FOR_WEB_DEPLOYMENT )
//  const WTabWidget::LoadPolicy TabLoadPolicy = WTabWidget::LazyLoading;
//#else
  const WTabWidget::LoadPolicy TabLoadPolicy = WTabWidget::PreLoading;
//#endif

  void postSvlogHelper( const WString &msg, const int priority )
  {
    InterSpecApp *app = dynamic_cast<InterSpecApp *>(wApp);
    if( app )
      app->svlog( msg, WString(), priority );
  }
  
  //adapted from: http://stackoverflow.com/questions/1894886/parsing-a-comma-delimited-stdstring
  struct csv_reader: std::ctype<char>
  {
    csv_reader(): std::ctype<char>(get_table()) {}
    static std::ctype_base::mask const* get_table()
    {
      static std::vector<std::ctype_base::mask> rc(table_size, std::ctype_base::mask());
      rc[','] = std::ctype_base::space;
    	rc[' '] = std::ctype_base::space;
      rc['\n'] = std::ctype_base::space;
      return &rc[0];
    }
  };//struct csv_reader
  
  
#if( !USE_SPECTRUM_CHART_D3 )
  //DeleteOnClosePopupMenu is a PopupDivMenu that deletes itself on close.
  //  Necassary because (with Wt 3.3.4 at least) using the aboutToHide() signal
  //  to delete the menu causes a crash.
  class DeleteOnClosePopupMenu : public PopupDivMenu
  {
    bool m_deleteWhenHidden;
  public:
    DeleteOnClosePopupMenu( WPushButton *p, const PopupDivMenu::MenuType t )
    : PopupDivMenu( p, t ), m_deleteWhenHidden( false ) {}
    virtual ~DeleteOnClosePopupMenu(){}
    void markForDelete(){ m_deleteWhenHidden = true; }
    virtual void setHidden( bool hidden, const WAnimation &a = WAnimation() )
    {
      PopupDivMenu::setHidden( hidden, a );
      if( hidden && m_deleteWhenHidden )
        delete this;
    }
  };//class PeakRangePopupMenu
#endif
  
  //Returns -1 if you shouldnt add the peak to the hint peaks
  int add_hint_peak_pos( const std::shared_ptr<const PeakDef> &peak,
                        const std::deque< std::shared_ptr<const PeakDef> > &existing )
  {
    if( !peak )
      return -1;
    
    if( existing.empty() )
      return 0;
  
    const double sigma_frac = 0.7;
    const double mean = peak->mean();
    const double sigma = peak->sigma();
    
    deque< std::shared_ptr<const PeakDef> >::const_iterator pos;
    pos = lower_bound( existing.begin(), existing.end(),
                       peak, &PeakDef::lessThanByMeanShrdPtr );
    
    bool nearother = false;
    if( pos != existing.begin() )
      nearother |= ((fabs(((*(pos-1))->mean() - mean)/sigma) < sigma_frac));
    if( pos != existing.end() )
      nearother |= ( fabs(((*pos)->mean() - mean)/sigma) < sigma_frac );
    
    return (nearother ? -1 : static_cast<int>(pos - existing.begin()));
  }//int add_hint_peak_pos(...)
  
  
  bool try_update_hint_peak( const std::shared_ptr<const PeakDef> &newpeak,
                             std::shared_ptr<SpecMeas> &meas,
                             const set<int> &samples )
  {
    if( !meas || !newpeak )
      return false;
    
    std::shared_ptr< const SpecMeas::PeakDeque > hintPeaks
                                        = meas->automatedSearchPeaks( samples );
    
    if( !hintPeaks )
      return false;
    
    const int pos = add_hint_peak_pos( newpeak, *hintPeaks );
    if( pos >= 0 )
    {
      std::shared_ptr< SpecMeas::PeakDeque > newHintPeaks
        = std::make_shared<SpecMeas::PeakDeque>( hintPeaks->begin(), hintPeaks->end() );
      newHintPeaks->insert( newHintPeaks->begin() + pos, newpeak );
      meas->setAutomatedSearchPeaks( samples, newHintPeaks );
      return true;
    }//if( pos >= 0 )
    
    return false;
  }//try_update_hint_peak(...)
}//namespace


InterSpec::InterSpec( WContainerWidget *parent )
  : WContainerWidget( parent ),
    m_peakModel( 0 ),
    m_spectrum( 0 ),
    m_timeSeries( 0 ),
    m_detectorToShowMenu( 0 ),
    m_mobileMenuButton(0),
    m_mobileBackButton(0),
    m_mobileForwardButton(0),
    m_notificationDiv(0),
    m_warnings( 0 ),
    m_warningsWindow( 0 ),
    m_fileManager( 0 ),
    m_layout( 0 ),
    m_chartsLayout( 0 ),
    m_toolsLayout( 0 ),
    m_menuDiv( 0 ),
    m_peakInfoDisplay( 0 ),
    m_peakInfoWindow( 0 ),
    m_peakEditWindow( 0 ),
    m_currentToolsTab( 0 ),
    m_toolsTabs( 0 ),
    m_energyCalTool( 0 ),
    m_energyCalWindow( 0 ),
    m_gammaCountDialog( 0 ),
    m_specFileQueryDialog( 0 ),
    m_shieldingSuggestion( 0 ),
    m_shieldingSourceFit( 0 ),
    m_shieldingSourceFitWindow( 0 ),
    m_materialDB( nullptr ),
    m_nuclideSearchWindow( 0 ),
    m_nuclideSearchContainer(0),
    m_nuclideSearch( 0 ),
    m_fileMenuPopup( 0 ),
    m_toolsMenuPopup( 0 ),
    m_helpMenuPopup( 0 ),
    m_displayOptionsPopupDiv( 0 ),
#if( USE_DB_TO_STORE_SPECTRA )
    m_saveState( 0 ),
    m_saveStateAs( 0 ),
    m_createTag( 0 ),
    m_currentStateID( -1 ),
#endif
    m_rightClickMenu( 0 ),
    m_rightClickEnergy( -DBL_MAX ),
    m_rightClickNuclideSuggestMenu( 0 ),
#if( USE_SIMPLE_NUCLIDE_ASSIST )
    m_leftClickMenu( 0 ),
#endif
#if( USE_SAVEAS_FROM_MENU )
    m_downloadMenu( 0 ),
  m_downloadMenus{0},
#endif
  m_logYItems{0},
  m_toolTabsVisibleItems{0},
  m_backgroundSubItems{0},
  m_hardBackgroundSub( nullptr ),
  m_verticalLinesItems{0},
  m_horizantalLinesItems{0},
#if( USE_SPECTRUM_CHART_D3 )
  m_showXAxisSliderItems{ nullptr },
  m_showYAxisScalerItems{ nullptr },
  m_compactXAxisItems{ nullptr },
#endif
  m_tabToolsMenuItems{0},
  m_featureMarkersShown{false},
#if( USE_FEATURE_MARKER_WIDGET )
  m_featureMarkers( nullptr ),
  m_featureMarkerMenuItem( nullptr ),
#endif
#if( USE_GOOGLE_MAP )
    m_mapMenuItem( 0 ),
#endif
#if( USE_SEARCH_MODE_3D_CHART )
    m_searchMode3DChart( 0 ),
#endif
    m_showRiidResults( nullptr ),
#if( USE_TERMINAL_WIDGET )
    m_terminalMenuItem( 0 ),
    m_terminal( 0 ),
    m_terminalWindow( 0 ),
#endif
    m_clientDeviceType( 0x0 ),
    m_referencePhotopeakLines( 0 ),
    m_referencePhotopeakLinesWindow( 0 ),
    m_licenseWindow( nullptr ),
    m_useInfoWindow( 0 ),
    m_decayInfoWindow( nullptr ),
    m_preserveCalibWindow( 0 ),
    m_renderedWidth( 0 ),
    m_renderedHeight( 0 ),
    m_colorPeaksBasedOnReferenceLines( true ),
    m_findingHintPeaks( false )
{
  //Initialization of the app (this function) takes about 11ms on my 2.6 GHz
  //  Intel Core i7, as of (20150316).
  
  addStyleClass( "InterSpec" );
  
  //Setting setLayoutSizeAware doesnt seem to add any appreciable network
  //  overhead, at least according to the chrome inspectrion panel when running
  //  locally
  setLayoutSizeAware( true );

  auto app = dynamic_cast<InterSpecApp *>( WApplication::instance() );
  assert( app );
  //make it so InterSpec::instance() wont return nullptr for calls from within this constructor
  app->m_viewer = this;
  
  //for notification div
  m_notificationDiv = new WContainerWidget();
  m_notificationDiv->setStyleClass("qtipDiv");
  m_notificationDiv->setId("qtip-growl-container");
  app->domRoot()->addWidget( m_notificationDiv );
  
  if( !isMobile() )
    initHotkeySignal();
  
  // Try to grab the username.
  string username = app->getUserNameFromEnvironment();

#if( !BUILD_FOR_WEB_DEPLOYMENT )
  if( username == "" )
    username = InterSpecApp::userNameFromOS();
#endif
  
  //If they don't have a username, grab their stored UUID.
  if( username == "" )
  {
    try
    {
      username = wApp->environment().getCookie( "SpectrumViewerUUID" );
    }catch(...)
    {
      stringstream usernamestrm;
      usernamestrm << boost::uuids::random_generator()();
      username = usernamestrm.str();
      wApp->setCookie( "SpectrumViewerUUID", username, 3600*24*365 );
    }//try / catch
  }//if( no username )
  
  detectClientDeviceType();

  
  if( isPhone() )
    username += "_phone";
  else if( isTablet() )
    username += "_tablet";

// Set up the session; open the database.
  m_sql.reset( new DataBaseUtils::DbSession() );
  
  
  // Try to find the user in the database, if not, make a new entry
  {//begin interacting with DB
    DataBaseUtils::DbTransaction transaction( *m_sql );
    m_user = m_sql->session()->find< InterSpecUser >().where( "userName = ?" )
                         .bind( username ).limit(1).resultValue();
    
    if( m_user )
    {
      InterSpecUser::initFromDbValues( m_user, m_sql );
    }else
    {
      InterSpecUser::DeviceType type = InterSpecUser::Desktop;
      if( isPhone() )
        type = InterSpecUser::PhoneDevice;
      else if( isTablet() )
        type = InterSpecUser::TabletDevice;
    
      InterSpecUser *newuser = new InterSpecUser( username, type );
      m_user = m_sql->session()->add( newuser );
    
      InterSpecUser::initFromDefaultValues( m_user, m_sql );
    }//if( m_user ) / else
  
    m_user.modify()->startingNewSession();
    
    transaction.commit();
  }//end interacting with DB
  

  m_peakModel  = new PeakModel( this );
#if( USE_SPECTRUM_CHART_D3 )
  m_spectrum   = new D3SpectrumDisplayDiv();
  m_peakModel->dataChanged().connect( m_spectrum, &D3SpectrumDisplayDiv::scheduleForegroundPeakRedraw );
  m_peakModel->rowsRemoved().connect( m_spectrum, &D3SpectrumDisplayDiv::scheduleForegroundPeakRedraw );
  m_peakModel->rowsInserted().connect( m_spectrum, &D3SpectrumDisplayDiv::scheduleForegroundPeakRedraw );
  m_peakModel->layoutChanged().connect( m_spectrum, &D3SpectrumDisplayDiv::scheduleForegroundPeakRedraw );
  m_peakModel->modelReset().connect( m_spectrum, &D3SpectrumDisplayDiv::scheduleForegroundPeakRedraw );
  
  m_timeSeries = new D3TimeChart();
#else
  m_spectrum   = new SpectrumDisplayDiv();
  m_spectrum->setPlotAreaPadding( 80, 2, 10, 44 );
  
  m_timeSeries = new SpectrumDisplayDiv();
  m_timeSeries->setPlotAreaPadding( 80, 0, 10, 44 );
#endif
  
  
  if( isPhone() )
  {
    //TODO: layoutSizeChanged(...) will trigger the compact axis anyway, but
    //      I should check if doing it here saves a roundtrip
    m_spectrum->setCompactAxis( true );
    m_timeSeries->setCompactAxis( true );
    
    //For iPhoneX we need to:
    //  X - adjust padding for safe area
    //  X - Add padding to mobile menu to cover the notch area.
    //  X - Change position of hamburger menu
    //  - set .Wt-domRoot background color to match the charts
    //  X - Detect orientation changes, and respond appropriately
    //  X - Get the Wt area to fill the entire width (and height)
    //  -Initial AuxWindow width/height correct
    
    LOAD_JAVASCRIPT(wApp, "js/InterSpec.js", "InterSpec", wtjsDoOrientationChange);
    
    const char *js = INLINE_JAVASCRIPT(
      window.addEventListener("orientationchange", Wt.WT.DoOrientationChange );
      setTimeout( Wt.WT.DoOrientationChange, 0 );
      setTimeout( Wt.WT.DoOrientationChange, 250 );  //JIC - doesnt look necassary
      setTimeout( Wt.WT.DoOrientationChange, 1000 );
    );
    
    doJavaScript( js );
  }//if( isPhone() )
  
  m_spectrum->setPeakModel( m_peakModel );
  
  m_nuclideSearch = new IsotopeSearchByEnergy( this, m_spectrum );
  m_nuclideSearch->setLoadLaterWhenInvisible(true);

  m_warnings = new WarningWidget( this );

  // Set up the energy calibration tool
  m_energyCalTool = new EnergyCalTool( this, m_peakModel );
  m_spectrum->rightMouseDragg().connect( m_energyCalTool, &EnergyCalTool::handleGraphicalRecalRequest );
  displayedSpectrumChanged().connect( m_energyCalTool, &EnergyCalTool::displayedSpecChangedCallback );

#if( !USE_SPECTRUM_CHART_D3 )
  const WEnvironment &env = wApp->environment();
  const bool isOldIE = (env.agentIsIE() && env.agent()<WEnvironment::IE9);

  if( isOldIE )
  {
    m_spectrum->connectWtMouseConnections();
    m_timeSeries->connectWtMouseConnections();
  }else
  {
    m_spectrum->enableOverlayCanvas( true, false, true );
    m_timeSeries->enableOverlayCanvas( false, true, false );

    m_spectrum->setIsEnergyDisplay();
    m_timeSeries->setIsTimeDisplay();

    if( m_spectrum->overlayCanvasJsException() )
      m_spectrum->overlayCanvasJsException()->connect( boost::bind( &InterSpec::overlayCanvasJsExceptionCallback, this, _1 ) );
  }//if( isOldIE ) / else
#endif  //#if( !USE_SPECTRUM_CHART_D3 )
  
#if( BUILD_FOR_WEB_DEPLOYMENT && !USE_SPECTRUM_CHART_D3 )
  m_spectrum->setControlDragDebouncePeriod( 500 );
#endif 

#if( !USE_SPECTRUM_CHART_D3 )
  m_spectrum->controlMouseMoved().connect( boost::bind( &SpectrumDisplayDiv::setControlDragContinuumPreview,
                                                      m_spectrum, _1, _2 ) );
#endif

  m_fileManager = new SpecMeasManager( this );
  
  m_peakInfoDisplay = new PeakInfoDisplay( this, m_spectrum, m_peakModel );

  initMaterialDbAndSuggestions();
  
  WWidget *menuWidget = NULL;
  if( isMobile() )
  {
    m_mobileMenuButton = new WPushButton( "", wApp->domRoot() );

    m_mobileMenuButton->addStyleClass( "MobileMenuButton btn" );
    //Need to set z-index inline rather than in css so AuxWindows loaded before
    //  the CSS can be forced above the button
    m_mobileMenuButton->setZIndex( 8388635 );
   
    //hamburger
    PopupDivMenu *popup = new PopupDivMenu( m_mobileMenuButton, PopupDivMenu::AppLevelMenu );
    popup->addPhoneBackItem( nullptr );
    
    m_mobileMenuButton->removeStyleClass( "Wt-btn" );
    menuWidget = popup;
    
#if( !SpecUtils_ENABLE_D3_CHART )
    m_spectrum->setAvoidMobileMenu( true );
#endif
    
    //Add this transparent overlay when mobile left menu slides in, so that
    // we can capture the click to hide the menu.  If this is not there, the
    // canvas will take over and not propagate the event to close the menu down.
    doJavaScript( "$('body').append('<div class=\"mobilePopupMenuOverlay\" style=\"display: none;\"></div>');" );
    
    m_mobileBackButton = new WPushButton( "", wApp->domRoot() );
    m_mobileBackButton->addStyleClass( "MobilePrevSample btn" );
    m_mobileBackButton->setZIndex( 8388635 );
    m_mobileBackButton->clicked().connect( boost::bind(&InterSpec::handleUserIncrementSampleNum, this, SpecUtils::SpectrumType::Foreground, false) );
    m_mobileBackButton->setHidden(true);
      
    m_mobileForwardButton = new WPushButton( "", wApp->domRoot() );
    m_mobileForwardButton->addStyleClass( "MobileNextSample btn" );
    m_mobileForwardButton->setZIndex( 8388635 );
    m_mobileForwardButton->clicked().connect( boost::bind(&InterSpec::handleUserIncrementSampleNum, this, SpecUtils::SpectrumType::Foreground, true) );
    m_mobileForwardButton->setHidden(true);
  }else
  {
    m_menuDiv = new WContainerWidget();
#if( USE_ELECTRON_HTML_MENU )
    if( InterSpecApp::isPrimaryWindowInstance() )
    {
      app->useStyleSheet( "InterSpec_resources/ElectronHtmlMenu.css" );
      m_menuDiv->addStyleClass( "elec-titlebar cet-windows" );
      m_menuDiv->setHeight( 30 ); //"background-color: rgb(68, 68, 68); color: rgb(255, 255, 255); height: 30px;"
      
      WContainerWidget *dragRegion = new WContainerWidget( m_menuDiv );
      dragRegion->addStyleClass( "elec-titlebar-drag-region" );
      
      menuWidget = new WContainerWidget( m_menuDiv );
      menuWidget->addStyleClass( "menubar" );
      menuWidget->setAttributeValue( "role", "menubar" );
      
      WText *menuTitle = new WText( "InterSpec", m_menuDiv );
      menuTitle->setInline( false );
      menuTitle->addStyleClass( "window-title" ); //style="cursor: default; margin-right: auto; margin-left: auto;"
      
#if( BUILD_AS_ELECTRON_APP )
      //None of this JS is really tested yet
      LOAD_JAVASCRIPT(wApp, "js/ElectronHtmlMenu.js", "ElectronHtmlMenu", wtjsTitleBarChangeMaximized);
      
      WContainerWidget *windowControls = new WContainerWidget( m_menuDiv );
      windowControls->addStyleClass( "window-controls-container" );
      
      WContainerWidget *iconDiv = new WContainerWidget( windowControls );
      iconDiv->addStyleClass( "window-icon-bg" );
      WContainerWidget *icon = new WContainerWidget( iconDiv );
      icon->addStyleClass( "window-icon window-minimize" );
      icon->clicked().connect( "function(){ $(window).data('ElectronWindow').minimize(); }" );
      
      iconDiv = new WContainerWidget( windowControls );
      iconDiv->addStyleClass( "window-icon-bg" );
      icon = new WContainerWidget( iconDiv );
      icon->addStyleClass( "window-icon window-max-restore window-maximize" );
      
      icon->clicked().connect( INLINE_JAVASCRIPT( function(){
        let win = $(window).data('ElectronWindow');
        if( win.isMaximized() ) {
          win.unmaximize();
          Wt.WT.TitleBarChangeMaximized(false);
        } else {
          win.maximize();
          Wt.WT.TitleBarChangeMaximized(true);
        }
      }) );
      
      iconDiv = new WContainerWidget( windowControls );
      iconDiv->addStyleClass( "window-icon-bg" );
      icon = new WContainerWidget( iconDiv );
      icon->addStyleClass( "window-icon window-close" );
      icon->clicked().connect( "function(){ $(window).data('ElectronWindow').close(); }" );
      
      WContainerWidget *resizer = new WContainerWidget( m_menuDiv );
      resizer->addStyleClass( "resizer top" );
      
      resizer = new WContainerWidget( m_menuDiv );
      resizer->addStyleClass( "resizer left" );
      
      
      auto menujs = INLINE_JAVASCRIPT(
                                      let currentWindow = remote.getCurrentWindow();
                                      $(window).data('ElectronWindow',currentWindow);
                                      
                                      Wt.WT.TitleBarChangeMaximized( currentWindow.isMaximized() );
                                      
                                      currentWindow.on( 'blur', function(){ console.log('currentWindow.blur'); } );
                                      currentWindow.on( 'focus', function(){ console.log('currentWindow.focus'); } );
                                      currentWindow.on( 'maximize', function(){ Wt.WT.TitleBarChangeMaximized(true); } );
                                      currentWindow.on( 'unmaximize', function(){ Wt.WT.TitleBarChangeMaximized(false); } );
                                      currentWindow.on( 'enter-full-screen', function(){ console.log('currentWindow.enter-full-screen'); } );
                                      currentWindow.on( 'leave-full-screen', function(){ console.log('currentWindow.leave-full-screen'); } );
                                      );//menujs
      
      doJavaScript( menujs );
    }else //if( InterSpecApp::isPrimaryWindowInstance() )
    {
      m_menuDiv->addStyleClass( "TopMenuDiv" );
      menuWidget = m_menuDiv;
    }//if( InterSpecApp::isPrimaryWindowInstance() )
#else //BUILD_AS_ELECTRON_APP
    m_menuDiv->addStyleClass( "TopMenuDiv" );
    menuWidget = m_menuDiv;
#endif //BUILD_AS_ELECTRON_APP
    
#else  //USE_ELECTRON_HTML_MENU
    m_menuDiv->addStyleClass( "TopMenuDiv" );
    menuWidget = m_menuDiv;
#endif
  }//if( isMobile() ) / else
  
  addFileMenu( menuWidget, isMobile()  );
  addDisplayMenu( menuWidget );
  
  addToolsMenu( menuWidget );
  addAboutMenu( menuWidget );

  
  /* Set the loading indicator so that it's the highest z-index, so always visible  */
  WDefaultLoadingIndicator *indicator = new Wt::WDefaultLoadingIndicator();
  indicator->addStyleClass( "LoadingIndicator" );
  app->setLoadingIndicator( indicator );
   
#if( !USE_ELECTRON_HTML_MENU )
  if( m_menuDiv )
  {
    WImage *snlLogo = new WImage( "InterSpec_resources/images/SNL_Stacked_Black_Blue_tiny.png", m_menuDiv );
    snlLogo->addStyleClass("URLogo");
    m_menuDiv->setStyleClass( "UpperMenuDivWithLogos" );
    snlLogo->setFloatSide( Right );
  }//if( m_menuDiv )
#endif //!USE_ELECTRON_HTML_MENU
  
  m_layout = new WGridLayout();
  m_layout->setContentsMargins( 0, 0, 0, 0 );
  m_layout->setHorizontalSpacing( 0 );

  setLayout( m_layout );
  
  if( m_menuDiv )
    m_layout->addWidget( m_menuDiv, m_layout->rowCount(), 0 );
  m_layout->addWidget( m_spectrum, m_layout->rowCount(), 0 );
  m_layout->addWidget( m_timeSeries, m_layout->rowCount(), 0 );
  
#if( USE_SPECTRUM_CHART_D3 )
  m_timeSeries->setY1AxisTitle( "Gamma CPS" );
  m_timeSeries->chartDragged().connect( this, &InterSpec::timeChartDragged );
  m_timeSeries->chartClicked().connect( this, &InterSpec::timeChartClicked );
#else
  m_timeSeries->enableLegend( false );
  m_timeSeries->showHistogramIntegralsInLegend( false );
  m_timeSeries->setMouseDragHighlights( true, true );

  if( m_timeSeries->overlayCanvasEnabled() )
    m_timeSeries->allowArrowToMoveSingleClickRegion( true );

  m_timeSeries->xRangeChanged().connect( boost::bind(
      &InterSpec::changeTimeRange, this, _1, _2, SpecUtils::SpectrumType::Foreground ) );
  
  m_timeSeries->shiftKeyDragged().connect(
      boost::bind( &InterSpec::sampleNumbersToDisplayAddded, this, _1, _2,
                 SpecUtils::SpectrumType::Foreground ) );
  
  m_timeSeries->altKeyDragged().connect( boost::bind(
      &InterSpec::changeTimeRange, this, _1, _2, SpecUtils::SpectrumType::Background ) );
  
  m_timeSeries->shiftAltKeyDragged().connect(
      boost::bind( &InterSpec::sampleNumbersToDisplayAddded, this, _1, _2,
                   SpecUtils::SpectrumType::Background ) );
  m_timeSeries->setYAxisTitle( "Gamma CPS" );
  m_timeSeries->setAutoAdjustDisplayRebinFactor( true );
#endif //USE_SPECTRUM_CHART_D3 / else
  
  m_spectrum->setXAxisTitle( "Energy (keV)" );
  m_spectrum->setYAxisTitle( "Counts/Channel" );
  m_timeSeries->setXAxisTitle( "Real Time of Measurement (seconds)" );
  m_timeSeries->setY2AxisTitle( "Neutron CPS" );
  m_spectrum->setXAxisTitle( "Energy (keV)" );
  m_spectrum->setYAxisTitle( "Counts/Channel" );

#if( USE_SPECTRUM_CHART_D3 )
  m_spectrum->enableLegend();
#else
  m_spectrum->enableLegend( false );
#endif
  
  m_spectrum->showHistogramIntegralsInLegend( true );
#if( USE_SPECTRUM_CHART_D3 )
#else
  m_spectrum->setAutoAdjustDisplayRebinFactor( true );
#endif
  m_spectrum->shiftAltKeyDragged().connect( this, &InterSpec::handleShiftAltDrag );

//  m_spectrum->rightClicked().connect( boost::bind( &InterSpec::createPeakEdit, this, _1) );
  m_rightClickMenu = new PopupDivMenu( m_mobileMenuButton, PopupDivMenu::TransientMenu );
  m_rightClickMenu->setPositionScheme( Wt::Absolute );
  m_rightClickMenu->addStyleClass( " Wt-popupmenu Wt-outset" );
  m_rightClickMenu->aboutToHide().connect( this, &InterSpec::rightClickMenuClosed );
  
  if( isMobile() )
  {
    PopupDivMenuItem *item = m_rightClickMenu->addPhoneBackItem( NULL );
    item->triggered().connect( boost::bind(&PopupDivMenu::setHidden, m_rightClickMenu, true, WAnimation()) );
  }//if( isPhone() || isTablet() )
  
  for( RightClickItems i = RightClickItems(0);
       i < kNumRightClickItems; i = RightClickItems(i+1) )
  {
    switch( i )
    {
      case kPeakEdit:
        m_rightClickMenutItems[i] = m_rightClickMenu->addMenuItem( "Peak Editor..." );
        m_rightClickMenutItems[i]->triggered().connect( this, &InterSpec::peakEditFromRightClick );
        break;
      case kRefitPeak:
        m_rightClickMenutItems[i] = m_rightClickMenu->addMenuItem( "Refit Peak" );
        m_rightClickMenutItems[i]->triggered().connect( this, &InterSpec::refitPeakFromRightClick );
        break;
      case kRefitROI:
        m_rightClickMenutItems[i] = m_rightClickMenu->addMenuItem( "Refit ROI" );
        m_rightClickMenutItems[i]->triggered().connect( this, &InterSpec::refitPeakFromRightClick );
        break;
      case kDeletePeak:
        m_rightClickMenutItems[i] = m_rightClickMenu->addMenuItem( "Delete Peak" );
        m_rightClickMenutItems[i]->triggered().connect( this, &InterSpec::deletePeakFromRightClick );
        break;
      case kChangeNuclide:
        m_rightClickNuclideSuggestMenu = m_rightClickMenu->addPopupMenuItem( "Change Nuclide" );
        m_rightClickMenutItems[i] = m_rightClickNuclideSuggestMenu->parentItem();
        break;
      case kAddPeak:
        m_rightClickMenutItems[i] = m_rightClickMenu->addMenuItem( "Add Peak" );
        m_rightClickMenutItems[i]->triggered().connect( this, &InterSpec::addPeakFromRightClick );
        break;
      case kShareContinuumWithLeftPeak:
        m_rightClickMenutItems[i] = m_rightClickMenu->addMenuItem( "Combine Cont. Left" );
        m_rightClickMenutItems[i]->triggered().connect( boost::bind( &InterSpec::shareContinuumWithNeighboringPeak, this, true ) );
        break;
      case kShareContinuumWithRightPeak:
        m_rightClickMenutItems[i] = m_rightClickMenu->addMenuItem( "Combine Cont. Right" );
        m_rightClickMenutItems[i]->triggered().connect( boost::bind( &InterSpec::shareContinuumWithNeighboringPeak, this, false ) );
        break;
        
      case kMakeOwnContinuum:
        m_rightClickMenutItems[i] = m_rightClickMenu->addMenuItem( "Own Continuum" );
        m_rightClickMenutItems[i]->triggered().connect( this, &InterSpec::makePeakFromRightClickHaveOwnContinuum );
        break;
        
      case kNumRightClickItems:
        break;
    }//switch( i )
  }//for( loop over right click menu items )
  
  m_spectrum->rightClicked().connect( boost::bind( &InterSpec::handleRightClick, this, _1, _2, _3, _4 ) );
  m_spectrum->chartClicked().connect( boost::bind( &InterSpec::handleLeftClick, this, _1, _2, _3, _4 ) );
  
//  m_spectrum->controlKeyDragged().connect( boost::bind( &InterSpec::findPeakFromUserRange, this, _1, _2 ) );
#if( USE_SPECTRUM_CHART_D3 )
#else
  m_spectrum->controlKeyDragged().connect( boost::bind( &InterSpec::userAskedToFitPeaksInRange, this, _1, _2, _3, _4 ) );
#endif
  
  m_spectrum->shiftKeyDragged().connect( boost::bind( &InterSpec::excludePeaksFromRange, this, _1, _2 ) );
  m_spectrum->doubleLeftClick().connect( boost::bind( &InterSpec::searchForSinglePeak, this, _1 ) );
  
  
  
  m_timeSeries->setHidden( true );
  m_layout->setVerticalSpacing( 0 );
  
  m_layout->setRowStretch( m_menuDiv ? 1 : 0, 5 );
  m_layout->setRowStretch( m_menuDiv ? 2 : 1, 3 );
  
#if( USE_OSX_NATIVE_MENU || USING_ELECTRON_NATIVE_MENU )
  if( InterSpecApp::isPrimaryWindowInstance() )
    m_menuDiv->hide();
#endif
  
  if( !isPhone() )
  {
    setToolTabsVisible( true );
  }else
  {
    //Disallow showing tool tabs when on a phone
    m_toolTabsVisibleItems[1]->setHidden(true);
    
    //Add Ref photopeaks, etc. to tool menu
    addToolsTabToMenuItems();
  }//If( start with tool tabs showing ) / else
 
#if( !ANDROID && !IOS )
  initDragNDrop();
#endif
  
#if( !USE_SPECTRUM_CHART_D3 )
  initWindowZoomWatcher();
#endif
  
#if( USE_DB_TO_STORE_SPECTRA )
  updateSaveWorkspaceMenu();
#endif
  
#if( APPLY_OS_COLOR_THEME_FROM_JS && !BUILD_AS_OSX_APP && !IOS && !BUILD_AS_ELECTRON_APP )
  initOsColorThemeChangeDetect();
#endif
  
  applyColorTheme( nullptr );
}//InterSpec( constructor )

InterSpec *InterSpec::instance()
{
  auto app = dynamic_cast<InterSpecApp *>( WApplication::instance() );
  if( !app )
    return nullptr;
  return app->viewer();
}//instance()

void InterSpec::setStaticDataDirectory( const std::string &dir )
{
  std::lock_guard<std::mutex> lock( sm_staticDataDirectoryMutex );
  
  if( !SpecUtils::is_directory(dir) )
    throw runtime_error( "InterSpec::setStaticDataDirectory(): " + dir + " is not a directory." );
  
  sm_staticDataDirectory = dir;

#ifdef _WIN32
  MassAttenuation::set_data_directory( SpecUtils::convert_from_utf8_to_utf16(dir) );
#else
  MassAttenuation::set_data_directory( dir );
#endif
  const string rctn_xml_file = SpecUtils::append_path( dir, "sandia.reactiongamma.xml" );
  if( !SpecUtils::is_file(rctn_xml_file) )
    throw runtime_error( "InterSpec::setStaticDataDirectory(): " + dir + " does not contain a sandia.reactiongamma.xml file." );
  ReactionGammaServer::set_xml_file_location( rctn_xml_file );
  
  const string decay_xml_file = SpecUtils::append_path( dir, "sandia.decay.xml" );
  if( !SpecUtils::is_file(decay_xml_file) )
    throw runtime_error( "InterSpec::setStaticDataDirectory(): " + dir + " does not contain a sandia.decay.xml file." );
  DecayDataBaseServer::setDecayXmlFile( decay_xml_file );
}//void setStaticDataDirectory( const std::string &dir )


std::string InterSpec::staticDataDirectory()
{
  std::lock_guard<std::mutex> lock( sm_staticDataDirectoryMutex );
  return sm_staticDataDirectory;
}

#if( BUILD_AS_ELECTRON_APP || IOS || ANDROID || BUILD_AS_OSX_APP || (BUILD_AS_LOCAL_SERVER && (defined(WIN32) || defined(__APPLE__)) ) )
void InterSpec::setWritableDataDirectory( const std::string &dir )
{
  std::lock_guard<std::mutex> lock( sm_writableDataDirectoryMutex );
  
  if( !dir.empty() && !SpecUtils::is_directory(dir) )
    throw runtime_error( "InterSpec::setWritableDataDirectory(): " + dir + " is not a directory." );
  
  //Set the serial to module database file, if the user has one in thier
  //  application data directory.
  //Currently this is being done in the target specific code; it should all be
  //  moved here probably.
  //const vector<string> serial_db = SpecUtils::ls_files_in_directory( dir, "serial_to_model.csv" );
  //if( !serial_db.empty() )
  //  SerialToDetectorModel::set_detector_model_input_csv( serial_db[0] );
  
  sm_writableDataDirectory = dir;
}//setWritableDataDirectory( const std::string &dir )

std::string InterSpec::writableDataDirectory()
{
  std::lock_guard<std::mutex> lock( sm_writableDataDirectoryMutex );
  
  if( sm_writableDataDirectory.empty() )
    throw runtime_error( "writableDataDirectory hasnt been set." );
  
  return sm_writableDataDirectory;
}//string writableDataDirectory()
#endif  //if( not a webapp )



InterSpec::~InterSpec() noexcept(true)
{
  //The deletion of the DOM root node will destroy all the AuxWindows we
  //  have open, but I am manually taking care of them below due to a crash
  //  I have been getting in the WApplication destructor for Wt 3.3.1-rc1

  cerr << "Destructing InterSpec from session '" << (wApp ? wApp->sessionId() : string("")) << "'" << endl;

  if( m_licenseWindow )
  {
    delete m_licenseWindow;
    m_licenseWindow = nullptr;
  }
  
  try
  {
    closeShieldingSourceFitWindow();
  }catch(...)
  {
    cerr << "Caught exception closing shielding source window - shouldnt have happened" << endl;
  }
  
  if( m_peakInfoDisplay )
  {
    if( m_toolsTabs && m_toolsTabs->indexOf(m_peakInfoDisplay)>=0 )
        m_toolsTabs->removeTab( m_peakInfoDisplay );
    if( m_peakInfoWindow )
      m_peakInfoWindow->contents()->removeWidget( m_peakInfoDisplay );
    delete m_peakInfoDisplay;
    m_peakInfoDisplay = nullptr;
  }//if( m_peakInfoDisplay )

  if( m_peakInfoWindow )
  {
    delete m_peakInfoWindow;
    m_peakInfoWindow = nullptr;
  }//if( m_peakInfoWindow )
  
  if( m_energyCalTool )
  {
    if( m_toolsTabs && m_toolsTabs->indexOf(m_energyCalTool)>=0 )
      m_toolsTabs->removeTab( m_energyCalTool );
    
    delete m_energyCalTool;
    m_energyCalTool = nullptr;
  }//if( m_energyCalTool )
  
  if( m_energyCalWindow )
  {
    delete m_energyCalWindow;
    m_energyCalWindow = nullptr;
  }//if( m_energyCalWindow )
    
  if( m_shieldingSourceFitWindow )
  {
    delete m_shieldingSourceFitWindow;
    m_shieldingSourceFitWindow = nullptr;
  }//if( m_shieldingSourceFitWindow )
  
  if( m_nuclideSearch )
  {
    delete m_nuclideSearch;
    m_nuclideSearch = nullptr;
  }//if( m_nuclideSearch )

  if( m_nuclideSearchWindow )
  {
    delete m_nuclideSearchWindow;
    m_nuclideSearchWindow = nullptr;
  }
  
  if( m_referencePhotopeakLines )
  {
    if( m_toolsTabs && m_toolsTabs->indexOf(m_referencePhotopeakLines)>=0 )
      m_toolsTabs->removeTab( m_referencePhotopeakLines );
    
    m_referencePhotopeakLines->clearAllLines();
    delete m_referencePhotopeakLines;
    m_referencePhotopeakLines = nullptr;
  }//if( m_referencePhotopeakLines )
  
  if( m_referencePhotopeakLinesWindow )
  {
    delete m_referencePhotopeakLinesWindow;
    m_referencePhotopeakLinesWindow = nullptr;
  }//if( m_referencePhotopeakLinesWindow )
  
  if( m_warnings )  //WarningWidget isnt necassarily parented, so we do have to manually delete it
  {
    if( m_warningsWindow )
      m_warningsWindow->stretcher()->removeWidget( m_warnings );
    delete m_warnings;
    m_warnings = nullptr;
  }//if( m_warnings )

  if( m_warningsWindow )
  {
    delete m_warningsWindow;
    m_warningsWindow = nullptr;
  }//if( m_warningsWindow )
  
  if( m_peakEditWindow )
  {
    delete m_peakEditWindow;
    m_peakEditWindow = nullptr;
  }//if( m_peakEditWindow )
  
  if( m_mobileMenuButton )
    delete m_mobileMenuButton;

  if (m_mobileBackButton )
    delete m_mobileBackButton;
  
  if (m_mobileForwardButton)
    delete m_mobileForwardButton;
  
  if( m_notificationDiv )
    delete m_notificationDiv;
  
  if( m_fileManager )
    delete m_fileManager;

  if( m_shieldingSuggestion )
    delete m_shieldingSuggestion;
  m_shieldingSuggestion = NULL;

  if( m_menuDiv )
  {
    delete m_menuDiv;
    m_menuDiv = nullptr;
  }//if( m_menuDiv )

  try
  {
    m_user.reset();
  }catch( ... )
  {
    cerr << "Caught unexpected exception doing m_user.reset()" << endl;
  }
  
  try
  {
    m_sql.reset();
  }catch( ... )
  {
    cerr << "Caught unexpected exception doing m_sql.reset()" << endl;
  }
}//InterSpec destructor



#if( SpecUtils_ENABLE_D3_CHART )

string InterSpec::print_d3_reference_gammas() const
{
  string result;
  
  if( m_referencePhotopeakLines )
  {
    result = m_referencePhotopeakLines->jsonReferenceLinesArray();
  }else
  {
    result = "[]";
  }//if( m_referencePhotopeakLines ) / else
  
  return result;
}//string InterSpec::print_d3_reference_gammas() const

//Temporary function (20160224) to aid in development of d3.js spectrum rendering
string InterSpec::print_d3_json() const
{
  std::ostringstream ostr;
  const char *q = "\"";  // for creating valid json format
    
  std::shared_ptr<const SpecUtils::Measurement> foreground = m_spectrum->data();
  std::shared_ptr<const SpecUtils::Measurement> background = m_spectrum->background();
  std::shared_ptr<const SpecUtils::Measurement> secondary  = m_spectrum->secondData();
    
  std::shared_ptr<SpecUtils::Measurement> data = m_spectrum->data();
  std::shared_ptr<SpecUtils::Measurement> back = m_spectrum->background();
  std::shared_ptr<SpecUtils::Measurement> second = m_spectrum->secondData();
    
  typedef deque< PeakModel::PeakShrdPtr > PeakDeque;
  string peakstring;
  
  // Update time
  ostr << "{\n\t" << q << "updateTime" << q << ":" << q << SpecUtils::to_iso_string(boost::posix_time::second_clock::local_time()) << q;
  
  // spectrum values
  ostr << ",\n\t" << q << "spectra" << q << ": [";
  

  if( data )
  {
    string title = Wt::WWebWidget::escapeText(data->title()).toUTF8();
    if( title != data->title() )
      data->set_title( title );  //JIC, proper escaping not implemented in SpecUtils yet.
    
    D3SpectrumExport::D3SpectrumOptions options;
    options.line_color = "black";
    options.display_scale_factor = m_spectrum->displayScaleFactor(SpecUtils::SpectrumType::Foreground);
    
    std::shared_ptr<const PeakDeque > peaks = m_dataMeasurement->peaks(m_displayedSamples);
    if( peaks )
    {
      vector<PeakModel::PeakShrdPtr> inpeaks( peaks->begin(), peaks->end() );
      options.peaks_json = PeakDef::peak_json( inpeaks, foreground );
    }
    
    D3SpectrumExport::write_spectrum_data_js( ostr, *data, options, 0, 1 );
  }

  if( back )
  {
    if( data )
      ostr << ",";
    
    string title = Wt::WWebWidget::escapeText(back->title()).toUTF8();
    if( title != back->title() )
      back->set_title( title );  //JIC, proper escaping not implemented in SpecUtils yet.
    
    D3SpectrumExport::D3SpectrumOptions options;
    options.line_color = "steelblue";
    options.display_scale_factor = m_spectrum->displayScaleFactor(SpecUtils::SpectrumType::Background);
    
    std::shared_ptr<const PeakDeque > peaks = m_backgroundMeasurement->peaks(m_backgroundSampleNumbers);
    if( peaks )
    {
      vector<PeakModel::PeakShrdPtr> inpeaks( peaks->begin(), peaks->end() );
      options.peaks_json = PeakDef::peak_json( inpeaks, foreground );
    }
    
    D3SpectrumExport::write_spectrum_data_js( ostr, *back, options, 1, -1 );
  }
  
  
  if( second )
  {
    if( data || back )
      ostr << ",";
    
    string title = Wt::WWebWidget::escapeText(second->title()).toUTF8();
    if( title != second->title() )
      second->set_title( title );  //JIC, proper escaping not implemented in SpecUtils yet.
    
    D3SpectrumExport::D3SpectrumOptions options;
    options.line_color = "green";
    options.display_scale_factor = m_spectrum->displayScaleFactor(SpecUtils::SpectrumType::SecondForeground);
    
    std::shared_ptr<const PeakDeque > peaks = m_backgroundMeasurement->peaks(m_sectondForgroundSampleNumbers);
    if( peaks )
    {
      vector<PeakModel::PeakShrdPtr> inpeaks( peaks->begin(), peaks->end() );
      options.peaks_json = PeakDef::peak_json( inpeaks, foreground );
    }
    
    D3SpectrumExport::write_spectrum_data_js( ostr, *second, options, 2, 1 );
  }
  
  // end of spectrum json
  ostr << "\n\t]";
  // end of json
  ostr << "\n}\n";
  return ostr.str();
}//std::string InterSpec::print_d3_json() const


D3SpectrumExport::D3SpectrumChartOptions InterSpec::getD3SpectrumOptions() const
{
  double xMin, xMax, yMin, yMax;
  displayedSpectrumRange(xMin, xMax, yMin, yMax);
  
  map<string,string> referc_line_json;
  
  if( m_referencePhotopeakLines )
    referc_line_json = m_referencePhotopeakLines->jsonReferenceLinesMap();
  
  D3SpectrumExport::D3SpectrumChartOptions options(
                                 /* title: */"Interactive Spectrum Development",
                                 /* xAxisTitle: */"Energy", /* yAxisTitle: */"Counts",
                                 /* dataTitle: */(m_spectrum->data() ? m_spectrum->data()->title() :
                                                  m_spectrum->background() ? m_spectrum->background()->title() :
                                                  m_spectrum->secondData() ? m_spectrum->secondData()->title() :
                                                  "Foreground"),
                                 /* useLogYAxis: */m_spectrum->yAxisIsLog(),
                                 /* showVerticalGridLines: */m_spectrum->verticalLinesShowing(),
                                 /* showHorizontalGridLines: */m_spectrum->horizontalLinesShowing(),
                                 /* legendEnabled: */m_spectrum->legendIsEnabled(),
                                 /* compactXAxis: */m_spectrum->isAxisCompacted(),
                                 /* showPeakUserLabels: */m_spectrum->showingPeakLabel( SpectrumChart::kShowPeakUserLabel ),
                                 /* showPeakEnergyLabels: */m_spectrum->showingPeakLabel( SpectrumChart::kShowPeakEnergyLabel ),
                                 /* showPeakNuclideLabels: */m_spectrum->showingPeakLabel( SpectrumChart::kShowPeakNuclideLabel ),
                                 /* showPeakNuclideEnergyLabels: */ m_spectrum->showingPeakLabel( SpectrumChart::kShowPeakNuclideEnergies ),
                                 /* showEscapePeakMarker: */m_featureMarkersShown[static_cast<int>(FeatureMarkerType::EscapePeakMarker)],
                                 /* showComptonPeakMarker: */m_featureMarkersShown[static_cast<int>(FeatureMarkerType::ComptonPeakMarker)],
                                 /* showComptonEdgeMarker: */m_featureMarkersShown[static_cast<int>(FeatureMarkerType::ComptonEdgeMarker)],
                                 /* showSumPeakMarker: */m_featureMarkersShown[static_cast<int>(FeatureMarkerType::SumPeakMarker)],
                                 /* backgroundSubtract: */m_spectrum->backgroundSubtract(),
                                 /* xMin: */xMin, /* xMax: */xMax,
                                 referc_line_json
  );

  return options;
}
#endif //#if( SpecUtils_ENABLE_D3_CHART )

/**
 Calls CompactFileManager's refactored and static method handleUserIncrementSampleNum
 */
void InterSpec::handleUserIncrementSampleNum( SpecUtils::SpectrumType type,
                                                      bool increment)
{
    CompactFileManager::handleUserIncrementSampleNum(type, increment, this, m_fileManager->model(), NULL);
}

std::shared_ptr<DataBaseUtils::DbSession> InterSpec::sql()
{
  return m_sql;
};


void InterSpec::layoutSizeChanged( int w, int h )
{
  m_renderedWidth = w;
  m_renderedHeight = h;
  
  const bool comactX = (h <= 420); //Apple iPhone 6+, 6s+, 7+, 8+
  if( (h > 20) && (comactX != m_spectrum->isAxisCompacted()) )
  {
    //Only set axis compact if it isnt already; dont ever set non-compact
    //  ToDo: For case screen is made small, so axis goes compact, then user
    //        makes screen large, currently wont un-compactify axis, even if
    //        user wants this; should evaluate if its worth checking the user
    //        preference about this.
    //const bool makeCompact = InterSpecUser::preferenceValue<bool>( "CompactXAxis", this );
    
    if( comactX && !m_spectrum->isAxisCompacted() )
      m_spectrum->setCompactAxis( comactX );
    
    if( comactX && !m_timeSeries->isAxisCompacted() )
      m_timeSeries->setCompactAxis( comactX );
  }
  
#if( IOS || ANDROID )
  //When the soft-keyboard disapears (on Android at a minimum), the overlays
  //  dont resize properly (until you change tab below the chart, or something)
  //  so we will force it.
#if( !USE_SPECTRUM_CHART_D3 )
  m_spectrum->forceOverlayAlign();
  if( !m_timeSeries->isHidden() )
    m_timeSeries->forceOverlayAlign();
#endif
#endif  //#if( IOS || ANDROID )
}//void layoutSizeChanged( int w, int h )

//isSupportFile(): If the platform supports file transfer.  Use this method
//instead of #if(IOS) or isMobile() because those hold no context.
bool InterSpec::isSupportFile() const
{
#if( IOS )
    //return false;
  return true; //20180602: it looks like web version of InterSpec allows you to browse for files (from google drive, etc) - not tried from app yet though.
#else
    return true;
#endif
}


bool InterSpec::isMobile() const
{
  return (m_clientDeviceType & MobileClient);
}

bool InterSpec::isPhone() const
{
  return (m_clientDeviceType & PhoneClient);
}

bool InterSpec::isTablet() const
{
  return (m_clientDeviceType & TabletClient);
}

bool InterSpec::isDesktop() const
{
  return (m_clientDeviceType & DesktopBrowserClient);
}

bool InterSpec::isDedicatedApp() const
{
  return (m_clientDeviceType & DedicatedAppClient);
}

void InterSpec::detectClientDeviceType()
{
  m_clientDeviceType= 0x0;

  InterSpecApp *app= dynamic_cast<InterSpecApp *>( wApp );
  if( !app )
    return;


  const bool phone= app->isPhone();
  const bool tablet= app->isTablet();
  const bool mobile= app->isMobile();

  for( ClientDeviceType type= ClientDeviceType( 0x1 );
       type < NumClientDeviceType; type= ClientDeviceType( type << 1 ) )
  {
    switch( type )
    {
      case DesktopBrowserClient:
        if( !phone && !tablet && !mobile )
          m_clientDeviceType |= type;
        break;

      case PhoneClient:
        if( phone )
          m_clientDeviceType |= type;
        break;

      case TabletClient:
        if( tablet )
          m_clientDeviceType |= type;
        break;

      case MobileClient:
        if( mobile )
          m_clientDeviceType |= type;
        break;

      case HighBandwithClient:
#if( !BUILD_FOR_WEB_DEPLOYMENT )
        m_clientDeviceType|= type;
#else
        if( app->environment().clientAddress().find( "127.0.0" ) != string::npos )
          m_clientDeviceType|= type;
// should probably do some other testing here....
#endif
        //        std::cerr << "env.clientAddress()=" << env.clientAddress() <<
        //        std::endl;
        //        env.clientAddress() //134.252.17.78 (from anothother
        //        computer), 127.0.0.1 from same computer
        break;

      case DedicatedAppClient:
#if( !BUILD_FOR_WEB_DEPLOYMENT )
        m_clientDeviceType|= type;
#endif
        break;

      case NumClientDeviceType:
        break;
    } // switch( type )
  } // for( loop over ClientDeviceType enums )
} // void detectClientDeviceType()


#if( !ANDROID && !IOS )
void InterSpec::initDragNDrop()
{
  LOAD_JAVASCRIPT(wApp, "js/InterSpec.js", "InterSpec", wtjsFileUploadFcn);
  
  doJavaScript( "$('.Wt-domRoot').data('ForegroundUpUrl','" +
               m_fileManager->foregroundDragNDrop()->url() + "');" );
  
  doJavaScript( "$('.Wt-domRoot').data('BackgroundUpUrl','" +
               m_fileManager->backgroundDragNDrop()->url() + "');" );
  
  doJavaScript( "$('.Wt-domRoot').data('SecondUpUrl','" +
               m_fileManager->secondForegroundDragNDrop()->url() + "');" );
  
  doJavaScript( "Wt.WT.FileUploadFcn();" );
}//void InterSpec::initDragNDrop()
#endif //#if( !ANDROID && !IOS )

#if( !USE_SPECTRUM_CHART_D3 )
void InterSpec::initWindowZoomWatcher()
{
  //Look for window.onresize events, and force the JS canvases to re-align....
  string command;

  JSlot *specslot = alignSpectrumOverlayCanvas();
  if( specslot )
    command += specslot->execJs();
  
  JSlot *timeslot = alignTimeSeriesOverlayCanvas();
  if( timeslot )
    command += timeslot->execJs();  //Christian [04182018]: Changed "specslot->execJs()" to "timeslot->execJs()", causing issues with D3 charts
  
  if( !command.empty() )
  {
    //command += "console.log('got resize event');";
    //The onresize event gets called before Wt adjusts the layout of all the
    //  widgets, meaning the new height/width of the canvases arent available.
    //  I'm not sure why the JS member function wtResize doesnt get called when
    //  there are zoom changes...
    //Another option would be to call back to the c++ on resize, then have it
    //  execute the JS, which might be alittle more robust than a set delay of
    //  half a second
    wApp->doJavaScript("$(window).on('resize', function(){setTimeout(function(){" + command + "},500);});");
  }//if( !command.empty() )
}//void initWindowZoomWatcher()
#endif

void InterSpec::initHotkeySignal()
{
  //TODO: currenlty integers are used to represent the shortcuts; this should
  //      be changed to an enum.  The reason integers are used rather than just
  //      the key code 
  if( !!m_hotkeySignal )
    return;
  
  //We are specifying for the javascript to not be collected since the response
  //  will change if the tools tabs is shown or not.
  m_hotkeySignal.reset( new JSignal<unsigned int>( this, "hotkey", false ) );
  
  //sender.id was undefined in the following js, so had to work around this a bit
  const char *js = INLINE_JAVASCRIPT(
    function(id,e){
      if( !e || !e.ctrlKey || e.metaKey || e.altKey || e.shiftKey || (typeof e.keyCode === 'undefined')  )
        return;
     
      var v = 0;
      switch( e.keyCode ){
        case 83: case 49: v=1;  break; //s
        case 80: case 50: v=2;  break; //p
        case 82: case 51: v=3;  break; //r
        case 69: case 52: v=4;  break; //e
        case 78: case 53: v=5;  break; //n
        case 72:          v=6;  break; //h
        case 73:          v=7;  break; //i
        case 67:          v=67; break; //c
        case 76:          v=76; break; //l
        default:
          return;  //show
      }
      
      if(v){
        e.preventDefault();
        e.stopPropagation();
        Wt.emit(id,{name:'hotkey'},v);
      }
    }
  );
  
  const string jsfcn = string("function(s,e){var f=")+js+";f('"+id()+"',e);}";
  m_hotkeySlot.reset( new JSlot( jsfcn, this ) );

  wApp->domRoot()->keyWentDown().connect( *m_hotkeySlot );
  m_hotkeySignal->connect( boost::bind( &InterSpec::hotkeyPressed, this, _1 ) );
}//void initHotkeySignal()


void InterSpec::hotkeyPressed( const unsigned int value )
{
  if( m_toolsTabs )
  {
    string expectedTxt;
    switch( value )
    {
      case 1: expectedTxt = FileTabTitle;          break;
      case 2: expectedTxt = PeakInfoTabTitle;      break;
      case 3: expectedTxt = GammaLinesTabTitle;    break;
      case 4: expectedTxt = CalibrationTabTitle;   break;
      case 5: expectedTxt = NuclideSearchTabTitle; break;
      
      case 6:
        HelpSystem::createHelpWindow( "getting-started" );
        break;
      
      case 7:
        showWelcomeDialog( true );
        break;
      
      case 67:
        // TODO: decide how to handle this if the current reference lines are from the
        //       "Nuclide Search" tool
        if( m_referencePhotopeakLines )
          m_referencePhotopeakLines->clearAllLines();
        break;
      
      case 76:
        setLogY( !m_spectrum->yAxisIsLog() );
        break;
    }//switch( value )
  
    if( expectedTxt.empty() )
      return;
  
    for( int i = 0; i < m_toolsTabs->count(); ++i )
    {
      if( m_toolsTabs->tabText(i).toUTF8() == expectedTxt )
      {
        m_toolsTabs->setCurrentIndex( i );
        handleToolTabChanged( i );
        break;
      }
    }//for( int i = 0; i < m_toolsTabs->count(); ++i )
  }else
  {
    switch( value )
    {
      case 1: showCompactFileManagerWindow(); break;
      case 2: showPeakInfoWindow();           break;
      case 3: showGammaLinesWindow();         break;
      case 4: showEnergyCalWindow();          break;
      case 5: showNuclideSearchWindow();      break;
      case 76: setLogY( !m_spectrum->yAxisIsLog() );  break;
    }//switch( value )
  }//if( tool tabs visible ) / else
}//void hotkeyPressed( const int value )



void InterSpec::rightClickMenuClosed()
{
  m_rightClickEnergy = -DBL_MAX;
}//void rightClickMenuClosed()

#if( USE_SIMPLE_NUCLIDE_ASSIST )
void InterSpec::leftClickMenuClosed()
{
  if( !m_leftClickMenu )
    return;
}
#endif

void InterSpec::peakEditFromRightClick()
{
  if( m_rightClickEnergy < -99999.9 )
    return;
  createPeakEdit( m_rightClickEnergy );
}//void peakEditFromRightClick()


std::shared_ptr<const PeakDef> InterSpec::nearestPeak( const double energy ) const
{
  std::shared_ptr<const PeakDef> nearPeak;
  double minDE = std::numeric_limits<double>::infinity();
  
  const int nrow = m_peakModel->rowCount();
  for( int row = 0; row < nrow; ++row )
  {
    WModelIndex index = m_peakModel->index( row, 0 );
    const PeakModel::PeakShrdPtr &peak = m_peakModel->peak( index );
    const double dE = fabs( peak->mean() - energy );
    if( (dE < minDE)
        && ((energy > peak->lowerX()) && (energy < peak->upperX())) )
    {
      minDE = dE;
      nearPeak = peak;
    }//if( dE < minDE )
  }//for( int row = 0; row < nrow; ++row )

  return nearPeak;
}//std::shared_ptr<const PeakDef> nearestPeak() const

void InterSpec::refitPeakFromRightClick()
{
  std::shared_ptr<const PeakDef> peak = nearestPeak( m_rightClickEnergy );
  if( !peak )
  {
    passMessage( "There was no peak to refit", "", WarningWidget::WarningMsgInfo );
    return;
  }
  
  PeakShrdVec inpeakOrigs;
  vector<PeakDef> inputPeak, fixedPeaks, outputPeak;
  
  WModelIndex peakIndex;
  
  const int npeak = static_cast<int>(m_peakModel->npeaks());
  for( int peakn = 0; peakn < npeak; ++peakn )
  {
    WModelIndex index = m_peakModel->index( peakn, 0 );
    std::shared_ptr<const PeakDef> thispeak = m_peakModel->peak(index);
    if( thispeak == peak || peak->continuum() == thispeak->continuum() )
    {
      peakIndex = index;
      inputPeak.push_back( *thispeak );
      inpeakOrigs.push_back( thispeak );
    }else
      fixedPeaks.push_back( *thispeak );
  }//for( int peak = 0; peak < npeak; ++peak )
  
  if( !peakIndex.isValid() || inputPeak.empty() )
  {
    passMessage( "Error finding peak to refit", "", WarningWidget::WarningMsgHigh );
    return;
  }
  
  std::sort( inputPeak.begin(), inputPeak.end(), &PeakDef::lessThanByMean );
  
  std::shared_ptr<const SpecUtils::Measurement> data = m_spectrum->data();
  
  if( inputPeak.size() > 1 )
  {
    const std::shared_ptr<DetectorPeakResponse> &detector
                                                = m_dataMeasurement->detector();
    PeakShrdVec result = refitPeaksThatShareROI( data, detector, inpeakOrigs, 0.25 );
    
    if( result.size() == inputPeak.size() )
    {
      for( size_t i = 0; i < result.size(); ++i )
        fixedPeaks.push_back( *result[i] );
      std::sort( fixedPeaks.begin(), fixedPeaks.end(), &PeakDef::lessThanByMean );
      m_peakModel->setPeaks( fixedPeaks );
      return;
    }else
    {
      cerr << "refitPeaksThatShareROI was not successful" << endl;
    }//if( result.size() == inputPeak.size() ) / else
  }//if( inputPeak.size() > 1 )
  
  
//  const double lowE = peak->mean() - 0.1;
//  const double upE = peak->mean() + 0.1;
  const double lowE = inputPeak.front().mean() - 0.1;
  const double upE = inputPeak.back().mean() + 0.1;
  const double ncausalitysigma = 0.0;
  const double stat_threshold  = 0.0;
  const double hypothesis_threshold = 0.0;
  
  const bool isRefit = true;
  
  outputPeak = fitPeaksInRange( lowE, upE, ncausalitysigma, stat_threshold,
                               hypothesis_threshold, inputPeak, data,
                               fixedPeaks, isRefit );
  if( outputPeak.size() != inputPeak.size() )
  {
    WStringStream msg;
    msg << "Failed to refit peak (became insignificant), from "
        << int(inputPeak.size()) << " to " << int(outputPeak.size()) << " peaks";
    passMessage( msg.str(), "", WarningWidget::WarningMsgInfo );
    return;
  }//if( outputPeak.size() != 1 )
  
  if( inputPeak.size() > 1 )
  {
    fixedPeaks.insert( fixedPeaks.end(), outputPeak.begin(), outputPeak.end() );
    std::sort( fixedPeaks.begin(), fixedPeaks.end(), &PeakDef::lessThanByMean );
    m_peakModel->setPeaks( fixedPeaks );
  }else
  {
    m_peakModel->removePeak( peakIndex );
    addPeak( outputPeak[0], false );
  }//if( inputPeak.size() > 1 )
}//void refitPeakFromRightClick()


void InterSpec::addPeakFromRightClick()
{
  std::shared_ptr<const SpecUtils::Measurement> dataH = m_spectrum->data();
  std::shared_ptr<const PeakDef> peak = nearestPeak( m_rightClickEnergy );
  if( !peak
      || m_rightClickEnergy < peak->lowerX()
      || m_rightClickEnergy > peak->upperX()
      || !m_dataMeasurement
      || !dataH )
  {
    passMessage( "There was no ROI to add peak to",
                 "", WarningWidget::WarningMsgInfo );
    return;
  }//if( !peak )
  
  //get all the peaks that belong to this ROI
  typedef std::shared_ptr<const PeakContinuum> ContPtr;
  typedef map<ContPtr, std::vector<PeakDef > > ContToPeakMap;
  
  
  const auto origContinumm = peak->continuum();
  const std::shared_ptr<const deque<PeakModel::PeakShrdPtr>> allOrigPeaks = m_peakModel->peaks();
  
  ContToPeakMap contToPeaks;
  for( const PeakModel::PeakShrdPtr &thispeak : *allOrigPeaks )
  {
    if( thispeak )
      contToPeaks[thispeak->continuum()].push_back( *thispeak );
  }
  
  std::vector<PeakDef> origRoiPeaks = contToPeaks[peak->continuum()];
  
  //Make sure we dont try to mix data defined and gaussian defined peaks
  for( const PeakDef &p : origRoiPeaks )
  {
    if( !p.gausPeak() )
    {
      passMessage( "Sorry, cant add peaks to a ROI with a data defined peak.",
                  "", WarningWidget::WarningMsgInfo );
      return;
    }
  }//for( const PeakDef &p : origRoiPeaks )
  
  if( origRoiPeaks.empty() )
    throw runtime_error( "Logic error in InterSpec::addPeakFromRightClick()" );
  
  const double x0 = peak->lowerX();
  const double x1 = peak->upperX();
  const size_t lower_channel = dataH->find_gamma_channel( x0 );
  const size_t upper_channel = dataH->find_gamma_channel( x1 );
  const size_t nbin = ((upper_channel > lower_channel) ? (upper_channel-lower_channel) : size_t(0));
  
  double startingChi2, fitChi2;
  
  {//begin codeblock to evaluate startingChi2
    MultiPeakFitChi2Fcn chi2fcn( origRoiPeaks.size(), dataH,
                                peak->continuum()->type(),
                                lower_channel, upper_channel );
    startingChi2 = chi2fcn.evalRelBinRange( 0, chi2fcn.nbin(), origRoiPeaks );
  }//end codeblock to evaluate startingChi2
  
  
  bool inserted = false;
  vector< std::shared_ptr<PeakDef> > answer;
  for( PeakDef p : origRoiPeaks )
  {
    if( fabs(p.mean() - peak->mean()) < 0.01 )
    {
      inserted = true;
      PeakDef newpeak = p;
      newpeak.setMean( m_rightClickEnergy );
      newpeak.setSigma( newpeak.sigma() / sqrt(2.0) );
      newpeak.setAmplitude( 0.25*p.amplitude() );
      p.setAmplitude( 0.75*p.amplitude() );
      p.setSigma( p.sigma() / sqrt(2.0) );
      
      if( newpeak.mean() < p.mean() )
      {
        answer.push_back( std::make_shared<PeakDef>( newpeak ) );
        answer.push_back( std::make_shared<PeakDef>( p ) );
      }else
      {
        answer.push_back( std::shared_ptr<PeakDef>( new PeakDef(p) ) );
        answer.push_back( std::shared_ptr<PeakDef>( new PeakDef(newpeak) ) );
      }//if( newpeak.mean() < p.mean() ) / else
    }else
    {
//      p.setFitFor(PeakDef::Mean, false);
//      p.setFitFor(PeakDef::Sigma, false);
//      p.setFitFor(PeakDef::GaussAmplitude, false);
      answer.push_back( std::make_shared<PeakDef>( p ) );
    }
  }//for( PeakDef p : origRoiPeaks )
  
  if( !inserted )
    throw runtime_error( "Logic error 2 in InterSpec::addPeakFromRightClick()" );

  
  const MultiPeakInitialGuesMethod methods[] = { FromInputPeaks, UniformInitialGuess, FromDataInitialGuess };
  
  for( auto method : methods )
  {
    vector< std::shared_ptr<PeakDef> > orig_answer;
    for( auto p : answer )
      orig_answer.push_back( make_shared<PeakDef>( *p ) );
    
    findPeaksInUserRange( x0, x1, int(answer.size()), method, dataH,
                        m_dataMeasurement->detector(), answer, fitChi2 );
  
    std::vector<PeakDef> newRoiPeaks;
    for( size_t i = 0; i < answer.size(); ++i )
      newRoiPeaks.push_back( *answer[i] );
    
    MultiPeakFitChi2Fcn chi2fcn( newRoiPeaks.size(), dataH,
                                 peak->continuum()->type(),
                                 lower_channel, upper_channel );
    fitChi2 = chi2fcn.evalRelBinRange( 0, chi2fcn.nbin(), newRoiPeaks );
    
    if( fitChi2 < startingChi2 )
    {
      //cout << "Method " << method << " gave fitChi2=" << fitChi2 << ", which is better than initial startingChi2=" << startingChi2 << endl;
      break;
    }
    
    answer = orig_answer;
  }//for( auto method : methods )
  
//  could try to fix all peaks other than the new one, and the nearest one, do the
//  fit, then replace the other peaks to original fitFor state, and refit all of
//  them.
  
  const double dof = (nbin + 3*origRoiPeaks.size() + peak->continuum()->type());
  const double chi2Dof = fitChi2 / dof;
  
  cerr << "m_rightClickEnergy=" << m_rightClickEnergy << endl;
  cerr << "PreChi2=" << startingChi2 << ", PostChi2=" << fitChi2 << endl;
  cerr << "Got chi2Dof=" << chi2Dof << " when fitting for new peak" << endl;
  
  for( size_t i = 0; i < answer.size(); ++i )
  {
    cerr << "Peak " << i << " at " << answer[i]->mean() << " w/ width="
         << answer[i]->sigma() << ", and amp=" << answer[i]->amplitude() << endl;
  }
  
  //Remove old ROI peaks
  if( fitChi2 > startingChi2 )
  {
    passMessage( "Adding a peak did not improve overall ROI fit - not adding one.",
                "", WarningWidget::WarningMsgInfo );
    return;
  }
  
  
  std::map<std::shared_ptr<PeakDef>,PeakModel::PeakShrdPtr> new_to_orig_peaks;
  for( const PeakModel::PeakShrdPtr &thispeak : *allOrigPeaks )
  {
    if( !thispeak || (thispeak->continuum() != origContinumm) )
      continue;
    
    m_peakModel->removePeak( thispeak );
    
    //Associate new peak 
    double dist = 99999.9;
    std::shared_ptr<PeakDef> nearest_new;
    for( std::shared_ptr<PeakDef> newpeak : answer )
    {
      const double d = fabs( newpeak->mean() - thispeak->mean() );
      if( d < dist && !new_to_orig_peaks.count(newpeak) )
      {
        dist = d;
        nearest_new = newpeak;
      }
    }//
    if( nearest_new )
    {
      nearest_new->inheritUserSelectedOptions( *thispeak, true );
      new_to_orig_peaks[nearest_new] = thispeak;
    }
  }//for( const PeakModel::PeakShrdPtr &thispeak : *allOrigPeaks )
  
  
  for( size_t i = 0; i < answer.size(); ++i )
  {
    const bool isNew = !new_to_orig_peaks.count(answer[i]);
    InterSpec::addPeak( *answer[i], isNew );
  }
}//void addPeakFromRightClick()


void InterSpec::makePeakFromRightClickHaveOwnContinuum()
{
  const std::shared_ptr<const SpecUtils::Measurement> data = m_spectrum->data();
  std::shared_ptr<const PeakDef> peak = nearestPeak( m_rightClickEnergy );
  if( !peak || !data
      || m_rightClickEnergy < peak->lowerX()
      || m_rightClickEnergy > peak->upperX() )
  {
    passMessage( "There was no ROI to add peak to",
                "", WarningWidget::WarningMsgInfo );
    return;
  }//if( !peak )
  
  std::shared_ptr<const PeakContinuum> oldcont = peak->continuum();
  
  PeakDef newpeak(*peak);
  std::shared_ptr<PeakContinuum> cont
                                = std::make_shared<PeakContinuum>( *oldcont );
  newpeak.setContinuum( cont );
  
  cont->setRange( -1.0, -1.0 );
  size_t lowbin = findROILimit( newpeak, data, false );
  size_t upbin  = findROILimit( newpeak, data, true );
  double minx = data->gamma_channel_lower( lowbin );
  double maxx = data->gamma_channel_upper( upbin );
  cont->setRange( minx, maxx );
  
  m_peakModel->removePeak( peak );
  addPeak( newpeak, true );
  
  refitPeakFromRightClick();
  
  //Now we gotta refit the peaks that have the continuum we took this peak from
  std::shared_ptr<const std::deque< PeakModel::PeakShrdPtr > > peaks;
  peaks = m_peakModel->peaks();
  if( !peaks )
    return;
  
  //const cast hack!  (I *think* its okay since the peak is refit anyway)
  std::const_pointer_cast<PeakContinuum>(oldcont)->setRange( -1.0, -1.0 );
  
  minx = std::numeric_limits<double>::infinity();
  maxx = -std::numeric_limits<double>::infinity();
  vector<PeakModel::PeakShrdPtr > oldneighbors;
  for( deque< PeakModel::PeakShrdPtr >::const_iterator iter = peaks->begin();
       iter != peaks->end(); ++iter )
  {
    if( (*iter)->continuum() == oldcont )
    {
      oldneighbors.push_back( *iter );
      lowbin = findROILimit( *(*iter), data, false );
      upbin  = findROILimit( *(*iter), data, true );
      const double a = data->gamma_channel_lower( lowbin );
      const double z = data->gamma_channel_upper( upbin );
      minx = std::min( minx, a );
      maxx = std::max( maxx, z );
    }//if( (*iter)->continuum() == oldcont )
  }//for( iterate over peaks )
  
  if( oldneighbors.empty() )
    return;
  
  //const cast hack!  (I *think* its okay since the peak is refit anyway)
  std::const_pointer_cast<PeakContinuum>(oldcont)->setRange( minx, maxx );
  const double oldenergy = m_rightClickEnergy;
  m_rightClickEnergy = oldneighbors[0]->mean();
  refitPeakFromRightClick();
  m_rightClickEnergy = oldenergy;
}//void makePeakFromRightClickHaveOwnContinuum()


void InterSpec::shareContinuumWithNeighboringPeak( const bool shareWithLeft )
{
  std::shared_ptr<const PeakDef> peak = nearestPeak( m_rightClickEnergy );
  if( !peak || m_rightClickEnergy < peak->lowerX() || m_rightClickEnergy > peak->upperX() )
  {
    passMessage( "There was no ROI to add peak to", "", WarningWidget::WarningMsgInfo );
    return;
  }//if( !peak )
  
  std::shared_ptr<const std::deque< PeakModel::PeakShrdPtr > > peaks;
  peaks = m_peakModel->peaks();
  
  if( !peaks )
    return;
  
  std::shared_ptr<const PeakDef> peaktoshare;
  deque<PeakModel::PeakShrdPtr >::const_iterator iter;
  
//  boost::function<bool(const PeakModel::PeakShrdPtr &, const PeakModel::PeakShrdPtr &)> meansort;
//  meansort = boost::bind( &PeakModel::compare, _1, _2, PeakModel::kMean, Wt::AscendingOrder );
//  iter = lower_bound( peaks->begin(), peaks->end(), peak, meansort );
  iter = std::find( peaks->begin(), peaks->end(), peak );
  
  if( iter==peaks->end() || (*iter)!=peak )
    throw runtime_error( "shareContinuumWithNeighboringPeak: "
                         "error searching for peak I should have found" );
  
  if( shareWithLeft )
  {
    if( iter == peaks->begin() )
      return;
    peaktoshare = *(iter-1);
  }else
  {
    if( (iter+1) == peaks->end() )
      return;
    peaktoshare = *(iter+1);
  }//if( shareWithLeft ) / else
  
  if( peak->continuum() == peaktoshare->continuum() )
    return;
  
  if( !peaktoshare->continuum()->isPolynomial() || !peaktoshare->gausPeak() )
    return;
  
  vector<PeakModel::PeakShrdPtr> leftpeaks, rightpeaks;
  vector<PeakModel::PeakShrdPtr> &pp = (shareWithLeft ? rightpeaks : leftpeaks);
  vector<PeakModel::PeakShrdPtr> &op = (shareWithLeft ? leftpeaks : rightpeaks);
  
  for( auto iter = peaks->begin(); iter != peaks->end(); ++iter )
  {
    if( (*iter)->continuum() == peak->continuum() )
      pp.push_back( *iter );
    else if( (*iter)->continuum() == peaktoshare->continuum() )
      op.push_back( *iter );
  }//for( iterate over peaks )
  
  
  std::shared_ptr<const PeakContinuum> oldcontinuum = peaktoshare->continuum();
  std::shared_ptr<PeakContinuum> continuum = std::make_shared<PeakContinuum>( *oldcontinuum );
  
  const double minx = min( leftpeaks[0]->lowerX(), rightpeaks[0]->lowerX() );
  const double maxx = max( leftpeaks[0]->upperX(), rightpeaks[0]->upperX() );
  continuum->setRange( minx, maxx );
  
  //Make sure the order polynomial is at least the minimum of either side
  if( leftpeaks[0]->continuum()->isPolynomial()
      && continuum->type() < leftpeaks[0]->continuum()->type() )
    continuum->setType( leftpeaks[0]->continuum()->type() );
  
  if( rightpeaks[0]->continuum()->isPolynomial()
     && continuum->type() < rightpeaks[0]->continuum()->type() )
    continuum->setType( rightpeaks[0]->continuum()->type() );
  
  
  for( PeakModel::PeakShrdPtr &p : leftpeaks )
  {
    PeakDef newpeak( *p );
    newpeak.setContinuum( continuum );
    m_peakModel->removePeak( p );
    addPeak( newpeak, false );
  }//for( PeakModel::PeakShrdPtr &p : leftpeaks )
  
  for( PeakModel::PeakShrdPtr &p : rightpeaks )
  {
    PeakDef newpeak( *p );
    newpeak.setContinuum( continuum );
    m_peakModel->removePeak( p );
    addPeak( newpeak, false );
  }//for( PeakModel::PeakShrdPtr &p : leftpeaks )

  
//Instead of the more computationally expensive stuff (lots of signals get
//  emmitted, tables re-rendered, and charts re-drawn - although hopefully
//  mostly lazili) above, you could do the following not very nice const casts
//  std::shared_ptr<PeakContinuum> continuum;
//  continuum = boost::const_pointer_cast<PeakContinuum>( peaktoshare->continuum() );
//  if( shareWithLeft )
//    continuum->setRange( peaktoshare->lowerX(), peak->upperX() );
//  else
//    continuum->setRange( peak->lowerX(), peaktoshare->upperX() );
//  boost::const_pointer_cast<PeakDef>(peak)->setContinuum( continuum );

  refitPeakFromRightClick();
}//void shareContinuumWithNeighboringPeak( const bool shareWithLeft )


void InterSpec::deletePeakFromRightClick()
{
  std::shared_ptr<const PeakDef> peak = nearestPeak( m_rightClickEnergy );
  if( !peak )
  {
    passMessage( "There was no peak to delete", "", WarningWidget::WarningMsgInfo );
    return;
  }

  const int npeak = static_cast<int>(m_peakModel->npeaks());
  for( int peakn = 0; peakn < npeak; ++peakn )
  {
    WModelIndex index = m_peakModel->index( peakn, 0 );
    std::shared_ptr<const PeakDef> thispeak = m_peakModel->peak(index);
    if( thispeak == peak )
    {
      m_peakModel->removePeak( index );
      return;
    }
  }//for( int peak = 0; peak < npeak; ++peak )
}//void deletePeakFromRightClick()




void InterSpec::setPeakNuclide( const std::shared_ptr<const PeakDef> peak,
                                     std::string nuclide )
{
  //TODO: should probably add in some error logging or something
  const SandiaDecay::SandiaDecayDataBase *db = DecayDataBaseServer::database();
  
  if( !peak || nuclide.empty() || !db )
  {
    cerr << "InterSpec::setPeakNuclide(): invalid input" << endl;
    return;
  }//if( !peak || nuclide.empty() || !db )
  
  WModelIndex index = m_peakModel->indexOfPeak( peak );
  if( !index.isValid() )
  {
    cerr << "InterSpec::setPeakNuclide(): couldnt find index for peak"
         << endl;
    return;
  }//if( !index.isValid() )
  
  index = m_peakModel->index( index.row(), PeakModel::kIsotope );
  
  m_peakModel->setData( index, boost::any(WString(nuclide)) );
  
  const PeakModel::PeakShrdPtr &p = m_peakModel->peak(index);
  
  //Reactions not implemented yet.
  if( !p || !p->hasSourceGammaAssigned() || p->reaction() )
    return;
  
  //Check if source is same as showing reference line, if so, set peak color to that.
  //ToDo: implement this if the user types into the Peak Manager.
  vector<ReferenceLineInfo> refLines;
  if( m_referencePhotopeakLines )
    refLines = m_referencePhotopeakLines->showingNuclides();
  for( const auto &lines : refLines )
  {
    if( (lines.nuclide || lines.element )
       && lines.nuclide==p->parentNuclide()
       && lines.element==p->xrayElement() )
    {
      index = m_peakModel->index( index.row(), PeakModel::kPeakLineColor );
      m_peakModel->setData( index, boost::any(WString(lines.lineColor.cssText())) );
    }
  }//for( const auto &lines : refLines )
}//void setPeakNuclide(...)


void InterSpec::updateRightClickNuclidesMenu(
                                  const std::shared_ptr<const PeakDef> peak,
                                  std::shared_ptr< std::vector<std::string> > nuclides )
{
  //TODO: should probably add in some error logging or something
  PopupDivMenu *menu = m_rightClickNuclideSuggestMenu;
  
  if( !peak || !nuclides || m_rightClickEnergy < 0.0 ||!menu )
    return;
  
  for( WMenuItem *item : menu->items() )
  {
    if( !item->hasStyleClass("PhoneMenuBack")
        && !item->hasStyleClass("PhoneMenuClose") )
    delete item;
  }//for( WMenuItem *item : menu->items() )

  
  for( size_t i = 0; i < nuclides->size(); ++i )
  {
    const std::string &nuc = (*nuclides)[i];
    
    if( i==0 && nuc.size()
        && (peak->parentNuclide() || peak->reaction() || peak->xrayElement())  )
    {
      PopupDivMenuItem *item = menu->addMenuItem( nuc, "", true );
      item->setAttributeValue("style", "background: grey; color: white;"
                                       + item->attributeValue("style"));
    }else if( nuc.size() )
    {
      PopupDivMenuItem *item = menu->addMenuItem( nuc, "", true );
      
      if( nuc[0]=='(' && nuc[nuc.size()-1]==')' )
        item->disable();
      else
        item->triggered().connect( boost::bind( &InterSpec::setPeakNuclide, this, peak, nuc ) );
    }else if( i != (nuclides->size()-1) )
    {
      menu->addSeparator();
    }
  }//for( size_t i = 0; i < nuclides->size(); ++i )
  
  //Adjust the menu so its all visible, since it may be larger now, but first
  //  check to make sure the menu is still visible.  We have to do this client
  //  side since the server is unaware whats hidden/visible.
  WMenuItem *parentItem = menu->parentItem();
  WMenu *parentMenu = (parentItem ? parentItem->parentMenu() : (WMenu *)0);
  if( !isMobile() && parentMenu )
  {
    //The positioning margin is copied from WPopupMenu.js and could change in
    //  future versions of Wt (current 3.3.4).  The AdjustTopPos(...) function
    //  is from PopupDiv.cpp, and makes sure Wts positioning is reasonable.
    doJavaScript(  "setTimeout(function(){try{"
                     "var u=" + menu->jsRef() + ", p=" + parentItem->jsRef() + ";"
                     "if(u.style.display==='block'){"
                       "var m=Wt.WT.px(u,'paddingTop')+Wt.WT.px(u,'borderTopWidth');"
                       "Wt.WT.positionAtWidget(u.id,p.id, Wt.WT.Horizontal,-m);"
                       "Wt.WT.AdjustTopPos(u.id);"
                     "}"
                   "}catch(e){console.log('Failed re-positioning menu');}},0);" );
  }//if( !isMobile() && parentMenu )
  
  if( nuclides->empty() )
  {
    PopupDivMenuItem *item = menu->addMenuItem( "No Suggestions", "", true );
    item->setAttributeValue("style", "background: grey; color: white;"
                            + item->attributeValue("style"));
  }
  
  WApplication *app = wApp;
  if( app )
    app->triggerUpdate();
}//updateRightClickNuclidesMenu()


void InterSpec::handleLeftClick( double energy, double counts,
                                      double pageX, double pageY )
{
  // For touch screen non-mobile devices, the right-click menu may be showing
  //  since when it is touch activated (by holding down for >600ms), there is
  //  no mouse-leave signal to cause it to leave.
  //  Note: I dont think m_rightClickMenu is ever null, but we'll check JIC
  if( m_rightClickMenu && !m_rightClickMenu->isHidden() )
    m_rightClickMenu->hide();

  if( (m_toolsTabs && m_currentToolsTab == m_toolsTabs->indexOf(m_nuclideSearchContainer))
      || m_nuclideSearchWindow )
  {
    setIsotopeSearchEnergy( energy );
    return;
  }
  
#if( !USE_SIMPLE_NUCLIDE_ASSIST && USE_TERMINAL_WIDGET )
  if( m_toolsTabs && m_terminal
      && (m_toolsTabs->currentIndex() == m_toolsTabs->indexOf(m_terminal)) )
  {
    m_terminal->chartClicked(energy,counts,pageX,pageY);
  }
#endif

  
#if( USE_SIMPLE_NUCLIDE_ASSIST )
  if( m_leftClickMenu )
    delete m_leftClickMenu;
  
  m_leftClickMenu = new SimpleNuclideAssistPopup( energy, this, pageX, pageY ); //PopupDivMenu( 0, PopupDivMenu::TransientMenu );
  if( m_leftClickMenu->isValid() )
  {
    m_leftClickMenu->aboutToHide().connect( this, &InterSpec::leftClickMenuClosed );
  }else
  {
    delete m_leftClickMenu;
    m_leftClickMenu = 0;
  }
#endif //#if( USE_SIMPLE_NUCLIDE_ASSIST )
  
}//void handleLeftClick(...)




void InterSpec::handleRightClick( double energy, double counts,
                                  double pageX, double pageY )
{
  if( !m_dataMeasurement )
    return;
  
  const std::shared_ptr<const PeakDef> peak = nearestPeak( energy );
  m_rightClickEnergy = energy;
  
  
  typedef std::shared_ptr<const std::deque< PeakModel::PeakShrdPtr > > PeakContainer_t;
  PeakContainer_t peaks = m_peakModel->peaks();
  
  if( !peaks || !peak )
    return;
  
  //We actually need to make a copy of peaks since we will post to outside the
  //  main thread where the deque is expected to remain constant, however, the
  //  PeakModel deque may get changed by like the user deleting a peak.
  peaks = make_shared< std::deque< PeakModel::PeakShrdPtr > >( begin(*peaks), end(*peaks) );
  
  
  //see how many other peaks share ROI
  size_t npeaksInRoi = 0;
  for( const PeakModel::PeakShrdPtr &p : *peaks )
    npeaksInRoi += (p->continuum() == peak->continuum());
  
  std::deque< PeakModel::PeakShrdPtr >::const_iterator iter;
  
  for( RightClickItems i = RightClickItems(0);
      i < kNumRightClickItems; i = RightClickItems(i+1) )
  {
    switch( i )
    {
      case kPeakEdit: case kDeletePeak: case kAddPeak:
//        m_rightClickMenutItems[i]->setHidden( !peak );
      break;
        
      case kChangeNuclide:
      {
        if( m_rightClickNuclideSuggestMenu )
        {
          for( WMenuItem *item : m_rightClickNuclideSuggestMenu->items() )
          {
            if( !item->hasStyleClass("PhoneMenuBack")
                && !item->hasStyleClass("PhoneMenuClose") )
              delete item;
          }//for( WMenuItem *item : m_rightClickNuclideSuggestMenu->items() )
          
          m_rightClickNuclideSuggestMenu->addMenuItem( "...calculating...",
                                                       "", false );
          
          Wt::WServer *server = Wt::WServer::instance();
          if( server )  //this should always be true
          {
            Wt::WIOService &io = server->ioService();
            std::shared_ptr< vector<string> > candidates
                                       = std::make_shared<vector<string> >();
            boost::function<void(void)> updater = wApp->bind(
                       boost::bind(&InterSpec::updateRightClickNuclidesMenu,
                                   this, peak, candidates ) );
            
            std::shared_ptr<const SpecUtils::Measurement> hist = displayedHistogram( SpecUtils::SpectrumType::Foreground );
            std::shared_ptr<const SpecMeas> meas = measurment( SpecUtils::SpectrumType::Foreground );
            std::shared_ptr<const DetectorPeakResponse> detector;
            if( !!meas )
              detector = meas->detector();
        
            PeakContainer_t hintpeaks;
            if( m_dataMeasurement )
              hintpeaks = m_dataMeasurement->automatedSearchPeaks( m_displayedSamples );
//            if( !hintpeaks || (!!peaks && hintpeaks->size() <= peaks->size()) )
//              hintpeaks = peaks;
            
            //Make a copy of hintpeaks deque since we will be posting to outside
            //  the main thread, where the original deque could actually get
            //  modified by another call, but what we're posting to expected it
            //  to remain constant.
            if( hintpeaks )
              hintpeaks = make_shared< std::deque< PeakModel::PeakShrdPtr > >( begin(*hintpeaks), end(*hintpeaks) );
            
            vector<ReferenceLineInfo> refLines;
            if( m_referencePhotopeakLines )
              refLines = m_referencePhotopeakLines->showingNuclides();
            
            const string session_id = wApp->sessionId();
            
            boost::function<void(void)> worker = [=](){
              IsotopeId::populateCandidateNuclides( hist, peak, hintpeaks,
                      peaks, refLines, detector, session_id, candidates, updater );
            };
            
            io.post( worker );
          }//if( server )
        }//if( menu )
        else
          cerr << "Serious error getting WMenu" << endl;
        
        break;
      }//case kChangeNuclide:
        
      case kRefitPeak:
        m_rightClickMenutItems[i]->setHidden( !peak->gausPeak() || npeaksInRoi>1 );
      break;
        
      case kRefitROI:
        m_rightClickMenutItems[i]->setHidden( !peak->gausPeak() || npeaksInRoi<2 );
      break;
        
      case kShareContinuumWithLeftPeak:
      {
        iter = std::find( peaks->begin(), peaks->end(), peak );
        if( iter == peaks->begin() )
        {
          m_rightClickMenutItems[i]->setHidden( true );
          break;
        }//if( iter == peaks.begin() )
        
        if( iter==peaks->end() || (*iter)!=peak )
          throw runtime_error( "InterSpec::handleRightClick: "
                               "error searching for peak I should have found 1" );
        
        PeakModel::PeakShrdPtr leftpeak = *(iter - 1);
        if( leftpeak->continuum() == peak->continuum()
            || !leftpeak->continuum()->isPolynomial() )
        {
          m_rightClickMenutItems[i]->setHidden( true );
          break;
        }//if( it alread shares a continuum with the left peak )
        
        const double leftupper = leftpeak->upperX();
        const double rightlower = peak->lowerX();
        const double rightupper = peak->upperX();
        
        //The below 2.0 is arbitrary
        const bool show = ((rightlower-leftupper) < 2.0*(rightupper-rightlower));
        m_rightClickMenutItems[i]->setHidden( !show );
        break;
      }//case kShareContinuumWithLeftPeak:
        
        
      case kShareContinuumWithRightPeak:
      {
        iter = std::find( peaks->begin(), peaks->end(), peak );
        
        if( iter==peaks->end() || (*iter)!=peak )
          throw runtime_error( "InterSpec::handleRightClick: "
                               "error searching for peak I should have found 2" );

        if( (iter+1) == peaks->end() )
        {
          m_rightClickMenutItems[i]->setHidden( true );
          break;
        }//if( iter == peaks.begin() )
        
        
        PeakModel::PeakShrdPtr rightpeak = *(iter + 1);
        if( rightpeak->continuum() == peak->continuum()
            || !rightpeak->continuum()->isPolynomial() )
        {
          m_rightClickMenutItems[i]->setHidden( true );
          break;
        }//if( it alread shares a continuum with the left peak )
        
        const double rightlower = rightpeak->lowerX();
        const double leftlower = peak->lowerX();
        const double leftupper = peak->upperX();
        
        //The below 2.0 is arbitrary
        const bool show = ((rightlower-leftupper) < 2.0*(leftupper-leftlower));
        m_rightClickMenutItems[i]->setHidden( !show );
        break;
      }//case kShareContinuumWithRightPeak:
      
      
      case kMakeOwnContinuum:
      {
        bool shares = false;
        std::shared_ptr<const PeakContinuum> cont = peak->continuum();
        for( PeakModel::PeakShrdPtr p : *peaks )
          shares = (shares || (p!=peak && p->continuum()==cont) );
        m_rightClickMenutItems[i]->setHidden( !shares );
        break;
      }//kMakeOwnContinuum
        
      case kNumRightClickItems:
      break;
    }//switch( i )
  }//for( loop over right click menu items )
  
  if( isMobile() )
    m_rightClickMenu->showFromMouseOver();
  else
    m_rightClickMenu->popup( WPoint(pageX,pageY) );
}//void handleRightClick(...)


void InterSpec::createPeakEdit( double energy )
{
  if( m_peakEditWindow )
  {
    m_peakEditWindow->peakEditor()->changePeak( energy );
  }else
  {
    m_peakEditWindow = new PeakEditWindow( energy, m_peakModel, this );
    m_peakEditWindow->editingDone().connect( this, &InterSpec::deletePeakEdit );
    m_peakEditWindow->finished().connect( this, &InterSpec::deletePeakEdit );
    m_peakEditWindow->resizeToFitOnScreen();
    
    PeakEdit *editor = m_peakEditWindow->peakEditor();
    if( !editor->isEditingValidPeak() )
    {
      delete m_peakEditWindow;
      m_peakEditWindow = 0;
    }//if( !editor->isEditingValidPeak() )
  }//if( m_peakEditWindow ) / else
  

}//void createPeakEdit( Wt::WMouseEvent event )


void InterSpec::deletePeakEdit()
{
  if( m_peakEditWindow )
  {
    delete m_peakEditWindow;
    m_peakEditWindow = NULL;
  }
}//void deletePeakEdit()



void InterSpec::setIsotopeSearchEnergy( double energy )
{
  if( !m_nuclideSearch )
    return;
  
  double sigma = -1.0;

  if( m_toolsTabs )
  {
    if( m_currentToolsTab != m_toolsTabs->indexOf(m_nuclideSearchContainer) )
      return;
  }else if( !m_nuclideSearchWindow )
  {
    return;
  }
  
  //check to see if this is within 3.0 sigma of a peak, and if so, set the
  //  energy to the mean of that peak
  PeakModel::PeakShrdPtr peak = m_peakModel->nearestPeak( energy );
  
  if( !!peak )
  {
    const double width = peak->gausPeak() ? peak->fwhm() : 0.5*peak->roiWidth();
    if( (fabs(peak->mean()-energy) < (3.0/2.634)*width) )
    {
      energy = peak->mean();
      sigma = width;
      
      //For low res spectra make relatively less wide
      if( !!m_dataMeasurement && (m_dataMeasurement->num_gamma_channels()< HIGH_RES_NUM_CHANNELS) )
        sigma *= 0.35;
    }//if( within 3 sigma of peak )
  }//if( !!peak )
  
  m_nuclideSearch->setNextSearchEnergy( energy, sigma );
}//void setIsotopeSearchEnergy( double energy );



void InterSpec::setFeatureMarkerOption( const FeatureMarkerType option, const bool show )
{
  m_featureMarkersShown[static_cast<int>(option)] = show;
  
#if( USE_SPECTRUM_CHART_D3 )
  m_spectrum->setFeatureMarkerOption( option, show );
#elif( USE_FEATURE_MARKER_WIDGET || USE_OSX_NATIVE_MENU || USING_ELECTRON_NATIVE_MENU )
  CanvasForDragging *overlay = m_spectrum->overlayCanvas();
  if( !overlay )
    return;
  
  const string showstr = (show ? "true" : "false");
  
  string jsoption;
  switch( option )
  {
    case FeatureMarkerType::EscapePeakMarker:  jsoption = "escpeaks";  break;
    case FeatureMarkerType::ComptonEdgeMarker: jsoption = "compedge";  break;
    case FeatureMarkerType::ComptonPeakMarker: jsoption = "comppeak";  break;
    case FeatureMarkerType::SumPeakMarker:     jsoption = "sumpeak";   break;
    case FeatureMarkerType::NumFeatureMarkers:                       break;
  };//switch( option )
  
  if( !jsoption.empty() )
  {
    wApp->doJavaScript( "try{$('#c"+overlay->id()+"').data('" + jsoption + "',"
                       + showstr + ");}catch(err){}", false );
  }
#endif
}//setFeatureMarkerOption(...)


bool InterSpec::showingFeatureMarker( const FeatureMarkerType option )
{
  return m_featureMarkersShown[static_cast<int>(option)];
}


#if( USE_FEATURE_MARKER_WIDGET )
void InterSpec::setComptonPeakAngle( const int angle )
{
#if( USE_SPECTRUM_CHART_D3 )
  m_spectrum->setComptonPeakAngle( angle );
#else
  CanvasForDragging *overlay = m_spectrum->overlayCanvas();
  if( overlay )
    wApp->doJavaScript( "try{$('#c"+overlay->id()+"').data('compangle',"
                       + std::to_string(angle) + ");}catch(err){}", false );
#endif
}//void setComptonPeakAngle( const float angle );

void InterSpec::toggleFeatureMarkerWindow()
{
  if( m_featureMarkers )
  {
    deleteFeatureMarkerWindow();
    return;
  }//if( m_featureMarkers )

  m_featureMarkers = new FeatureMarkerWindow( this );
  m_featureMarkers->finished().connect( this, &InterSpec::deleteFeatureMarkerWindow );
  
  m_featureMarkerMenuItem->setText( "Hide Feature Markers" );
}//void toggleFeatureMarkerWindow()


void InterSpec::deleteFeatureMarkerWindow()
{
  if( !m_featureMarkers )
    return;
  
  AuxWindow::deleteAuxWindow( m_featureMarkers );
  m_featureMarkers = nullptr;
  m_featureMarkerMenuItem->setText( "Feature Markers..." );
  
  for( FeatureMarkerType i = FeatureMarkerType(0);
       i < FeatureMarkerType::NumFeatureMarkers;
       i = FeatureMarkerType(static_cast<int>(i)+1) )
  {
    if( m_featureMarkersShown[static_cast<int>(i)] )
      setFeatureMarkerOption( i, false );
  }
}//void deleteFeatureMarkerWindow()
#endif //USE_FEATURE_MARKER_WIDGET

Wt::Signal<SpecUtils::SpectrumType,std::shared_ptr<SpecMeas>, std::set<int>, vector<string> > &
                                      InterSpec::displayedSpectrumChanged()
{
  return m_displayedSpectrumChangedSignal;
}


Wt::Signal<SpecUtils::SpectrumType,double> &InterSpec::spectrumScaleFactorChanged()
{
  return m_spectrumScaleFactorChanged;
}


WModelIndex InterSpec::addPeak( PeakDef peak,
                                    const bool associateShowingNuclideXrayRctn )
{
  if( fabs(peak.mean())<0.1 && fabs(peak.amplitude())<0.1 )
    return WModelIndex();
  
  if( !m_referencePhotopeakLines || !associateShowingNuclideXrayRctn )
    return m_peakModel->addNewPeak( peak );
  
  if( peak.parentNuclide() || peak.xrayElement() || peak.reaction() )
    return m_peakModel->addNewPeak( peak );
  
  const bool showingEscape = showingFeatureMarker(FeatureMarkerType::EscapePeakMarker);
  auto foreground = displayedHistogram(SpecUtils::SpectrumType::Foreground);
  PeakSearchGuiUtils::assign_nuclide_from_reference_lines( peak, m_peakModel,
                         foreground, m_referencePhotopeakLines,
                         m_colorPeaksBasedOnReferenceLines, showingEscape );
  
  WModelIndex newpeakindex = m_peakModel->addNewPeak( peak );
  
  PeakModel::PeakShrdPtr newpeak = m_peakModel->peak(newpeakindex);
  try_update_hint_peak( newpeak, m_dataMeasurement, m_displayedSamples );
  
  return newpeakindex;
}//WModelIndex addPeak( PeakDef peak )



#if( IOS )
void InterSpec::exportSpecFile()
{
  //Need to:
  //  -Build gui to allow selecting foreground/background/secondary as well
  //   selecting which samples/detectors/etc is wanted; this can be made general
  //   for all operating systems or deployments.
  //  -Enable/disable "Export Spectrum" menu item as a spectrum is avaialble or not

  if( !m_dataMeasurement )
    return;
  
  hand_spectrum_to_other_app( m_dataMeasurement );
}//void exportSpecFile()
#endif



#if( USE_DB_TO_STORE_SPECTRA )
void InterSpec::saveStateToDb( Wt::Dbo::ptr<UserState> entry )
{
  if( !entry || entry->user != m_user || !m_user.session() )
    throw runtime_error( "Invalid input to saveStateToDb()" );
  
  if( entry->isWriteProtected() )
    throw runtime_error( "UserState is write protected; "
                         "please clone state to re-save" );
  
//  if( !m_user->preferenceValue<bool>("SaveSpectraToDb") )
//    throw runtime_error( "You must enable saving spectra to database inorder to"
//                         " save the apps state." );

  try
  {
    saveShieldingSourceModelToForegroundSpecMeas();
    
    DataBaseUtils::DbTransaction transaction( *m_sql );
    entry.modify()->serializeTime = WDateTime::currentDateTime();
  
    if( !entry->creationTime.isValid() )
      entry.modify()->creationTime = entry->serializeTime;
    
    const bool forTesting = (entry->stateType == UserState::kForTest);
    
    std::shared_ptr<const SpecMeas> foreground = measurment( SpecUtils::SpectrumType::Foreground );
    std::shared_ptr<const SpecMeas> second = measurment( SpecUtils::SpectrumType::SecondForeground );
    std::shared_ptr<const SpecMeas> background = measurment( SpecUtils::SpectrumType::Background );
    
    Dbo::ptr<UserFileInDb> dbforeground = measurmentFromDb( SpecUtils::SpectrumType::Foreground, true );
    Dbo::ptr<UserFileInDb> dbsecond     = measurmentFromDb( SpecUtils::SpectrumType::SecondForeground, true );
    Dbo::ptr<UserFileInDb> dbbackground = measurmentFromDb( SpecUtils::SpectrumType::Background, true );
  
    //JIC, make sure indices have all been assigned to everything.
    m_sql->session()->flush();
    
    if( (entry->snapshotTagParent || forTesting)
        || (dbforeground && dbforeground->isWriteProtected()) )
    {
      dbforeground = UserFileInDb::makeDeepWriteProtectedCopyInDatabase( dbforeground, true );
      if( dbforeground && !(entry->snapshotTagParent || forTesting) )
        UserFileInDb::removeWriteProtection( dbforeground );
    }
    
    if( (entry->snapshotTagParent || forTesting)
         && dbsecond
         && !dbsecond->isWriteProtected()
         && (foreground != second) )
    {
      dbsecond = UserFileInDb::makeDeepWriteProtectedCopyInDatabase( dbsecond, true );
      if( dbsecond && !(entry->snapshotTagParent || forTesting) )
        UserFileInDb::removeWriteProtection( dbsecond );
    }else if( foreground == second )
      dbsecond = dbforeground;
    
    if( (entry->snapshotTagParent || forTesting)
        && dbbackground
        && !dbbackground->isWriteProtected()
        && (background != foreground)
        && (background != second))
    {
      dbbackground = UserFileInDb::makeDeepWriteProtectedCopyInDatabase( dbbackground, true );
      if( dbbackground && !(entry->snapshotTagParent || forTesting) )
        UserFileInDb::removeWriteProtection( dbbackground );
    }else if( background == foreground )
      dbbackground = dbforeground;
    else if( background == second )
      dbbackground = dbsecond;
    
    if( !dbforeground && foreground )
      throw runtime_error( "Error saving foreground to the database" );
    if( !dbsecond && second )
      throw runtime_error( "Error saving second foreground to the database" );
    if( !dbbackground && background )
      throw runtime_error( "Error saving background to the database" );
    
    entry.modify()->snapshotTagParent = entry->snapshotTagParent;
    entry.modify()->snapshotTags = entry->snapshotTags;
    
    //We need to make sure dbforeground, dbbackground, dbsecond will have been
    //  written to the database, so there id()'s will be not -1.
    m_sql->session()->flush();
    
    entry.modify()->foregroundId = dbforeground.id();
    entry.modify()->backgroundId = dbbackground.id();
    entry.modify()->secondForegroundId = dbsecond.id();
    
    /*
    entry.modify()->shieldSourceModelId = -1;
    if( m_shieldingSourceFit )
    {
      Wt::Dbo::ptr<ShieldingSourceModel> model = m_shieldingSourceFit->modelInDb();
      
      //make sure model has actually been written to the DB, so index wont be 0
      if( model )
        m_sql->session()->flush();
        
      entry.modify()->shieldSourceModelId = model.id();
    }
     */
    
//    entry.modify()->otherSpectraCsvIds;
    {
      string &str = (entry.modify()->foregroundSampleNumsCsvIds);
      str.clear();
      for( const int i : m_displayedSamples )
        str += (str.empty() ? "" : ",") + std::to_string( i );
    }
    
    {
      string &str = (entry.modify()->backgroundSampleNumsCsvIds);
      str.clear();
      for( const int i : m_backgroundSampleNumbers )
        str += (str.empty() ? "" : ",") + std::to_string( i );
    }
    
    {
      string &str = (entry.modify()->secondForegroundSampleNumsCsvIds);
      str.clear();
      for( const int i : m_sectondForgroundSampleNumbers )
        str += (str.empty() ? "" : ",") + std::to_string( i );
    }
    
    {
      const vector<string> dispDet = detectorsToDisplay(SpecUtils::SpectrumType::Foreground);
      const vector<string> det_names = foreground ? foreground->detector_names() : vector<string>();
      const vector<int>  detNums = foreground ? foreground->detector_numbers() : vector<int>();
      
      string &str = (entry.modify()->showingDetectorNumbersCsv);
      str.clear();
      for( const auto &det : dispDet )
      {
        auto pos = std::find( begin(det_names), end(det_names), det );
        const auto index = pos - begin(det_names);
        if( index < static_cast<int>(detNums.size()) )
          str += (str.empty() ? "" : ",") + to_string(detNums[index]);
      }
    }
    
    entry.modify()->energyAxisMinimum = m_spectrum->xAxisMinimum();
    entry.modify()->energyAxisMaximum = m_spectrum->xAxisMaximum();
    entry.modify()->countsAxisMinimum = m_spectrum->yAxisMinimum();
    entry.modify()->countsAxisMaximum = m_spectrum->yAxisMaximum();
#if( USE_SPECTRUM_CHART_D3 )
    entry.modify()->displayBinFactor = 0;
#else
    entry.modify()->displayBinFactor = m_spectrum->displayRebinFactor();
#endif
    
    
    
    entry.modify()->shownDisplayFeatures = 0x0;
    if( toolTabsVisible() )
      entry.modify()->shownDisplayFeatures |= UserState::kDockedWindows;
    if( m_spectrum->yAxisIsLog() )
      entry.modify()->shownDisplayFeatures |= UserState::kLogSpectrumCounts;
    if( m_user->preferenceValue<bool>( "ShowVerticalGridlines" ) )
      entry.modify()->shownDisplayFeatures |= UserState::kVerticalGridLines;
    if( m_user->preferenceValue<bool>( "ShowHorizontalGridlines" ) )
      entry.modify()->shownDisplayFeatures |= UserState::kHorizontalGridLines;
    if( m_spectrum->legendIsEnabled() )
    {
      cerr << "Legend enabled" << endl;
      entry.modify()->shownDisplayFeatures |= UserState::kSpectrumLegend;
    }else cerr << "Legend NOT enabled" << endl;
    
    if( m_shieldingSourceFit )
      entry.modify()->shownDisplayFeatures |= UserState::kShowingShieldSourceFit;
    
#if( !USE_SPECTRUM_CHART_D3 )
    if( m_timeSeries->legendIsEnabled() )
      entry.modify()->shownDisplayFeatures |= UserState::kTimeSeriesLegend;
#endif
    
    entry.modify()->backgroundSubMode = UserState::kNoSpectrumSubtract;
    if( m_spectrum->backgroundSubtract() )
      entry.modify()->backgroundSubMode = UserState::kBackgorundSubtract;
    
    entry.modify()->currentTab = UserState::kNoTabs;
    if( m_toolsTabs )
    {
      const WString &txt = m_toolsTabs->tabText( m_toolsTabs->currentIndex() );
      if( txt == PeakInfoTabTitle )
        entry.modify()->currentTab = UserState::kPeakInfo;
      else if( txt == GammaLinesTabTitle )
        entry.modify()->currentTab = UserState::kGammaLines;
      else if( txt == CalibrationTabTitle )
        entry.modify()->currentTab = UserState::kCalibration;
      else if( txt == NuclideSearchTabTitle )
        entry.modify()->currentTab = UserState::kIsotopeSearch;
      else if( txt == FileTabTitle )
        entry.modify()->currentTab = UserState::kFileTab;
    }//if( m_toolsTabs )
    
    entry.modify()->showingMarkers = 0x0;
    
    entry.modify()->disabledNotifications = 0x0;

    for( WarningWidget::WarningMsgLevel level = WarningWidget::WarningMsgLevel(0);
        level <= WarningWidget::WarningMsgHigh;
        level = WarningWidget::WarningMsgLevel(level+1) )
    {
      if( !m_warnings->active( level ) )
        entry.modify()->disabledNotifications |= (0x1<<level);
    }
    
    entry.modify()->showingPeakLabels = 0x0;
    for( SpectrumChart::PeakLabels label = SpectrumChart::PeakLabels(0);
         label < SpectrumChart::kNumPeakLabels;
         label = SpectrumChart::PeakLabels(label+1) )
    {
      if( m_spectrum->showingPeakLabel( label ) )
        entry.modify()->showingPeakLabels |= (0x1<<label);
    }

    entry.modify()->showingWindows = 0x0;
    //m_warningsWindow
    //m_peakInfoWindow
    //m_energyCalWindow
    //m_shieldingSourceFitWindow
    //m_referencePhotopeakLinesWindow
//    m_nuclideSearchWindow
//    enum ShowingWindows
//    {
//      kEnergyCalibration = 0x1, DetectorEditSelect = 0x2 //etc..
//    };
  
    entry.modify()->isotopeSearchEnergiesXml.clear();
    if( m_nuclideSearch )
      m_nuclideSearch->serialize( entry.modify()->isotopeSearchEnergiesXml );
    
    if( !toolTabsVisible() && m_nuclideSearchWindow )
    {
      entry.modify()->shownDisplayFeatures |= UserState::kShowingEnergySearch;
      entry.modify()->currentTab = UserState::kIsotopeSearch;
    }
  
   
    entry.modify()->gammaLinesXml.clear();
    if( m_referencePhotopeakLines )
      m_referencePhotopeakLines->serialize( entry.modify()->gammaLinesXml );
    
  /*
   enum FeatureMarkers
   {
   kEscapePeaks = 0x1, kCompPeak = 0x2, kComptonEdge = 0x4, kSumPeak = 0x8
   };
   */

    Json::Array userOptions;
    const Wt::Dbo::collection< Wt::Dbo::ptr<UserOption> > &prefs
                                                     = m_user->m_dbPreferences;
    
    vector< Dbo::ptr<UserOption> > options;
    std::copy( prefs.begin(), prefs.end(), std::back_inserter(options) );
    
    for( vector< Dbo::ptr<UserOption> >::const_iterator iter = options.begin();
        iter != options.end(); ++iter )
    {
      Dbo::ptr<UserOption> option = *iter;
      Json::Value val( Json::ObjectType );
      Json::Object &obj = val;
      obj["type"]  = int(option->m_type);
      obj["name"]  = WString(option->m_name);
      
      switch( option->m_type )
      {
        case UserOption::String:
          obj["value"] = WString( option->m_value );
        break;
        
        case UserOption::Decimal:
          obj["value"] = std::stod( option->m_value );
          
        break;
        
        case UserOption::Integer:
          obj["value"] = std::stoi( option->m_value );
        break;
        
        case UserOption::Boolean:
          obj["value"] = (option->m_value== "true" || option->m_value=="1");
        break;
      }//switch( m_type )
      
      userOptions.push_back( val );
    }//for( loop over DB entries )
  
    entry.modify()->userOptionsJson = Json::serialize( userOptions, 0 );
    
    //The color theme, if anything other than default is being used.
    //  (I guess we could serialize the default, but whateer for now)
    try
    {
      Wt::Dbo::ptr<ColorThemeInfo> theme;
      const int colorThemIndex = m_user->preferenceValue<int>("ColorThemeIndex", this);
      if( colorThemIndex > 0 )
        theme = m_user->m_colorThemes.find().where( "id = ?" ).bind( colorThemIndex ).resultValue();
      if( theme )
        entry.modify()->colorThemeJson = theme->json_data;
    }catch(...)
    {
      //Probably shouldnt ever happen
      cerr << "saveStateToDb(): Caught exception retrieving color theme from database" << endl;
    }//try / catch
    
    if( forTesting || entry->snapshotTagParent )
      UserState::makeWriteProtected( entry, m_sql->session() );
    
    transaction.commit();
  }catch( std::exception &e )
  {
    cerr << "saveStateToDb(...) caught: " << e.what() << endl;
    throw runtime_error( "I'm sorry there was a technical error saving your"
                         " user state to the database." );
    //to do: handle errors
  }//try / catch
}//void saveStateToDb( Wt::Dbo::ptr<UserState> entry )


Dbo::ptr<UserState> InterSpec::serializeStateToDb( const Wt::WString &name,
                                                        const Wt::WString &desc,
                                                        const bool forTesting,
                                                        Dbo::ptr<UserState> parent)
{
  Dbo::ptr<UserState> answer;
  
  UserState *state = new UserState();
  state->user = m_user;
  state->stateType = forTesting ? UserState::kForTest : UserState::kUserSaved;
  state->creationTime = WDateTime::currentDateTime();
  state->name = name;
  state->description = desc;

  
  {//Begin interaction with database
    DataBaseUtils::DbTransaction transaction( *m_sql );
    if( parent )
    {
      //Making sure we get the main parent
      while( parent->snapshotTagParent )
        parent = parent->snapshotTagParent;
      state->snapshotTagParent = parent;
    }//parent
    
    answer = m_user.session()->add( state );
    transaction.commit();
  }//End interaction with database
  
  try
  {
    saveStateToDb( answer );
  }catch( std::exception &e )
  {
    passMessage( e.what(), "", WarningWidget::WarningMsgHigh );
  }
      
  if (parent) {
    WString msg = "Created new tag '";
    msg += name.toUTF8();
    msg += "' under snapshot '";
    msg += parent.get()->name.toUTF8();
    msg += "'.";
    passMessage( msg, "", WarningWidget::WarningMsgInfo );
  }else
  {
    WString msg = "Created new snapshot '";
    msg += name.toUTF8();
    msg += "'";
    passMessage( msg, "", WarningWidget::WarningMsgSave );
  }
    
  return answer;
}//Dbo::ptr<UserState> serializeStateToDb(...)



void InterSpec::loadStateFromDb( Wt::Dbo::ptr<UserState> entry )
{
  //This function takes about 5 ms (to load the previous HPGe state, on new app
  //  construction) on my 2.6 GHz Intel Core i7, as of (20150316).
  if( !entry )
    throw runtime_error( "UserState was invalid" );

  Wt::Dbo::ptr<UserState> parent = entry->snapshotTagParent;
  
  try
  {
    closeShieldingSourceFitWindow();
    
    switch( entry->stateType )
    {
      case UserState::kEndOfSessionTemp:
      case UserState::kUserSaved:
      case UserState::kForTest:
      case UserState::kUndefinedStateType:
      case UserState::kEndOfSessionHEAD:
      break;
    }//switch( entry->stateType )

    DataBaseUtils::DbTransaction transaction( *m_sql );
    
    if( parent )
    {
      while( parent->snapshotTagParent )
        parent = parent->snapshotTagParent;
    }

    
    Dbo::ptr<UserFileInDb> dbforeground, dbsecond, dbbackground;
    if( entry->foregroundId >= 0 )
      dbforeground = m_sql->session()->find<UserFileInDb>().where( "id = ?" )
                                      .bind( entry->foregroundId );
    if( entry->backgroundId >= 0
        && entry->backgroundId != entry->foregroundId )
      dbbackground = m_sql->session()->find<UserFileInDb>().where( "id = ?" )
                                      .bind( entry->backgroundId );
    else if( entry->backgroundId == entry->foregroundId )
      dbbackground = dbforeground;
      
    if( entry->secondForegroundId >= 0
        && entry->secondForegroundId != entry->foregroundId
        && entry->secondForegroundId != entry->backgroundId )
      dbsecond = m_sql->session()->find<UserFileInDb>().where( "id = ?" )
                                  .bind( entry->secondForegroundId );
    else if( entry->secondForegroundId == entry->foregroundId )
      dbsecond = dbforeground;
    else if( entry->secondForegroundId == entry->backgroundId )
      dbsecond = dbbackground;

    if( entry->foregroundId >= 0
        && (!dbforeground || !dbforeground->filedata.size()) )
      throw runtime_error( "Unable to locate foreground in database" );
    if( entry->backgroundId >= 0
        && (!dbbackground || !dbbackground->filedata.size()) )
      throw runtime_error( "Unable to locate background in database" );
    if( entry->secondForegroundId >= 0
        && (!dbsecond || !dbsecond->filedata.size()) )
      throw runtime_error( "Unable to locate second foreground in database" );
    
    //Essentially reset the state of the app
    m_fileManager->removeAllFiles();
    if( m_referencePhotopeakLines )
      m_referencePhotopeakLines->clearAllLines();
    
    deletePeakEdit();
    deleteGammaCountDialog();
    
    if( m_shieldingSourceFitWindow && !m_shieldingSourceFitWindow->isHidden() )
      m_shieldingSourceFitWindow->hide();
    
    bool wasDocked = (entry->shownDisplayFeatures & UserState::kDockedWindows);
    if( toolTabsVisible() != wasDocked )
      setToolTabsVisible( wasDocked );

    //Now start reloading the state
    std::shared_ptr<SpecMeas> foreground, second, background;
    std::shared_ptr<SpecMeas> snapforeground, snapsecond, snapbackground;
    std::shared_ptr<SpectraFileHeader> foregroundheader, backgroundheader,
                                          secondheader;
    
    
    if( parent )
    {
      //If we are loading a snapshot, we actually want to associate the
      //  foreground/second/backgorund entries in the database with the parent
      //  entries, but actually load the snapshots.  This is so when the user
      //  saves changes, the parents saved state recieves the changes, and the
      //  snapshot doesnt get changed.
      //All of this is really ugly and horrible, and should be improved!
      
//      const bool autosave
//        = InterSpecUser::preferenceValue<bool>( "AutoSaveSpectraToDb", this );
//      if( autosave )
//      {
//      Its actually to late, HEAD will be set to the tag version even if the
//      user immediate selects save as.
//        const char *txt = "Auto saving is currently enabled, meaning the most"
//                          " recent version of this snapshot will get"
//                          " over-written with the current state (plus any"
//                          " changes you make) unless you disable auto saving,"
//                          " or do a &quot;Save As&quot; asap.";
//        passMessage( txt, "", WarningWidget::WarningMsgMedium );
//      }
      
      if( dbforeground && dbforeground->filedata.size() )
        snapforeground = (*dbforeground->filedata.begin())->decodeSpectrum();
    
      if( dbsecond && dbsecond->filedata.size() && dbsecond != dbforeground )
        snapsecond = (*dbsecond->filedata.begin())->decodeSpectrum();
      else if( dbsecond == dbforeground )
        snapsecond = snapforeground;
    
      if( dbbackground && dbbackground->filedata.size()
          && dbbackground != dbforeground
          && dbbackground != dbsecond  )
        snapbackground = (*dbbackground->filedata.begin())->decodeSpectrum();
      else if( dbbackground == dbforeground )
        snapbackground = snapforeground;
      else if( dbbackground == dbsecond )
        snapbackground = snapsecond;
      
      
      if( parent->foregroundId >= 0 )
        dbforeground = m_sql->session()->find<UserFileInDb>().where( "id = ?" )
                                        .bind( parent->foregroundId );
      if( parent->backgroundId >= 0
          && parent->backgroundId != parent->foregroundId )
      {
        dbbackground = m_sql->session()->find<UserFileInDb>().where( "id = ?" )
                                        .bind( parent->backgroundId );
      }else if( parent->backgroundId == parent->foregroundId )
      {
        dbbackground = dbforeground;
      }else if( parent->backgroundId < 0 && entry->backgroundId >= 0 )
      {
        parent.modify()->backgroundId = entry->backgroundId;
      }else
      {
        dbbackground.reset();
      }
      
      if( parent->secondForegroundId >= 0
         && parent->secondForegroundId != parent->foregroundId
         && parent->secondForegroundId != parent->backgroundId )
      {
        dbsecond = m_sql->session()->find<UserFileInDb>().where( "id = ?" )
                                    .bind( parent->secondForegroundId );
      }else if( parent->secondForegroundId < 0
                && entry->secondForegroundId >= 0 )
      {
        parent.modify()->secondForegroundId = entry->secondForegroundId;
      }else if( parent->secondForegroundId == parent->foregroundId )
      {
        dbsecond = dbforeground;
      }else if( parent->secondForegroundId == parent->backgroundId )
      {
        dbsecond = dbbackground;
      }else
      {
        dbsecond.reset();
      }
    }//if( parent )
    
    if( dbforeground )
      m_fileManager->setDbEntry( dbforeground, foregroundheader, foreground, 0);
    
    if( !parent || snapbackground )
    {
      if( dbbackground && dbbackground != dbforeground )
        m_fileManager->setDbEntry( dbbackground, backgroundheader, background, 0);
      else if( dbbackground == dbforeground )
        background = foreground;
    }//if( !parent || snapbackground )
    
    if( !parent || snapsecond )
    {
      if( dbsecond && dbsecond != dbforeground && dbsecond != dbbackground )
        m_fileManager->setDbEntry( dbsecond, secondheader, second, 0);
      else if( dbsecond == dbforeground )
        second = foreground;
      else if( dbsecond == dbbackground )
        second = background;
    }//if( !parent || snapsecond )
    
    if( parent )
    {
      if( foregroundheader && snapforeground )
      {
        foregroundheader->setMeasurmentInfo( snapforeground );
        foreground = snapforeground;
      }
      
      if( snapbackground != snapforeground )
      {
        if( backgroundheader && snapbackground )
        {
          backgroundheader->setMeasurmentInfo( snapbackground );
          background = snapbackground;
        }else if( snapbackground && dbbackground )
        {
          dbbackground = UserFileInDb::makeDeepWriteProtectedCopyInDatabase( dbbackground, true );
          if( dbbackground )
            UserFileInDb::removeWriteProtection( dbbackground );
          m_fileManager->setDbEntry( dbbackground, backgroundheader, background, 0);
        }
      }//if( snapbackground != snapforeground )
      
      
      if( (snapsecond != snapforeground) && (snapsecond != snapbackground) )
      {
        if( secondheader && snapsecond )
        {
          secondheader->setMeasurmentInfo( snapsecond );
          second = snapsecond;
        }else if( snapsecond && dbsecond )
        {
          dbsecond = UserFileInDb::makeDeepWriteProtectedCopyInDatabase( dbsecond, true );
          if( dbsecond )
            UserFileInDb::removeWriteProtection( dbsecond );
          m_fileManager->setDbEntry( dbsecond, secondheader, second, 0);
        }
      }
    }//if( parent )
    
    auto csvToInts = []( const string &str ) -> set<int> {
      set<int> samples;
      stringstream strm( str );
      std::copy( istream_iterator<int>( strm ), istream_iterator<int>(),
                std::inserter( samples, end(samples) ) );
      return samples;
    }; //csvToInts lambda
    
    const set<int> foregroundNums = csvToInts( entry->foregroundSampleNumsCsvIds );
    const set<int> secondNums     = csvToInts( entry->secondForegroundSampleNumsCsvIds );
    const set<int> backgroundNums = csvToInts( entry->backgroundSampleNumsCsvIds );
    const set<int> otherSamples   = csvToInts( entry->otherSpectraCsvIds );
    
    
#if( PERFORM_DEVELOPER_CHECKS )
    if( foreground )
    {
      for( const int sample : foregroundNums )
      {
        if( !foreground->sample_numbers().count(sample) )
        {
          log_developer_error( __func__, ("While loading state found foreground sample not in SpecFile: " + std::to_string(sample)).c_str() );
        }
      }
    }//if( foreground )
#endif
    
    
    setSpectrum( foreground, foregroundNums, SpecUtils::SpectrumType::Foreground, false );
    if( foreground )
    {
      //If we dont have a foreground, we probably shouldnt be loading the state, but...
      setSpectrum( background, backgroundNums, SpecUtils::SpectrumType::Background, false );
      setSpectrum( second, secondNums, SpecUtils::SpectrumType::SecondForeground, false );
    }
    
    //Load the other spectra the user had opened.  Note that they were not
    //  write protected so they may have been changed or removed
    //...should check to make sure that they are lazily loaded, so as to not
    //  waste to much CPU.
    for( const int id : otherSamples )
    {
      try
      {
        Dbo::ptr<UserFileInDb> dbfile;
        std::shared_ptr<SpecMeas> meas;
        std::shared_ptr<SpectraFileHeader> header;
        dbfile = m_sql->session()->find<UserFileInDb>().where( "id = ?" ).bind( id );
        if( dbfile )
          m_fileManager->setDbEntry( dbfile, header, meas, 0 );
      }catch(...){}
    }//for( const int id : otherSamples )
    
    //Load the ShieldingSourceModel
    Dbo::ptr<ShieldingSourceModel> fitmodel;
    if( entry->shieldSourceModelId >= 0 )
      fitmodel = m_sql->session()->find<ShieldingSourceModel>()
                         .where( "id = ?" ).bind( entry->shieldSourceModelId );
    if( fitmodel )
    {
      cerr << "When loading state from DB, not loading Shielding/Source Fit"
      << " model, due to lame GUI ish" << endl;
//      if( !m_shieldingSourceFit )
//        showShieldingSourceFitWindow();
      if( m_shieldingSourceFit )
        m_shieldingSourceFit->loadModelFromDb( fitmodel );
    }//if( fitmodel )
    
    if( m_shieldingSourceFitWindow )
      m_shieldingSourceFitWindow->hide();
    
    if( m_nuclideSearchWindow )
    {
      m_nuclideSearchContainer->layout()->removeWidget( m_nuclideSearch );
      delete m_nuclideSearchContainer;
      m_nuclideSearchContainer = nullptr;
    }
    
//  std::string showingDetectorNumbersCsv;
//  see:  std::vector<bool> detectorsToDisplay() const;
    
    float xmin = entry->energyAxisMinimum;
    float xmax = entry->energyAxisMaximum;
    std::shared_ptr<const SpecUtils::Measurement> hist = m_spectrum->data();
    
    if( hist && (xmin != xmax) && (xmax > xmin)
        && !IsInf(xmin) && !IsInf(xmax) && !IsNan(xmin) && !IsNan(xmax) )
    {
      const size_t nbin = hist->num_gamma_channels();
      xmin = std::max( xmin, hist->gamma_channel_lower( 0 ) );
      xmax = std::min( xmax, hist->gamma_channel_upper( nbin - 1 ) );
      m_spectrum->setXAxisRange( xmin, xmax );
#if( !USE_SPECTRUM_CHART_D3 )
      m_spectrum->guessAndUpdateDisplayRebinFactor();
#endif
    }//if( xmin != xmax )
    
#if( !USE_SPECTRUM_CHART_D3 )
    if( (entry->countsAxisMinimum != entry->countsAxisMaximum)
        && (entry->countsAxisMinimum > 0.0 || entry->countsAxisMaximum > 0.0) )
    {
      double newFactor = static_cast<double>( m_spectrum->displayRebinFactor());
      double scale = (entry->displayBinFactor > 0)
                                  ? (newFactor / entry->displayBinFactor) : 1.0;
      
      m_spectrum->setYAxisRange( entry->countsAxisMinimum,
                                 scale * entry->countsAxisMaximum );
    }//if( entry->countsAxisMinimum != entry->countsAxisMaximum )
#endif
    
//    bool logY = (entry->shownDisplayFeatures & UserState::kLogSpectrumCounts);
//    bool grid = (entry->shownDisplayFeatures & UserState::kGridLines);
//    cerr << "logY=" << logY << endl;
//    m_spectrum->setYAxisLog( logY );
//    m_spectrum->showGridLines( grid );
    
    if( (entry->shownDisplayFeatures & UserState::kSpectrumLegend) )
    {
#if( USE_SPECTRUM_CHART_D3 )
      m_spectrum->enableLegend();
#else
      m_spectrum->enableLegend( false );
#endif
    }else
    {
      m_spectrum->disableLegend();
    }
    
#if( !USE_SPECTRUM_CHART_D3 )
    if( (entry->shownDisplayFeatures & UserState::kTimeSeriesLegend) )
      m_timeSeries->enableLegend( false );
    else
      m_timeSeries->disableLegend();
#endif
    
    
//  SpectrumSubtractMode backgroundSubMode;
    
    if( wasDocked )
    {
      WString title;
      switch( entry->currentTab )
      {
        case UserState::kPeakInfo:      title = PeakInfoTabTitle;      break;
        case UserState::kGammaLines:    title = GammaLinesTabTitle;    break;
        case UserState::kCalibration:   title = CalibrationTabTitle;   break;
        case UserState::kIsotopeSearch: title = NuclideSearchTabTitle; break;
        case UserState::kFileTab:       title = FileTabTitle;          break;
        case UserState::kNoTabs:                                       break;
      };//switch( entry->currentTab )
      
      for( int tab = 0; tab < m_toolsTabs->count(); ++tab )
      {
        if( m_toolsTabs->tabText( tab ) == title )
        {
          m_toolsTabs->setCurrentIndex( tab );
          m_currentToolsTab = tab;
          break;
        }//if( m_toolsTabs->tabText( tab ) == title )
      }//for( int tab = 0; tab < m_toolsTabs->count(); ++tab )
    }//if( wasDocked )
    
    //    if( entry->displayBinFactor > 0 )
    //      m_spectrum->setDisplayRebinFactor( displayBinFactor );
#if( !USE_SPECTRUM_CHART_D3 )
    m_spectrum->guessAndUpdateDisplayRebinFactor();
#endif
    
    //Should take care of entry->showingWindows here, so we can relie on it below
    if( entry->gammaLinesXml.size() )
    {
      bool toolTabsHidden = false;
      if( !m_referencePhotopeakLines )    //tool tabs must be hidden, so lets show the window
      {
        showGammaLinesWindow();//if entry->showingWindows was implemented
        toolTabsHidden = true;
        assert( m_referencePhotopeakLines );
      }
      
      string data = entry->gammaLinesXml;
      m_referencePhotopeakLines->deSerialize( data );
      
      if( toolTabsHidden )
        closeGammaLinesWindow();
    }//if( entry->gammaLinesXml.size() )
    
    if( m_nuclideSearch && entry->isotopeSearchEnergiesXml.size() )
    {
      string data = entry->isotopeSearchEnergiesXml;
      
      bool display = (entry->currentTab == UserState::kIsotopeSearch);
      
      if( !wasDocked )
      {
        display = (entry->shownDisplayFeatures & UserState::kShowingEnergySearch);
        if( display )
          showNuclideSearchWindow();
      }//if( !wasDocked )
      
      m_nuclideSearch->deSerialize( data, display );
    }//if( m_nuclideSearch && entry->isotopeSearchEnergiesXml.size() )

    for( SpectrumChart::PeakLabels label = SpectrumChart::PeakLabels(0);
        label < SpectrumChart::kNumPeakLabels;
        label = SpectrumChart::PeakLabels(label+1) )
    {
      const bool showing = (entry->showingPeakLabels & (0x1<<label));
      m_spectrum->setShowPeakLabel( label, showing );
    }//for( loop over peak labels )

    
    if( entry->userOptionsJson.size() )
    {
      try
      {
      Json::Value userOptionsVal( Json::ArrayType );
      Json::parse( entry->userOptionsJson, userOptionsVal );
      //cerr << "Parsed User Options, but not doing anything with them" << endl;
        
      const Json::Array &userOptions = userOptionsVal;
      for( size_t i = 0; i < userOptions.size(); ++i )
      {
          const Json::Object &obj = userOptions[i];
          WString name = obj.get("name");
          const int type = obj.get("type");
          const UserOption::DataType datatype = UserOption::DataType( type );
      
          switch( datatype )
          {
            case UserOption::String:
            {
              std::string value = obj.get("value");
              InterSpecUser::pushPreferenceValue( m_user, name.toUTF8(),
                                                 boost::any(value), this, wApp );
              break;
            }//case UserOption::Boolean:
              
            case UserOption::Decimal:
            {
              double value = obj.get("value");
              InterSpecUser::pushPreferenceValue( m_user, name.toUTF8(),
                                                 boost::any(value), this, wApp );
              break;
            }//case UserOption::Boolean:
              
            case UserOption::Integer:
            {
              int value = obj.get("value");
              InterSpecUser::pushPreferenceValue( m_user, name.toUTF8(),
                                                 boost::any(value), this, wApp );
              break;
            }//case UserOption::Boolean:
              
            case UserOption::Boolean:
            {
              bool value = obj.get("value");
              InterSpecUser::pushPreferenceValue( m_user, name.toUTF8(),
                                                  boost::any(value), this, wApp );
            }//case UserOption::Boolean:
          }//switch( datatype )
        }//for( size_t i = 0; i < userOptions.size(); ++i )
      }catch( std::exception &e )
      {
        cerr << "Failed to parse JSON user preference with error: "
             << e.what() << endl;
        //well let this error slide (happens on OSX, Wt::JSON claims boost isnt
        //  new enough)
      }//try / catch
    }//if( entry->userOptionsJson.size() )
    
    if( (entry->shownDisplayFeatures & UserState::kShowingShieldSourceFit) )
      showShieldingSourceFitWindow();
    
    if( entry->colorThemeJson.size() > 32 )  //32 is arbitrary
    {
      try
      {
        auto theme = make_shared<ColorTheme>();
        ColorTheme::fromJson( entry->colorThemeJson, *theme );
        applyColorTheme( theme );
      }catch(...)
      {
        cerr << "loadStateFromDb(): Caught exception to set hte color them" << endl;
      }//try / catch to load ColorTheme.
    }//if( its reasonable we might have color theme information )
    
//  int showingMarkers;        //bitwise or of FeatureMarkers
//  int showingWindows;
    
    m_currentStateID = entry.id();
    if( parent )
      m_currentStateID = parent.id();
    
    transaction.commit();
  }catch( std::exception &e )
  {
    m_currentStateID = -1;
    updateSaveWorkspaceMenu();
    cerr << "\n\n\n\nloadStateFromDb(...) caught: " << e.what() << endl;
    throw runtime_error( e.what() );
  }//try / catch
  
  m_currentStateID = entry.id();
  updateSaveWorkspaceMenu();
}//void loadStateFromDb( Wt::Dbo::ptr<UserState> entry )


//Whenever m_currentStateID changes value, we need to update the menu!
void InterSpec::updateSaveWorkspaceMenu()
{
  m_saveStateAs->setDisabled( !m_dataMeasurement );
  
  //check if Save menu needs to be updated
  if( m_currentStateID >= 0 )
  {
    try
    {
      DataBaseUtils::DbTransaction transaction( *m_sql );
      Dbo::ptr<UserState> state = m_sql->session()
                                       ->find<UserState>( "where id = ?" )
                                       .bind( m_currentStateID );
      transaction.commit();
      
      if( state && (state->stateType==UserState::kEndOfSessionHEAD
                    || state->stateType==UserState::kUserSaved) )
      {
        m_saveState->setDisabled(false);
        m_createTag->setDisabled(false);
      } //UserState exists
      else
      { //no UserState
        m_saveState->setDisabled(true);
        m_createTag->setDisabled(true);
      } //no UserState
      return;
    }catch( std::exception &e )
    {
      cerr << "\nstartStoreStateInDb() caught: " << e.what() << endl;
    }//try / catch
  }

  m_saveState->setDisabled(true);
  m_createTag->setDisabled(true);
}//void updateSaveWorkspaceMenu()


int InterSpec::currentAppStateDbId()
{
  return m_currentStateID;
}//int currentAppStateDbId()


void InterSpec::resetCurrentAppStateDbId()
{
  m_currentStateID = -1;
  updateSaveWorkspaceMenu();
}//void resetCurrentAppStateDbId()
//m_currentStateID

#endif //#if( USE_DB_TO_STORE_SPECTRA )


std::shared_ptr<const ColorTheme> InterSpec::getColorTheme()
{
  if( m_colorTheme )
    return m_colorTheme;
  
  auto theme = make_shared<ColorTheme>();
  
  try
  {
    const int colorThemIndex = m_user->preferenceValue<int>("ColorThemeIndex", this);
    if( colorThemIndex < 0 )
    {
      auto deftheme = ColorTheme::predefinedTheme( ColorTheme::PredefinedColorTheme(-colorThemIndex) );
      if( deftheme )
        theme.reset( deftheme.release() );
    }else
    {
      DataBaseUtils::DbTransaction transaction( *m_sql );
      auto themeFromDb = m_user->m_colorThemes.find().where( "id = ?" ).bind( colorThemIndex ).resultValue();
      transaction.commit();
   
      theme->setFromDataBase( *themeFromDb );
    }
  }catch(...)
  {
    //We'll get the default color theme here.
  }//try / catch
  
  m_colorTheme = theme;
  
  return theme;
}//Wt::Dbo<ColorTheme> getColorTheme()


void InterSpec::setReferenceLineColors( std::shared_ptr<const ColorTheme> theme )
{
  if( !m_referencePhotopeakLines )
    return;
  
  if( !theme )
    theme = getColorTheme();
  
  m_referencePhotopeakLines->setPeaksGetAssignedRefLineColor( theme->peaksTakeOnReferenceLineColor );
  m_referencePhotopeakLines->setColors( theme->referenceLineColor );
  m_referencePhotopeakLines->setColorsForSpecificSources( theme->referenceLineColorForSources );
}//void setReferenceLineColors( Wt::Dbo<ColorTheme> ptr )


void InterSpec::applyColorTheme( shared_ptr<const ColorTheme> theme )
{
  //20190324: This function, called with a nullptr, takes 30us on my 2018 mbp.
  if( !theme )
    theme = getColorTheme();
  m_colorTheme = theme;

  m_colorPeaksBasedOnReferenceLines = theme->peaksTakeOnReferenceLineColor;
  
  m_spectrum->setForegroundSpectrumColor( theme->foregroundLine );
  m_spectrum->setBackgroundSpectrumColor( theme->backgroundLine );
  m_spectrum->setSecondarySpectrumColor( theme->secondaryLine );
  m_spectrum->setDefaultPeakColor( theme->defaultPeakLine );
  
  m_spectrum->setAxisLineColor( theme->spectrumAxisLines );
  m_spectrum->setChartMarginColor( theme->spectrumChartMargins );
  m_spectrum->setChartBackgroundColor( theme->spectrumChartBackground );
  m_spectrum->setTextColor( theme->spectrumChartText );
  
#if( USE_SPECTRUM_CHART_D3 )
  m_timeSeries->applyColorTheme( theme );
#else
  m_timeSeries->setForegroundSpectrumColor( theme->timeChartGammaLine );
  m_timeSeries->setSecondarySpectrumColor( theme->timeChartNeutronLine );
  
  m_timeSeries->setAxisLineColor( theme->timeAxisLines );
  m_timeSeries->setChartMarginColor( theme->timeChartMargins );
  m_timeSeries->setChartBackgroundColor( theme->timeChartBackground );
  m_timeSeries->setTextColor( theme->timeChartText );
  
  m_timeSeries->setForegroundHighlightColor( theme->timeHistoryForegroundHighlight );
  m_timeSeries->setBackgroundHighlightColor( theme->timeHistoryBackgroundHighlight );
  m_timeSeries->setSecondaryHighlightColor( theme->timeHistorySecondaryHighlight );
  
  m_timeSeries->setOccupiedTimeSamplesColor( theme->occupancyIndicatorLines );
#endif //if( USE_SPECTRUM_CHART_D3 ) / else
  
  setReferenceLineColors( theme );

  if( m_decayInfoWindow )
    m_decayInfoWindow->colorThemeChanged();
  
  string cssfile;
  if( !theme->nonChartAreaTheme.empty() )
    cssfile = "InterSpec_resources/themes/" + theme->nonChartAreaTheme + "/" + theme->nonChartAreaTheme + ".css";
  
  
  if( !m_currentColorThemeCssFile.empty() && (m_currentColorThemeCssFile != cssfile) )
  {
    wApp->removeStyleSheet( m_currentColorThemeCssFile );
    m_currentColorThemeCssFile.clear();
  }
  
  if( (m_currentColorThemeCssFile != cssfile)
      && !SpecUtils::iequals_ascii(theme->nonChartAreaTheme, "default") )
  {
    if( SpecUtils::is_file(cssfile) )
    {
      wApp->useStyleSheet( cssfile );
      m_currentColorThemeCssFile = cssfile;
    }else
    {
      passMessage( "Could not load the non-peak-area theme '" + theme->nonChartAreaTheme + "'",
                  "", WarningWidget::WarningMsgLow );
    }
  }//if( should load CSS file )
  
  m_colorThemeChanged.emit( theme );
}//void InterSpec::applyColorTheme()


Wt::Signal< std::shared_ptr<const ColorTheme> > &InterSpec::colorThemeChanged()
{
  return m_colorThemeChanged;
}


#if( BUILD_AS_OSX_APP || APPLY_OS_COLOR_THEME_FROM_JS || IOS || BUILD_AS_ELECTRON_APP )
void InterSpec::osThemeChange( std::string name )
{
  cout << "InterSpec::osThemeChange('" << name << "');" << endl;
  
  SpecUtils::to_lower_ascii(name);
  if( name != "light" && name != "dark" && name != "default" && name != "no-preference" && name != "no-support" )
  {
    cerr << "InterSpec::osThemeChange('" << name << "'): unknown OS theme." << endl;
    return;
  }
  
  try
  {
    const int colorThemIndex = m_user->preferenceValue<int>("ColorThemeIndex", this);
    if( colorThemIndex >= 0 )
      return;
    
    const auto oldTheme = ColorTheme::PredefinedColorTheme(-colorThemIndex);
    
    if( oldTheme != ColorTheme::PredefinedColorTheme::DefaultColorTheme )
      return;
    
    std::unique_ptr<ColorTheme> theme;
    
    if( name == "dark" )
    {
      //Check to see if we already have dark applied
      if( m_colorTheme && SpecUtils::icontains( m_colorTheme->theme_name.toUTF8(), "Dark") )
        return;
     
      cerr << "Will set to dark" << endl;
      theme = ColorTheme::predefinedTheme( ColorTheme::PredefinedColorTheme::DarkColorTheme );
    }else if( name == "light" || name == "default" || name == "no-preference" || name == "no-support" )
    {
      //Check to see if we already have light applied
      if( m_colorTheme && SpecUtils::icontains( m_colorTheme->theme_name.toUTF8(), "Default") )
        return;
      
      cerr << "Will set to default" << endl;
      theme = ColorTheme::predefinedTheme( ColorTheme::PredefinedColorTheme::DefaultColorTheme );
    }
    
    if( theme )
      applyColorTheme( make_shared<ColorTheme>(*theme) );
  }catch(...)
  {
    cerr << "InterSpec::osThemeChange() caught exception - not doing anything" << endl;
  }
  
}//void osThemeChange( std::string name )
#endif


void InterSpec::showColorThemeWindow()
{
  //Takes ~5ms (on the server) to create a ColorThemeWindow.
	new ColorThemeWindow(this);
}//void showColorThemeWindow()


AuxWindow *InterSpec::showIEWarningDialog()
{
  try
  {
    wApp->environment().getCookie( "IEWarningDialog" );
    return NULL;
  }catch(...){}


  AuxWindow *dialog = new AuxWindow( "Not Compatible with Internet Explorer", AuxWindowProperties::IsModal );
  dialog->setAttributeValue( "style", "max-width: 80%;" );

  WContainerWidget *contents = dialog->contents();
  contents->setContentAlignment( Wt::AlignCenter );

  WText *instructions = new WText(
          "This webapp has not been tested with Microsoft Internet Explorer, and<br />"
          " as a result some things will either fail to render or may not even work.<br />"
          "<p>Please consider using a reasonably recent version of Firefox, Chrome, or Safari.</p>"
          , XHTMLUnsafeText, contents );
  instructions->setInline( false );

  WPushButton *ok = new WPushButton( "Close", contents );
  ok->clicked().connect( dialog, &AuxWindow::hide );

  WCheckBox *cb = new WCheckBox( "Do not show again", contents );
  cb->setFloatSide( Right );
  cb->checked().connect( boost::bind( &InterSpec::setShowIEWarningDialogCookie, this, false ) );
  cb->unChecked().connect( boost::bind( &InterSpec::setShowIEWarningDialogCookie, this, true ) );

  dialog->centerWindow();
  dialog->show();
  
  dialog->finished().connect( boost::bind( AuxWindow::deleteAuxWindow, dialog ) );
  
  return dialog;
} // AuxWindow *showIEWarningDialog()


void InterSpec::showLicenseAndDisclaimersWindow( const bool is_awk,
                                      std::function<void()> finished_callback )
{
  if( m_licenseWindow )
  {
    m_licenseWindow->show();
    return;
  }
  
  m_licenseWindow = new LicenseAndDisclaimersWindow( is_awk, renderedWidth(), renderedHeight() );
  
  m_licenseWindow->finished().connect( std::bind([this,finished_callback](){
    deleteLicenseAndDisclaimersWindow();
    
    if( finished_callback )
      finished_callback();
  }) );
}//void showLicenseAndDisclaimersWindow()

void InterSpec::startClearSession()
{
  SimpleDialog *window = new SimpleDialog( "Clear Session?",
                                          "Are you sure you would like to start a clean session?" );
  WPushButton *button = window->addButton( "Yes" );
  button->clicked().connect( std::bind([=](){
    WServer::instance()->post( wApp->sessionId(), std::bind( [](){
      auto app = dynamic_cast<InterSpecApp *>( WApplication::instance() );
      if( app )
      {
        app->clearSession();
        app->triggerUpdate();
      }
    } ) );
  }) );
  
  button = window->addButton( "No" );
  button->setFocus();
}//void startClearSession()


void InterSpec::deleteLicenseAndDisclaimersWindow()
{ 
  if( !m_licenseWindow )
    return;
  
  AuxWindow::deleteAuxWindow( m_licenseWindow );
  m_licenseWindow = nullptr;
}//void deleteLicenseAndDisclaimersWindow()


void InterSpec::showWelcomeDialog( bool force )
{
  if( !force && !m_user->preferenceValue<bool>( "ShowSplashScreen" ) )
    return;
  
  if( m_useInfoWindow )
  {
    m_useInfoWindow->show();
    return;
  }
  
  WServer::instance()->post( wApp->sessionId(), std::bind( [this](){
    /*
     For Android, showing this useInfoWindow at startup causes some exceptions
     in the JavaScript whenever the loading indicator is shown.  I'm pretty
     confused by it.
     I tried setting a new loading indicator in deleteWelcomeCountDialog(), but it didnt work
     
     Havent checked if creating this window via "posting" helps
     */
    if( m_useInfoWindow )
      return;
    
    std::function<void(bool)> dontShowAgainCallback = [this](bool value){
      InterSpecUser::setPreferenceValue<bool>( m_user, "ShowSplashScreen", value, this );
    };
    m_useInfoWindow = new UseInfoWindow( dontShowAgainCallback , this );
  
    m_useInfoWindow->finished().connect( this, &InterSpec::deleteWelcomeCountDialog );
    
    wApp->triggerUpdate();
  } ) );
}//void showWelcomeDialog()


void InterSpec::deleteWelcomeCountDialog()
{
  if( !m_useInfoWindow )
    return;
  
  AuxWindow::deleteAuxWindow( m_useInfoWindow );
  m_useInfoWindow = nullptr;
}//void deleteWelcomeCountDialog()


void InterSpec::deleteEnergyCalPreserveWindow()
{
  if( m_preserveCalibWindow )
  {
    delete m_preserveCalibWindow;
    m_preserveCalibWindow = nullptr;
  }
}//void deleteEnergyCalPreserveWindow()


void InterSpec::setShowIEWarningDialogCookie( bool show )
{
  if( show )
    wApp->setCookie( "IEWarningDialog", "", 0 );
  else
    wApp->setCookie( "IEWarningDialog", "noshow", 3600*24*30 );
} // void InterSpec::setShowIEWarningDialogCookie( bool show )



void InterSpec::showGammaCountDialog()
{
  if( m_gammaCountDialog )
  {
//    m_gammaCountDialog->show();
//    m_gammaCountDialog->expand();
    return;
  }//if( m_gammaCountDialog )

  m_gammaCountDialog = new GammaCountDialog( this );
//  m_gammaCountDialog->rejectWhenEscapePressed();
  m_gammaCountDialog->finished().connect( this, &InterSpec::deleteGammaCountDialog );
//  m_gammaCountDialog->resizeToFitOnScreen();
}//void showGammaCountDialog()


void InterSpec::deleteGammaCountDialog()
{
  if( m_gammaCountDialog )
    delete m_gammaCountDialog;

  m_gammaCountDialog = 0;
}//void deleteGammaCountDialog()




#if( USE_SPECRUM_FILE_QUERY_WIDGET )
void InterSpec::showFileQueryDialog()
{
  if( m_specFileQueryDialog )
    return;
  
  m_specFileQueryDialog = new AuxWindow( "Spectrum File Query Tool", AuxWindowProperties::TabletNotFullScreen );
  m_specFileQueryDialog->setResizable( true );
  //m_specFileQueryDialog->disableCollapse();
  
  SpecFileQueryWidget *qw = new SpecFileQueryWidget( this );
  WGridLayout *stretcher = m_specFileQueryDialog->stretcher();
  stretcher->addWidget( qw, 0, 0 );
  stretcher->setContentsMargins( 0, 0, 0, 0 );
  stretcher->setVerticalSpacing( 0 );
  stretcher->setHorizontalSpacing( 0 );
  
  WPushButton *closeButton = m_specFileQueryDialog->addCloseButtonToFooter( "Close", true );
  closeButton->clicked().connect( boost::bind( &AuxWindow::hide, m_specFileQueryDialog ) );
  
  m_specFileQueryDialog->finished().connect( this, &InterSpec::deleteFileQueryDialog );
  
  if( m_renderedWidth > 100 && m_renderedHeight > 100 && !isPhone() )
  {
    m_specFileQueryDialog->resize( 0.85*m_renderedWidth, 0.85*m_renderedHeight );
    m_specFileQueryDialog->centerWindow();
  }
  
  AuxWindow::addHelpInFooter( m_specFileQueryDialog->footer(), "spectrum-file-query" );
}//void showFileQueryDialog()


void InterSpec::deleteFileQueryDialog()
{
  if( !m_specFileQueryDialog )
    return;
  delete m_specFileQueryDialog;
  m_specFileQueryDialog = 0;
}//void deleteFileQueryDialog()
#endif




PopupDivMenu * InterSpec::displayOptionsPopupDiv()
{
  return m_displayOptionsPopupDiv;
}//WContainerWidget *displayOptionsPopupDiv()


void InterSpec::logMessage( const Wt::WString& message, const Wt::WString& source, int priority )
{
#if( PERFORM_DEVELOPER_CHECKS )
  static std::mutex s_message_mutex;
  
  {//begin codeblock to logg message
    std::lock_guard<std::mutex> file_gaurd( s_message_mutex );
    ofstream output( "interspec_messages_to_users.txt", ios::out | ios::app );
    const boost::posix_time::ptime now = WDateTime::currentDateTime().toPosixTime();
    output << "Message " << SpecUtils::to_iso_string( now ) << " ";
    if( !source.empty() )
      output << "[" << source.toUTF8() << ", " << priority << "]: ";
    else
      output << "[" << priority << "]: ";
    output << message.toUTF8() << endl << endl;
  }//end codeblock to logg message
#endif
  
  if( wApp )
  {
    m_messageLogged.emit( message, source, priority );
//    wApp->triggerUpdate();
  }else
  {
    const boost::posix_time::ptime now = WDateTime::currentDateTime().toPosixTime();
    cerr << "Message " << SpecUtils::to_iso_string( now ) << " ";
    if( !source.empty() )
      cerr << "[" << source.toUTF8() << ", " << priority << "]: ";
    else
      cerr << "[" << priority << "]: ";
    cerr << message.toUTF8() << endl << endl;
  }
}//void InterSpec::logMessage(...)



Wt::Signal< Wt::WString, Wt::WString, int > &InterSpec::messageLogged()
{
  return m_messageLogged;
}


Wt::WContainerWidget *InterSpec::menuDiv()
{
  return m_menuDiv;
}


void InterSpec::showWarningsWindow()
{
  m_warnings->createContent();
  
  if( !m_warningsWindow )
  {
    m_warningsWindow = new AuxWindow( "Notification/Logs",
                  (Wt::WFlags<AuxWindowProperties>(AuxWindowProperties::TabletNotFullScreen) | AuxWindowProperties::IsModal) );
    m_warningsWindow->contents()->setOffsets( WLength(0, WLength::Pixel), Wt::Left | Wt::Top );
    m_warningsWindow->rejectWhenEscapePressed();
    m_warningsWindow->stretcher()->addWidget( m_warnings, 0, 0, 1, 1 );
    m_warningsWindow->stretcher()->setContentsMargins(0,0,0,0);
    m_warningsWindow->setResizable(true);
    m_warningsWindow->resizeScaledWindow(0.75, 0.75);
    m_warningsWindow->centerWindow();
    m_warningsWindow->finished().connect( boost::bind( &InterSpec::handleWarningsWindowClose, this, false ) );
        
      
    WPushButton *clearButton = new WPushButton( "Delete Logs", m_warningsWindow->footer() );
    clearButton->clicked().connect( boost::bind( &WarningWidget::clearMessages, m_warnings ) );
    clearButton->addStyleClass( "BinIcon" );
      if (isMobile())
      {
          clearButton->setFloatSide( Right );
      }
      WPushButton *closeButton = m_warningsWindow->addCloseButtonToFooter();
      closeButton->clicked().connect( boost::bind( &AuxWindow::hide, m_warningsWindow ) );

  }//if( !m_warningsWindow )
  
  m_warningsWindow->show();
}//void showWarningsWindow()


void InterSpec::handleWarningsWindowClose( bool close )
{
    m_warningsWindow->stretcher()->removeWidget( m_warnings );
    AuxWindow::deleteAuxWindow( m_warningsWindow );
    m_warningsWindow = 0;
}//void handleWarningsWindowClose( bool )


void InterSpec::showPeakInfoWindow()
{
  if( m_toolsTabs )
  {
    cerr << "nterSpec::showPeakInfoWindow()\n\tTemporary hack - we dont want to show the"
         << " peak info window when tool tabs are showing since things get funky"
         << endl;
    m_toolsTabs->setCurrentWidget( m_peakInfoDisplay );
    m_currentToolsTab = m_toolsTabs->currentIndex();
    return;
  }//if( m_toolsTabs )
 
  if( m_toolsTabs && m_peakInfoDisplay )
  {
    m_toolsTabs->removeTab( m_peakInfoDisplay );
    m_toolsTabs->setCurrentIndex( 0 );
    m_currentToolsTab = 0;
  }//if( m_toolsTabs && m_peakInfoDisplay )
  
  if( !m_peakInfoWindow )
  {
    m_peakInfoWindow = new AuxWindow( "Peak Manager" );
    m_peakInfoWindow->rejectWhenEscapePressed();
    WBorderLayout *layout = new WBorderLayout();
    layout->setContentsMargins(0, 0, 15, 0);
    m_peakInfoWindow->contents()->setLayout( layout );
    //m_peakInfoWindow->contents()->setPadding(0);
    //m_peakInfoWindow->contents()->setMargin(0);
    
    layout->addWidget( m_peakInfoDisplay, Wt::WBorderLayout::Center );
    WContainerWidget *buttons = new WContainerWidget();
    layout->addWidget( buttons, Wt::WBorderLayout::South );

    WContainerWidget* footer = m_peakInfoWindow->footer();
    
    WPushButton* closeButton = m_peakInfoWindow->addCloseButtonToFooter("Close",true);
    closeButton->clicked().connect( boost::bind( &AuxWindow::hide, m_peakInfoWindow ) );
      
    AuxWindow::addHelpInFooter( m_peakInfoWindow->footer(), "peak-manager" );
    
    WPushButton *b = new WPushButton( CalibrationTabTitle, footer );
    // b->setIcon(WLink("InterSpec_resources/images/calibrate.png"));
    b->clicked().connect( this, &InterSpec::showEnergyCalWindow );
    b->setFloatSide(Wt::Right);
      
    b = new WPushButton( GammaLinesTabTitle, footer );
    // b->setIcon(WLink("InterSpec_resources/images/reflines.png"));
    b->clicked().connect( this, &InterSpec::showGammaLinesWindow );
    b->setFloatSide(Wt::Right);
      
      
    m_peakInfoWindow->resizeScaledWindow( 0.75, 0.5 );
    m_peakInfoWindow->centerWindow();
    m_peakInfoWindow->setResizable( true );
    m_peakInfoWindow->finished().connect( this, &InterSpec::handlePeakInfoClose );
  }//if( !m_peakInfoWindow )

  m_peakInfoWindow->show();
}//void showPeakInfoWindow()


void InterSpec::handlePeakInfoClose()
{
  if( !m_peakInfoWindow )
    return;

  if( m_toolsTabs )
  {
    m_peakInfoWindow->contents()->removeWidget( m_peakInfoDisplay );
    if( m_toolsTabs->indexOf(m_peakInfoDisplay) < 0 )
    {
      m_toolsTabs->addTab( m_peakInfoDisplay, PeakInfoTabTitle, TabLoadPolicy );
      m_toolsTabs->setCurrentIndex( m_toolsTabs->indexOf(m_peakInfoDisplay) );
    }//if( m_toolsTabs->indexOf(m_peakInfoDisplay) < 0 )
    m_currentToolsTab = m_toolsTabs->currentIndex();
    
    delete m_peakInfoWindow;
    m_peakInfoWindow = NULL;
  }//if( m_toolsTabs )
}//void handlePeakInfoClose()


#if( USE_DB_TO_STORE_SPECTRA )
void InterSpec::finishStoreStateInDb( WLineEdit *nameedit,
                                           WTextArea *descriptionarea,
                                           AuxWindow *window,
                                           const bool forTesting,
                                           Dbo::ptr<UserState> parent )
{
  const WString &name = nameedit->text();
  if( name.empty() )
  {
    passMessage( "You must specify a name", "", WarningWidget::WarningMsgHigh );
    return;
  }//if( name.empty() )
  
  const WString &desc = (!descriptionarea ? "" : descriptionarea->text());
  
  Dbo::ptr<UserState> state = serializeStateToDb( name, desc, forTesting, parent );
  
  if( parent )
    m_currentStateID = parent.id();
  else
    m_currentStateID = state.id();
    
  updateSaveWorkspaceMenu();
  
#if( INCLUDE_ANALYSIS_TEST_SUITE )
  if( forTesting )
  {
    string filepath = SpecUtils::append_path(TEST_SUITE_BASE_DIR, "analysis_tests");
    
    if( !SpecUtils::is_directory( filepath ) )
      throw runtime_error( "CWD didnt contain a 'analysis_tests' folder as expected" );
    
    const boost::posix_time::ptime localtime = boost::posix_time::second_clock::local_time();
    
    string timestr = SpecUtils::to_iso_string( localtime );
    string::size_type period_pos = timestr.find_last_of( '.' );
    timestr.substr( 0, period_pos );
    
    filepath = SpecUtils::append_path( filepath, (name.toUTF8() + "_" + timestr + ".n42") );
    
#ifdef _WIN32
    const std::wstring wfilepath = SpecUtils::convert_from_utf8_to_utf16(filepath);
    ofstream output( wfilepath.c_str(), ios::binary|ios::out );
#else
    ofstream output( filepath.c_str(), ios::binary|ios::out );
#endif
    if( !output.is_open() )
      throw runtime_error( "Couldnt open test file ouput '"
                           + filepath + "'" );
    
    storeTestStateToN42( output, name.toUTF8(), desc.toUTF8() );
  }//if( forTesting )
#endif
  if (window)
      delete window;
}//void finishStoreStateInDb()


#if( INCLUDE_ANALYSIS_TEST_SUITE )
void InterSpec::storeTestStateToN42( std::ostream &output,
                                          const std::string &name,
                                          const std::string &descr )
{
  try
  {
    if( !m_dataMeasurement )
      throw runtime_error( "No valid foreground file" );
    
    SpecMeas meas;
    meas.uniqueCopyContents( *m_dataMeasurement );
    
    
#if( PERFORM_DEVELOPER_CHECKS )
    try
    {
      SpecMeas::equalEnough( meas, *m_dataMeasurement );
    }catch( std::exception &e )
    {
      log_developer_error( __func__, e.what() );
    }
#endif
    
    const set<int> foregroundsamples = displayedSamples( SpecUtils::SpectrumType::Foreground );
    const set<int> backgroundsamples = displayedSamples( SpecUtils::SpectrumType::Background );
    set<int> newbacksamples;
    
    for( const std::shared_ptr<const SpecUtils::Measurement> &p : meas.measurements() )
    {
      const int samplenum = p->sample_number();
      if( foregroundsamples.count(samplenum) )
        meas.set_source_type( SpecUtils::SourceType::Foreground, p );
      else
        meas.remove_measurement( p, false );
    }//for( const std::shared_ptr<const SpecUtils::Measurement> &p : meas.measurements() )
    
    
    std::shared_ptr< std::deque< std::shared_ptr<const PeakDef> > >
    foregroundpeaks, backgroundpeaks;
    foregroundpeaks = meas.peaks( foregroundsamples );
    
    if( !!m_backgroundMeasurement )
    {
      backgroundpeaks = m_backgroundMeasurement->peaks( backgroundsamples );
      
      std::vector< std::shared_ptr<const SpecUtils::Measurement> > backgrounds = m_backgroundMeasurement->measurements();
      for( const std::shared_ptr<const SpecUtils::Measurement> &p : backgrounds )
      {
        if( !backgroundsamples.count( p->sample_number()) )
          continue;
        
        std::shared_ptr<SpecUtils::Measurement> backmeas = std::make_shared<SpecUtils::Measurement>( *p );
        meas.add_measurement( backmeas, false );
        meas.set_source_type( SpecUtils::SourceType::Background, backmeas );
        newbacksamples.insert( backmeas->sample_number() );
      }//for( const std::shared_ptr<const SpecUtils::Measurement> &p : m_backgroundMeasurement->measurements() )
    }//if( !!m_backgroundMeasurement )
 
    //Now remove all peaks not for the currently displayed samples.
    meas.removeAllPeaks();
    
    //But add back in peaks for just the displayed foreground and background
    if( !!foregroundpeaks && foregroundpeaks->size() )
      meas.setPeaks( *foregroundpeaks, foregroundsamples );
    if( !!backgroundpeaks && backgroundpeaks->size() )
      meas.setPeaks( *backgroundpeaks, newbacksamples );
    
    using namespace ::rapidxml;
    std::shared_ptr< xml_document<char> > n42doc;
    n42doc = meas.create_2012_N42_xml();
    
    if( !n42doc )
      throw runtime_error( "Failed to create 2012 N42 XML document" );
    
    xml_node<char> *RadInstrumentData = n42doc->first_node( "RadInstrumentData", 17 );
    
    if( !RadInstrumentData )
      throw runtime_error( "Logic error trying to retrieve RadInstrumentData node" );
    
    xml_node<char> *InterSpecNode = RadInstrumentData->first_node( "DHS:InterSpec", 13 );
    if( !InterSpecNode )
      throw runtime_error( "Logic error trying to retrieve DHS:InterSpec node" );
    
    //Make a note that this contains information for testing as well
    xml_attribute<char> *attr = n42doc->allocate_attribute( "ForTesting", "true" );
    InterSpecNode->append_attribute( attr );
    
    //Add user options into the XML
    m_user->userOptionsToXml( InterSpecNode, this );
    
    if( newbacksamples.size() )
    {
      vector<int> backsamples( newbacksamples.begin(), newbacksamples.end() );
      stringstream backsamplesstrm;
      for( size_t i = 0; i < backsamples.size(); ++i )
        backsamplesstrm << (i?" ":"") << backsamples[i];
      const char *val = n42doc->allocate_string( backsamplesstrm.str().c_str() );
      xml_node<char> *backgroundsamples_node
                    = n42doc->allocate_node( node_element,
                                      "DisplayedBackgroundSampleNumber", val );
      InterSpecNode->append_node( backgroundsamples_node );
    }//if( newbacksamples.size() )
    
    if( m_shieldingSourceFit
        && m_shieldingSourceFit->userChangedDuringCurrentForeground() )
    {
      m_shieldingSourceFit->serialize( InterSpecNode );
      cerr << "\n\nThe shielding/source fit model WAS changed for current foreground" << endl;
    }else
    {
      cerr << "\n\nThe shielding/source fit model was NOT changed for current foreground" << endl;
    }
    
    const boost::posix_time::ptime localtime = boost::posix_time::second_clock::local_time();
    const string timestr = SpecUtils::to_iso_string( localtime );
    
    const char *val = n42doc->allocate_string( timestr.c_str(), timestr.size()+1 );
    xml_node<char> *node = n42doc->allocate_node( node_element, "TestSaveDateTime", val );
    InterSpecNode->append_node( node );
    
    if( name.size() )
    {
      val = n42doc->allocate_string( name.c_str(), name.size()+1 );
      node = n42doc->allocate_node( node_element, "TestName", val );
      InterSpecNode->append_node( node );
    }//if( name.size() )
    
    if( descr.size() )
    {
      val = n42doc->allocate_string( descr.c_str(), descr.size()+1 );
      node = n42doc->allocate_node( node_element, "TestDescription", val );
      InterSpecNode->append_node( node );
    }//if( name.size() )
    
    string xml_data;
    rapidxml::print( std::back_inserter(xml_data), *n42doc, 0 );
    
    if( !output.write( xml_data.c_str(), xml_data.size() ) )
      throw runtime_error( "" );
  }catch( std::exception &e )
  {
    string msg = "Failed to save test state to N42 file: ";
    msg += e.what();
    passMessage( msg, "", WarningWidget::WarningMsgHigh );
  }//try / catch
}//void storeTestStateToN42( const std::string &name )



void InterSpec::loadTestStateFromN42( std::istream &input )
{
  using namespace rapidxml;
  try
  {
    rapidxml::file<char> input_file( input );
    
    xml_document<char> doc;
    doc.parse<rapidxml::parse_trim_whitespace>( input_file.data() );
    xml_node<char> *doc_node = doc.first_node();
    
    std::shared_ptr<SpecMeas> meas = std::make_shared<SpecMeas>();
    const bool loaded = meas->load_from_N42_document( doc_node );
    
    if( !loaded )
      throw runtime_error( "Failed to load SpecMeas from XML document" );
    
    const xml_node<char> *RadInstrumentData = doc.first_node( "RadInstrumentData", 17 );
    
    if( !RadInstrumentData )
      throw runtime_error( "Error trying to retrieve RadInstrumentData node" );
    
    const xml_node<char> *InterSpecNode = RadInstrumentData->first_node( "DHS:InterSpec", 13 );
    if( !InterSpecNode )
      throw runtime_error( "Error trying to retrieve DHS:InterSpec node" );

    meas->decodeSpecMeasStuffFromXml( InterSpecNode );
    
    const xml_attribute<char> *attr = InterSpecNode->first_attribute( "ForTesting" );
    if( !attr || !attr->value()
        || !rapidxml::internal::compare(attr->value(), attr->value_size(), "true", 4, true) )
      throw runtime_error( "Input N42 file doesnt look to be a test state" );
    
    set<int> backgroundsamplenums;
    const xml_node<char> *backsample_node
               = InterSpecNode->first_node( "DisplayedBackgroundSampleNumber" );
    
    if( backsample_node && backsample_node->value_size() )
    {
      std::vector<int> results;
      const bool success = SpecUtils::split_to_ints(
                                      backsample_node->value(),
                                      backsample_node->value_size(), results );
      if( !success )
        throw runtime_error( "Error parsing background sample numbers" );
      backgroundsamplenums.insert( results.begin(), results.end() );
    }//if( backsample_node && backsample_node->value_size() )
    
    
    const xml_node<char> *preferences = InterSpecNode->first_node( "preferences" );
    if( preferences )
      InterSpecUser::restoreUserPrefsFromXml( m_user, preferences, this );
    else
      cerr << "Warning, couldnt find preferences in the XML"
              " when restoring state from XML" << endl;
    
    
//    {
//      std::shared_ptr<const std::deque< std::shared_ptr<const PeakDef> > > peaks;
//      peaks = meas->peaks( meas->displayedSampleNumbers() );
//      if( !!peaks )
//        cerr << "There were NO peaks for displayed sample numbers" << endl;
//      else
//        cerr << "There were " << peaks->size() << " peaks for displayed sample numbers" << endl;
//    
//      cerr << "Displaying sample numbers: ";
//      for( int i : meas->displayedSampleNumbers() )
//        cerr << i << ", ";
//      cerr << endl;
      
//      std::set<std::set<int> > samps = meas->sampleNumsWithPeaks();
//      cerr << "There are samps.size()=" << samps.size() << endl;
//      for( auto a : samps )
//      {
//        cerr << "Set: ";
//        for( auto b : a )
//          cerr << b << " ";
//        cerr << endl;
//      }
//    }
    
    
    
    const xml_node<char> *name = InterSpecNode->first_node( "TestName" );
    const xml_node<char> *descrip = InterSpecNode->first_node( "TestDescription" );
    const xml_node<char> *savedate = InterSpecNode->first_node( "TestSaveDateTime" );
    
    
    std::shared_ptr<SpecMeas> dummy;
    setSpectrum( dummy, {}, SpecUtils::SpectrumType::Background, false );
    setSpectrum( dummy, {}, SpecUtils::SpectrumType::SecondForeground, false );
    
    string filename = meas->filename();
    if( name && name->value_size() )
      filename = name->value();
    
    std::shared_ptr<SpectraFileHeader> header;
    header = m_fileManager->addFile( filename, meas );
    
    const std::set<int> &dispsamples = meas->displayedSampleNumbers();
    
    
    setSpectrum( meas, meas->displayedSampleNumbers(), SpecUtils::SpectrumType::Foreground, false );
    
    if( backgroundsamplenums.size() )
      setSpectrum( meas, backgroundsamplenums, SpecUtils::SpectrumType::Background, false );
    
    const xml_node<char> *sourcefit = InterSpecNode->first_node( "ShieldingSourceFit" );
    if( sourcefit )
    {
      showShieldingSourceFitWindow();
      m_shieldingSourceFit->deSerialize( sourcefit );
      closeShieldingSourceFitWindow();
    }//if( sourcefit )
    
    stringstream msg;
    msg << "Loaded test state";
    if( name && name->value_size() )
      msg << " named '" << name->value() << "'";
    if( savedate && savedate->value_size() )
      msg << " saved " << savedate->value();
    if( descrip && descrip->value_size() )
      msg << " with description " << descrip->value();
    
    passMessage( msg.str(), "", WarningWidget::WarningMsgInfo );
  }catch( std::exception &e )
  {
    string msg = "InterSpec::loadTestStateFromN42: ";
    msg += e.what();
    passMessage( msg, "", WarningWidget::WarningMsgHigh );
  }//try / catch
}//void InterSpec::loadTestStateFromN42()

namespace
{
  void doTestStateLoad( WSelectionBox *filesbox, AuxWindow *window, InterSpec *viewer )
  {
    const string path_to_tests = SpecUtils::append_path( TEST_SUITE_BASE_DIR, "analysis_tests" );
    const string filename = SpecUtils::append_path( path_to_tests, filesbox->currentText().toUTF8() );
    viewer->loadN42TestState( filename );
    delete window;
  }
}

void InterSpec::startN42TestStates()
{
  const string path_to_tests = SpecUtils::append_path( TEST_SUITE_BASE_DIR, "analysis_tests" );
  const vector<string> files = SpecUtils::recursive_ls( path_to_tests, ".n42" );
  
  if( files.empty() )
  {
    passMessage( "There are no test files to load in the 'analysis_tests' "
                 "directory", "", WarningWidget::WarningMsgHigh );
    return;
  }//if( files.empty() )
  
  AuxWindow *window = new AuxWindow( "Test State N42 Files" );
  window->resizeWindow( 450, 400 );
  
  WGridLayout *layout = window->stretcher();
  WSelectionBox *filesbox = new WSelectionBox();
  layout->addWidget( filesbox, 0, 0, 1, 2 );
  
  //Lets display files by alphabetical name
  vector<string> dispfiles;
  for( const string &p : files )
    dispfiles.push_back( SpecUtils::fs_relative( path_to_tests, p ) );
    
  std::sort( begin(dispfiles), end(dispfiles) );
  
  for( const string &name : dispfiles )
    filesbox->addItem( name );
  
  WPushButton *button = new WPushButton( "Cancel" );
  layout->addWidget( button, 1, 0, AlignCenter );
  button->clicked().connect( boost::bind(&AuxWindow::deleteAuxWindow, window) );
  
  button = new WPushButton( "Load" );
  button->disable();
  button->clicked().connect( boost::bind( &doTestStateLoad, filesbox, window, this ) );
  
  layout->addWidget( button, 1, 1, AlignCenter );
  filesbox->activated().connect( button, &WPushButton::enable );
  
  layout->setRowStretch( 0, 1 );
  
  window->show();
  window->centerWindow();
}//void startN42TestStates()


void InterSpec::loadN42TestState( const std::string &filename )
{
  if( filename.empty() )
    return;
  
#ifdef _WIN32
  const std::wstring wfilename = SpecUtils::convert_from_utf8_to_utf16(filename);
  ifstream input( wfilename.c_str(), ios::in | ios::binary );
#else
  ifstream input( filename.c_str(), ios::in | ios::binary );
#endif
  if( !input.is_open() )
    throw runtime_error( "Couldnt open test state file: " + filename );
  
  loadTestStateFromN42( input );
}//void loadN42TestState( const std::string &filename )



void InterSpec::startStoreTestStateInDb()
{
  if( m_currentStateID >= 0 )
  {
    AuxWindow *window = new AuxWindow( "Warning",
                                      (Wt::WFlags<AuxWindowProperties>(AuxWindowProperties::PhoneNotFullScreen)
                                       | AuxWindowProperties::DisableCollapse) );
    WText *t = new WText( "Overwrite current test state?", window->contents() );
    t->setInline( false );
    
    window->setClosable( false );

    WPushButton *button = new WPushButton( "Overwrite", window->footer() );
    button->clicked().connect( boost::bind( &AuxWindow::deleteAuxWindow, window ) );
    button->clicked().connect( boost::bind( &InterSpec::startStoreStateInDb, this, true, false, true, false ) );
    
    button = new WPushButton( "Create New", window->footer() );
    button->clicked().connect( boost::bind( &AuxWindow::deleteAuxWindow, window ) );
    button->clicked().connect( boost::bind( &InterSpec::startStoreStateInDb, this, true, true, false, false ) );
    
    button = new WPushButton( "Cancel", window->footer() );
    button->clicked().connect( boost::bind( &AuxWindow::deleteAuxWindow, window ) );
    window->centerWindow();
    window->show();
    
    window->rejectWhenEscapePressed();
    window->finished().connect( boost::bind( &AuxWindow::deleteAuxWindow, window ) );
  }else
  {
    startStoreStateInDb( true, true, true, false );
  }//if( m_currentStateID >= 0 ) / else
}//void startStoreTestStateInDb()
#endif //#if( INCLUDE_ANALYSIS_TEST_SUITE )


//Save the snapshot and ALSO the spectra.
void InterSpec::stateSave()
{
  if( m_currentStateID > 0 )
  {
    //TODO: Should check if can save?
    saveShieldingSourceModelToForegroundSpecMeas();
    startStoreStateInDb( false, false, false, false ); //save snapshot
  }else
  {
    //No currentStateID, so just save as new snapshot
    stateSaveAs();
  }//if( m_currentStateID > 0 ) / else
} //void stateSave()


//Copied from startStoreStateInDb()
//This is the new combined Save As method (snapshot/spectra)
void InterSpec::stateSaveAs()
{
  const bool forTesting = false;
    
  AuxWindow *window = new AuxWindow( "Store State As", (Wt::WFlags<AuxWindowProperties>(AuxWindowProperties::IsModal) | AuxWindowProperties::TabletNotFullScreen) );
  window->rejectWhenEscapePressed();
  window->finished().connect( boost::bind( &AuxWindow::deleteAuxWindow, window ) );
  window->setClosable( false );
  WGridLayout *layout = window->stretcher();
    
  WLineEdit *edit = new WLineEdit();
  edit->setEmptyText( "(Name to store under)" );
  WText *label = new WText( "Name" );
  layout->addWidget( label, 2, 0 );
  layout->addWidget( edit,  2, 1 );
    
  if( !!m_dataMeasurement && m_dataMeasurement->filename().size() )
      edit->setText( m_dataMeasurement->filename() );
    
  WTextArea *summary = new WTextArea();
  label = new WText( "Desc." );
  summary->setEmptyText( "(Optional description)" );
  layout->addWidget( label, 3, 0 );
  layout->addWidget( summary, 3, 1 );
  
  layout->setColumnStretch( 1, 1 );
  layout->setRowStretch( 3, 1 );
  
  label = new WText( "This will save the current app state to the database - to export<br/> as a separate file, use the &quot;Export File&quot; menu option" );
  label->setInline( false );
  label->setTextAlignment( Wt::AlignCenter );
  layout->addWidget( label, 4, 1 );
  
  WPushButton *closeButton = window->addCloseButtonToFooter("Cancel", false);
  closeButton->clicked().connect( boost::bind( &AuxWindow::deleteAuxWindow, window ) );
    
  WPushButton *save = new WPushButton( "Save" , window->footer() );
  save->setIcon( "InterSpec_resources/images/disk2.png" );
  
  save->clicked().connect( boost::bind( &InterSpec::stateSaveAsAction,
                                        this, edit, summary, window, forTesting ) );
    
  window->setMinimumSize(WLength(450), WLength(250));
    
  window->centerWindow();
  window->show();
}//void stateSaveAs()


//New method to save tag for snapshot
void InterSpec::stateSaveTag()
{
  AuxWindow *window = new AuxWindow( "Tag current state",
                  (Wt::WFlags<AuxWindowProperties>(AuxWindowProperties::IsModal) | AuxWindowProperties::TabletNotFullScreen) );
  window->rejectWhenEscapePressed();
  window->finished().connect( boost::bind( &AuxWindow::deleteAuxWindow, window ) );
  window->setClosable( false );
  window->disableCollapse();
  WGridLayout *layout = window->stretcher();
    
  WLineEdit *edit = new WLineEdit();
  if( !isMobile() )
    edit->setFocus(true);
  WText *label = new WText( "Name" );
  layout->addWidget( label, 2, 0 );
  layout->addWidget( edit,  2, 1 );
    
  layout->setColumnStretch( 1, 1 );
  layout->setRowStretch( 2, 1 );
  
  WPushButton *closeButton = window->addCloseButtonToFooter("Cancel", false);
  closeButton->clicked().connect( boost::bind( &AuxWindow::deleteAuxWindow, window ) );
  
  WPushButton *save = new WPushButton( "Tag" , window->footer() );
  //save->setIcon( "InterSpec_resources/images/disk2.png" );
    
  save->clicked().connect( boost::bind( &InterSpec::stateSaveTagAction,
                                         this, edit, window ) );
    
  window->setMinimumSize(WLength(450), WLength::Auto);
    
  window->centerWindow();
  window->show();
}//void stateSaveTag()


void InterSpec::stateSaveTagAction( WLineEdit *nameedit, AuxWindow *window )
{
  Dbo::ptr<UserState> state;
    
  if( m_currentStateID >= 0 )
  {
    try
    {
      DataBaseUtils::DbTransaction transaction( *m_sql );
      state = m_sql->session()->find<UserState>( "where id = ?" )
                               .bind( m_currentStateID );
      transaction.commit();
    }catch( std::exception &e )
    {
        cerr << "\nstartStoreStateInDb() caught: " << e.what() << endl;
    }//try / catch
  }//if( m_currentStateID >= 0 )
    
  //Save Snapshot/enviornment
  if( state )
    finishStoreStateInDb( nameedit, 0, 0, false, state );
  else
    passMessage( "You must first save a state before creating a snapshot.",
                 "", WarningWidget::WarningMsgHigh );
      
  //close window
  AuxWindow::deleteAuxWindow( window );
}//stateSaveTagAction()


//Action to Save As Snapshot
void InterSpec::stateSaveAsAction( WLineEdit *nameedit,
                                      WTextArea *descriptionarea,
                                      AuxWindow *window,
                                      const bool forTesting )
{
  //Need to remove the current foregorund/background/second from the file
  //  manager, and then re-add back in the SpecMeas so they will be saved to
  //  new database entries.  Otherwise saving the current state as, will create
  //  a new UserState that points to the current database entries for the
  //  SpecMeas
  for( int i = 0; i < 3; i++ )
  {
    std::shared_ptr<SpecMeas> m = measurment( SpecUtils::SpectrumType(i) );
    if( m )
    {
      m_fileManager->removeSpecMeas( m, false );
      m_fileManager->addFile( m->filename(), m );
      m->setModified();
    }
  }//for( int i = 0; i < 3; i++ )
  
  //Save Snapshot/enviornment
  finishStoreStateInDb( nameedit, descriptionarea, NULL, forTesting, Dbo::ptr<UserState>() );
    
  //close window
  AuxWindow::deleteAuxWindow(window);
}//stateSaveAsAction()



//Note: Used indirectly by new combined snapshot method stateSave()
void InterSpec::startStoreStateInDb( const bool forTesting,
                                          const bool asNewState,
                                          const bool allowOverWrite,
                                          const bool endOfSessionNoDelete )
{
  Dbo::ptr<UserState> state;
  
  if( m_currentStateID >= 0 && !asNewState )
  {
      //If saving a tag, make sure to save to the parent.  We never overwrite TAGS
      try
      {
          DataBaseUtils::DbTransaction transaction( *m_sql );
          Dbo::ptr<UserState> childState  = m_sql->session()->find<UserState>( "where id = ? AND SnapshotTagParent_id >= 0" )
          .bind( m_currentStateID );
          
          if (childState)
          {
              state = m_sql->session()->find<UserState>( "where id = ?" )
              .bind( childState.get()->snapshotTagParent.id() );
          }
          
          transaction.commit();
      }catch( std::exception &e )
      {
          cerr << "\nstartStoreStateInDb() caught: " << e.what() << endl;
      }//try / catch

    if (!state)
    {
        try
        {
            DataBaseUtils::DbTransaction transaction( *m_sql );
            state = m_sql->session()->find<UserState>( "where id = ?" )
                           .bind( m_currentStateID );
            transaction.commit();
        }catch( std::exception &e )
        {
            cerr << "\nstartStoreStateInDb() caught: " << e.what() << endl;
        }//try / catch
    } //!state
  }//if( m_currentStateID >= 0 )
  
  if( state )
  { //Save without dialog
      
    const bool writeProtected = state->isWriteProtected();
    
    if( allowOverWrite && writeProtected )
    {
      DataBaseUtils::DbTransaction transaction( *m_sql );
      UserState::removeWriteProtection( state, m_sql->session() );
      transaction.commit();
    }//if( allowOverWrite && writeProtected )
    
      if (endOfSessionNoDelete)
      {
          DataBaseUtils::DbTransaction transaction( *m_sql );
          state.modify()->stateType = UserState::kEndOfSessionHEAD;
          transaction.commit();
      }
      
    try
    {
      saveStateToDb( state );
    }catch( std::exception &e )
    {
      passMessage( e.what(), "", WarningWidget::WarningMsgHigh );
    }//try / catch
    
    if( writeProtected )
    {
      DataBaseUtils::DbTransaction transaction( *m_sql );
      UserState::makeWriteProtected( state, m_sql->session() );
      transaction.commit();
    }//if( writeProtected )
    
    
    passMessage( "Saved state '" + state->name + "'", "",
                 WarningWidget::WarningMsgSave );
    return;
  }//if( state )
  
  AuxWindow *window = new AuxWindow( "Create Snapshot",
                                    (Wt::WFlags<AuxWindowProperties>(AuxWindowProperties::IsModal)
                                      | AuxWindowProperties::TabletNotFullScreen
                                      | AuxWindowProperties::DisableCollapse) );
  window->rejectWhenEscapePressed();
  window->finished().connect( boost::bind( &AuxWindow::deleteAuxWindow, window ) );
  window->setClosable( false );
  WGridLayout *layout = window->stretcher();
  WLineEdit *edit = new WLineEdit();
  edit->setEmptyText( "(Name to store under)" );
  WText *label = new WText( "Name" );
  layout->addWidget( label, 0, 0 );
  layout->addWidget( edit,  0, 1 );
  
  if( !!m_dataMeasurement && m_dataMeasurement->filename().size() )
    edit->setText( m_dataMeasurement->filename() );
  
  WTextArea *summary = new WTextArea();
  label = new WText( "Desc." );
  summary->setEmptyText( "(Optional description)" );
  layout->addWidget( label, 1, 0 );
  layout->addWidget( summary, 1, 1 );
  layout->setColumnStretch( 1, 1 );
  layout->setRowStretch( 1, 1 );
  
  
  WPushButton *closeButton = window->addCloseButtonToFooter("Cancel", false);
  closeButton->clicked().connect( boost::bind( &AuxWindow::deleteAuxWindow, window ) );

  WPushButton *save = new WPushButton( "Create" , window->footer() );
  save->setIcon( "InterSpec_resources/images/disk2.png" );
  
  save->clicked().connect( boost::bind( &InterSpec::finishStoreStateInDb,
                                       this, edit, summary, window, forTesting, Wt::Dbo::ptr<UserState>() ) );

  window->setMinimumSize(WLength(450), WLength(250));
  
  window->centerWindow();
  window->show();
}//void InterSpec::startStoreStateInDb()


//Deprecated - no longer used
void InterSpec::browseDatabaseStates( bool allowTests )
{
  new DbStateBrowser( this, allowTests );
}//void InterSpec::browseDatabaseStates()
#endif //#if( USE_DB_TO_STORE_SPECTRA )


#if( USE_DB_TO_STORE_SPECTRA && INCLUDE_ANALYSIS_TEST_SUITE )
void InterSpec::startStateTester()
{
  new SpectrumViewerTesterWindow( this );
}//void startStateTester()
#endif  //#if( INCLUDE_ANALYSIS_TEST_SUITE )




void InterSpec::addFileMenu( WWidget *parent, bool isMobile )
{
  if( m_fileMenuPopup )
    return;

  const bool showToolTips = InterSpecUser::preferenceValue<bool>( "ShowTooltips", this );
  
  PopupDivMenu *parentMenu = dynamic_cast<PopupDivMenu *>( parent );
  WContainerWidget *menuDiv = dynamic_cast<WContainerWidget *>( parent );
  if( !parentMenu && !menuDiv )
    throw runtime_error( "InterSpec::addFileMenu(): parent passed in must"
                         " be a PopupDivMenu  or WContainerWidget" );

  
  string menuname = "InterSpec";
#if( !defined(__APPLE__) && USING_ELECTRON_NATIVE_MENU )
  menuname = "File";
#else
  if( isMobile )
    menuname = "Spectra";
#endif
  
  if( menuDiv )
  {
    WPushButton *button = new WPushButton( menuname, menuDiv );
    button->addStyleClass( "MenuLabel" );
    m_fileMenuPopup = new PopupDivMenu( button, PopupDivMenu::AppLevelMenu );
    
//    button = new WPushButton( "Spectrum", menuDiv );
//    button->addStyleClass( "MenuLabel" );
//    m_fileMenuPopup = new PopupDivMenu( button, PopupDivMenu::AppLevelMenu );
  }else
  {
    m_fileMenuPopup = parentMenu->addPopupMenuItem( menuname );
//    m_fileMenuPopup = parentMenu->addPopupMenuItem( "Spectrum" );
  }//if( menuDiv ) / else

  PopupDivMenuItem *item = (PopupDivMenuItem *)0;
  
#if( defined(__APPLE__) && USING_ELECTRON_NATIVE_MENU )
  PopupDivMenuItem *aboutitem = m_fileMenuPopup->createAboutThisAppItem();
  
  if( aboutitem )
    aboutitem->triggered().connect( boost::bind( &InterSpec::showLicenseAndDisclaimersWindow, this, false, std::function<void()>{} ) );
  
  m_fileMenuPopup->addSeparator();
  m_fileMenuPopup->addRoleMenuItem( PopupDivMenu::MenuRole::Hide );
  m_fileMenuPopup->addRoleMenuItem( PopupDivMenu::MenuRole::HideOthers );
  m_fileMenuPopup->addRoleMenuItem( PopupDivMenu::MenuRole::UnHide );
  m_fileMenuPopup->addRoleMenuItem( PopupDivMenu::MenuRole::Front );
  m_fileMenuPopup->addSeparator();
#elif( BUILD_AS_OSX_APP )
  if( InterSpecApp::isPrimaryWindowInstance() )
  {
    item = m_fileMenuPopup->addMenuItem( "About InterSpec" );
    item->triggered().connect( boost::bind( &InterSpec::showLicenseAndDisclaimersWindow, this, false, std::function<void()>{} ) );
    m_fileMenuPopup->addSeparator();  //doesnt seem to be showing up for some reason... owe well.
  }//if( InterSpecApp::isPrimaryWindowInstance() )
#endif
  
  
#if( USE_DB_TO_STORE_SPECTRA )
  //  item = m_fileMenuPopup->addMenuItem( "Test Serialization" );
  //  item->triggered().connect( this, &InterSpec::testLoadSaveState );
  
  //----temporary
  //    PopupDivMenu *backupmenu = m_fileMenuPopup->addPopupMenuItem( "Backup", "InterSpec_resources/images/database_go.png" );
  
  //    m_fileMenuPopup->addSeparator();
  
  if( m_fileManager )
  {
    if( isMobile )
    {
      item = m_fileMenuPopup->addMenuItem( "Open File..." );
      item->triggered().connect( boost::bind ( &SpecMeasManager::startQuickUpload, m_fileManager ) );
      
      item = m_fileMenuPopup->addMenuItem( "Loaded Spectra..." );
      item->triggered().connect( this, &InterSpec::showCompactFileManagerWindow );
    }//if( isMobile )
    
    
    item = m_fileMenuPopup->addMenuItem( "Manager...", "InterSpec_resources/images/file_manager_small.png" );
    HelpSystem::attachToolTipOn(item, "Manage loaded spectra", showToolTips );
    
    item->triggered().connect( m_fileManager, &SpecMeasManager::startSpectrumManager );
    
    m_fileMenuPopup->addSeparator();
    
    const char *save_txt = "Store";           //"Save"
    const char *save_as_txt = "Store As...";  //"Save As..."
    const char *tag_txt = "Tag...";
    
    // --- new save menu ---
    m_saveState = m_fileMenuPopup->addMenuItem( save_txt );
    m_saveState->triggered().connect( boost::bind( &InterSpec::stateSave, this ) );
    HelpSystem::attachToolTipOn(m_saveState, "Saves the current app state to InterSpecs database", showToolTips );
    
    
    // --- new save as menu ---
    m_saveStateAs = m_fileMenuPopup->addMenuItem( save_as_txt );
    m_saveStateAs->triggered().connect( boost::bind( &InterSpec::stateSaveAs, this ) );
    HelpSystem::attachToolTipOn(m_saveStateAs, "Saves the current app state to a new listing in InterSpecs database", showToolTips );
    m_saveStateAs->setDisabled( true );
    
    // --- new save tag menu ---
    m_createTag = m_fileMenuPopup->addMenuItem( tag_txt , "InterSpec_resources/images/stop_time_small.png");
    m_createTag->triggered().connect( boost::bind(&InterSpec::stateSaveTag, this ));
    
    HelpSystem::attachToolTipOn(m_createTag, "Tags the current Interspec state so you "
                                "can revert to at a later time.  When loading an app state, "
                                "you can choose either the most recent save, or select past tagged versions.", showToolTips );
    
    m_fileMenuPopup->addSeparator();
    
    item = m_fileMenuPopup->addMenuItem( "Previous..." , "InterSpec_resources/images/db_small.png");
    item->triggered().connect( boost::bind( &SpecMeasManager::browseDatabaseSpectrumFiles,
                                            m_fileManager,
                                            SpecUtils::SpectrumType::Foreground ) );
    HelpSystem::attachToolTipOn(item, "Opens previously saved states", showToolTips );
    
    m_fileMenuPopup->addSeparator();
  }//if( m_fileManager )
#endif  //USE_DB_TO_STORE_SPECTRA


  item = m_fileMenuPopup->addMenuItem( "Clear Session..." );
  item->triggered().connect( this, &InterSpec::startClearSession );
  HelpSystem::attachToolTipOn(item, "Starts a clean application state with no spectra loaded", showToolTips );
  m_fileMenuPopup->addSeparator();
  
  
  PopupDivMenu *subPopup = 0;

  subPopup = m_fileMenuPopup->addPopupMenuItem( "Samples" );
  
  const string docroot = wApp->docRoot();
  
  item = subPopup->addMenuItem( "Ba-133 (16k channel)" );
  item->triggered().connect( boost::bind( &SpecMeasManager::loadFromFileSystem, m_fileManager,
                                         SpecUtils::append_path(docroot, "example_spectra/ba133_source_640s_20100317.n42"),
                                         SpecUtils::SpectrumType::Foreground, SpecUtils::ParserType::N42_2006 ) );
  if( isMobile )
    item = subPopup->addMenuItem( "Passthrough (16k channel)" );
  else
    item = subPopup->addMenuItem( "Passthrough (16k bin ICD1, 8 det., 133 samples)" );
  item->triggered().connect( boost::bind( &SpecMeasManager::loadFromFileSystem, m_fileManager,
                                         SpecUtils::append_path(docroot, "example_spectra/passthrough.n42"),
                                         SpecUtils::SpectrumType::Foreground, SpecUtils::ParserType::N42_2006 ) );
  
  item = subPopup->addMenuItem( "Background (16k bin N42)" );
  item->triggered().connect( boost::bind( &SpecMeasManager::loadFromFileSystem, m_fileManager,
                                         SpecUtils::append_path(docroot, "example_spectra/background_20100317.n42"),
                                         SpecUtils::SpectrumType::Background, SpecUtils::ParserType::N42_2006 ) );
  //If its a mobile device, we'll give a few more spectra to play with
  if( isMobile )
  {
    item = subPopup->addMenuItem( "Ba-133 (Low Res, No Calib)" );
    item->triggered().connect( boost::bind( &SpecMeasManager::loadFromFileSystem, m_fileManager,
                                           SpecUtils::append_path(docroot, "example_spectra/Ba133LowResNoCalib.spe"),
                                           SpecUtils::SpectrumType::Foreground, SpecUtils::ParserType::SpeIaea ) );
    
    item = subPopup->addMenuItem( "Co-60 (Low Res, No Calib)" );
    item->triggered().connect( boost::bind( &SpecMeasManager::loadFromFileSystem, m_fileManager,
                                           SpecUtils::append_path(docroot, "example_spectra/Co60LowResNoCalib.spe"),
                                           SpecUtils::SpectrumType::Foreground, SpecUtils::ParserType::SpeIaea ) );
    
    item = subPopup->addMenuItem( "Cs-137 (Low Res, No Calib)" );
    item->triggered().connect( boost::bind( &SpecMeasManager::loadFromFileSystem, m_fileManager,
                                           SpecUtils::append_path(docroot, "example_spectra/Cs137LowResNoCalib.spe"),
                                           SpecUtils::SpectrumType::Foreground, SpecUtils::ParserType::SpeIaea ) );
    item = subPopup->addMenuItem( "Th-232 (Low Res, No Calib)" );
    item->triggered().connect( boost::bind( &SpecMeasManager::loadFromFileSystem, m_fileManager,
                                           SpecUtils::append_path(docroot, "example_spectra/Th232LowResNoCalib.spe"),
                                           SpecUtils::SpectrumType::Foreground, SpecUtils::ParserType::SpeIaea ) );
  }//if( isMobile )
  
  
  if( isSupportFile() && !isMobile )
  {
    string tip = "Creates a dialog to browse for a spectrum file on your file system.";
    if( !isMobile )
      tip += " Drag and drop the file directly into the app window as a quicker alternative.";
    
    item = m_fileMenuPopup->addMenuItem( "Open File..." );
    HelpSystem::attachToolTipOn( item, tip, showToolTips );
    item->triggered().connect( boost::bind ( &SpecMeasManager::startQuickUpload, m_fileManager ) );
  } //!isSupportFile
  

#if( USE_SAVEAS_FROM_MENU )
  if( isSupportFile() )
  {
    //only display when not on desktop.
    m_downloadMenu = m_fileMenuPopup->addPopupMenuItem( "Export File" );
    
    for( SpecUtils::SpectrumType i = SpecUtils::SpectrumType(0);
         i <= SpecUtils::SpectrumType::Background;
         i = SpecUtils::SpectrumType(static_cast<int>(i)+1) )
    {
      m_downloadMenus[static_cast<int>(i)] = m_downloadMenu->addPopupMenuItem( descriptionText( i ) );
      
      for( SpecUtils::SaveSpectrumAsType j = SpecUtils::SaveSpectrumAsType(0);
          j < SpecUtils::SaveSpectrumAsType::NumTypes;
          j = SpecUtils::SaveSpectrumAsType(static_cast<int>(j)+1) )
      {
        const string desc = descriptionText( j );
        item = m_downloadMenus[static_cast<int>(i)]->addMenuItem( desc + " File" );
        DownloadCurrentSpectrumResource *resource
                     = new DownloadCurrentSpectrumResource( i, j, this, item );
        
#if( USE_OSX_NATIVE_MENU || USING_ELECTRON_NATIVE_MENU )
        //If were using OS X native menus, we obviously cant relly on the
        //  browser responding to a click on an anchor; we also cant click the
        //  link of the PopupDivMenuItem itself in javascript, or we get a
        //  cycle of the server telling the browser to click the link again,
        //  each time it tells it to do it in javascript.  So we will introduce
        //  a false menu item that will actually have the URL of the download
        //  associated with its anchor, and not connect any server side
        //  triggered() events to it, thus breaking the infiinite cycle - blarg.
        PopupDivMenuItem *fakeitem = new PopupDivMenuItem( "", "" );
        m_downloadMenus[static_cast<int>(i)]->WPopupMenu::addItem( fakeitem );
        fakeitem->setLink( WLink( resource ) );
        fakeitem->setLinkTarget( TargetNewWindow );

        if( fakeitem->anchor() )
        {
          const string jsclick = "try{document.getElementById('"
                                 + fakeitem->anchor()->id()
                                 + "').click();}catch(e){}";
          item->triggered().connect( boost::bind( &WApplication::doJavaScript, wApp, jsclick, true ) );
        }else
        {
          cerr << "Unexpected error accessing the anchor for file downloading" << endl;
        }
#else
        item->setLink( WLink( resource ) );
        item->setLinkTarget( TargetNewWindow );
#endif
        
        const char *tooltip = nullptr;
        switch( j )
        {
          case SpecUtils::SaveSpectrumAsType::Txt:
            tooltip = "A space delimited file will be created with a header of"
                      " things like live time, followed by three columns"
                      " (channel number, lower channel energy, counts). Each"
                      " record in the file will be sequentially recorded with"
                      " three line breaks between records.";
            break;
            
          case SpecUtils::SaveSpectrumAsType::Csv:
            tooltip = "A comma delimietd file will be created with a channel"
                      " lower energy and a counts column.  All records in the"
                      " current spectrum file will be written sequentially,"
                      " with an extra line break and &quot;<b>Energy, Data</b>"
                      "&quot; header between subsequent records.";
            break;
            
          case SpecUtils::SaveSpectrumAsType::Pcf:
            tooltip = "A binary PCF file will be created which contains all"
                      " records of the current file.";
            break;
            
          case SpecUtils::SaveSpectrumAsType::N42_2006:
            tooltip = "A simple spectromiter style 2006 N42 XML file will be"
                      " produced which contains all records in the current file.";
            break;
            
          case SpecUtils::SaveSpectrumAsType::N42_2012:
            tooltip = "A 2012 N42 XML document will be produced which contains"
                      " all samples of the current spectrum file, as well as"
                      " some additional <code>InterSpec</code> information"
                      " such as the identified peaks and detector response.";
            break;
            
          case SpecUtils::SaveSpectrumAsType::Chn:
            tooltip = "A binary integer CHN file will be produced containing a"
                      " single spectrum matching what is currently shown.";
            break;
            
          case SpecUtils::SaveSpectrumAsType::SpcBinaryInt:
            tooltip = "A binary floating point SPC file will be produced containing a"
                      " single spectrum matching what is currently shown.";
            break;
           
          case SpecUtils::SaveSpectrumAsType::SpcBinaryFloat:
            tooltip = "A binary integer SPC file will be produced containing a"
                      " single spectrum matching what is currently shown.";
            break;
            
          case SpecUtils::SaveSpectrumAsType::SpcAscii:
            tooltip = "A ascii based SPC file will be produced containing a"
                      " single spectrum matching what is currently shown.";
            break;
          
          case SpecUtils::SaveSpectrumAsType::ExploraniumGr130v0:
            tooltip = "A binary Exploranium GR130 file will be produced with"
                      " each record (spectrum) containing 256 channels.";
            break;
            
          case SpecUtils::SaveSpectrumAsType::ExploraniumGr135v2:
            tooltip = "A binary Exploranium GR135v2 file (includes neutron info)"
                      " will be produced with each record (spectrum) containing"
                      " 1024 channels.";
            break;
          
          case SpecUtils::SaveSpectrumAsType::SpeIaea:
            tooltip = "A ASCII based standard file format that will contain a"
                      " single spectrum only.";
            break;
            
          case SpecUtils::SaveSpectrumAsType::Cnf:
            tooltip = "A binary Canberra file format that contains only a single spectrum.";
            break;
            
          case SpecUtils::SaveSpectrumAsType::Tka:
            tooltip = "A text based format that provides real time and channel counts only.";
            break;
            
#if( SpecUtils_ENABLE_D3_CHART )
          case SpecUtils::SaveSpectrumAsType::HtmlD3:
            tooltip = "An HTML file using D3.js to generate a spectrum chart"
                          " that you can optionally interact with and view offline.";
            break;
#endif //#if( SpecUtils_ENABLE_D3_CHART )
           case SpecUtils::SaveSpectrumAsType::NumTypes:
            break;
        }//switch( j )
        
        assert( tooltip );
        
        const bool showInstantly = true;
        if( tooltip )
          HelpSystem::attachToolTipOn( item, tooltip, showInstantly,
                                      HelpSystem::ToolTipPosition::Right );
      }//for( loop over file types )
      
      m_downloadMenus[static_cast<int>(i)]->disable();
      if( m_downloadMenus[static_cast<int>(i)]->parentItem() )
        m_downloadMenu->setItemHidden( m_downloadMenus[static_cast<int>(i)]->parentItem(), true );
    }//for( loop over spectrums )
    
    m_fileMenuPopup->setItemHidden(m_downloadMenu->parentItem(),true); //set as hidden first, will be visible when spectrum is added
  } //!isMobile
#elif( IOS )
  PopupDivMenuItem *exportFile = m_fileMenuPopup->addMenuItem( "Export Spectrum..." );
  exportFile->triggered().connect( this, &InterSpec::exportSpecFile );
#else
if (isSupportFile())
{
  item = m_fileMenuPopup->addMenuItem( "Export" );
  item->triggered().connect( m_fileManager, &SpecMeasManager::displayQuickSaveAsDialog );
}//isSupportFile()
    
#endif //#if( USE_SAVEAS_FROM_MENU )
  

  
#if( USE_DB_TO_STORE_SPECTRA )
  assert( !m_fileManager || m_saveStateAs );
  assert( !m_fileManager || m_saveState );
#endif //#if( USE_DB_TO_STORE_SPECTRA )
  
  
#if( INCLUDE_ANALYSIS_TEST_SUITE )
  m_fileMenuPopup->addSeparator();
  PopupDivMenu* testing = m_fileMenuPopup->addPopupMenuItem( "Testing" , "InterSpec_resources/images/testing.png");
  item = testing->addMenuItem( "Store App Test State..." );
  item->triggered().connect( boost::bind( &InterSpec::startStoreTestStateInDb, this ) );
  HelpSystem::attachToolTipOn(item,"Stores app state as part of the automated test suite", showToolTips );
  
  item = testing->addMenuItem( "Restore App Test State..." );
  item->triggered().connect( boost::bind(&InterSpec::browseDatabaseStates, this, true) );
  HelpSystem::attachToolTipOn(item, "Restores InterSpec to a previously stored state.", showToolTips );
  
  item = testing->addMenuItem( "Load N42 Test State..." );
  item->triggered().connect( boost::bind(&InterSpec::startN42TestStates, this) );
  HelpSystem::attachToolTipOn(item, "Loads a InterSpec specific variant of a "
                                    "2012 N42 file that contains Foreground, "
                                    "Background, User Settings, and Shielding/"
                                    "Source model.", showToolTips );
  
  item = testing->addMenuItem( "Show Testing Widget..." );
  item->triggered().connect( boost::bind(&InterSpec::startStateTester, this ) );
#endif //#if( INCLUDE_ANALYSIS_TEST_SUITE )


#if(USE_OSX_NATIVE_MENU )
    //Add a separtor before Quit InterSpec
    m_fileMenuPopup->addSeparator();
#endif

#if( USING_ELECTRON_NATIVE_MENU )
  m_fileMenuPopup->addSeparator();
  m_fileMenuPopup->addRoleMenuItem( PopupDivMenu::MenuRole::Quit );
#endif
  
} // void InterSpec::addFileMenu( WContainerWidget *menuDiv, bool show_examples )


bool InterSpec::toolTabsVisible() const
{
  return m_toolsTabs;
}

void InterSpec::addToolsTabToMenuItems()
{
  if( !m_toolsMenuPopup )
    return;
  
  if( m_tabToolsMenuItems[static_cast<int>(ToolTabMenuItems::RefPhotopeaks)] )
    return;
  
  bool showToolTips = false;
  
  try
  {
    showToolTips = InterSpecUser::preferenceValue<bool>( "ShowTooltips", this );
  }catch(...)
  {
  }
  
  const int index_offest = isMobile() ? 1 : 0;
  
  Wt::WMenuItem *item = nullptr;
  const char *tooltip = nullptr, *icon = nullptr;
  
#if( IOS || ANDROID )
  icon = "InterSpec_resources/images/reflines.svg";
#else
  icon = "InterSpec_resources/images/reflines.png";
#endif
  item = m_toolsMenuPopup->insertMenuItem( index_offest + 0, GammaLinesTabTitle, icon , true );
  item->triggered().connect( boost::bind( &InterSpec::showGammaLinesWindow, this ) );
  tooltip = "Allows user to display x-rays and/or gammas from elements, isotopes, or nuclear reactions."
            " Also provides user with a shortcut to change detector and account for shielding.";
  HelpSystem::attachToolTipOn( item, tooltip, showToolTips );
  m_tabToolsMenuItems[static_cast<int>(ToolTabMenuItems::RefPhotopeaks)] = item;
  
#if( IOS || ANDROID )
  icon = "InterSpec_resources/images/peakmanager.svg";
#else
  icon = "InterSpec_resources/images/peakmanager.png";
#endif
  item = m_toolsMenuPopup->insertMenuItem( index_offest + 1, PeakInfoTabTitle, icon, true );
  item->triggered().connect( this, &InterSpec::showPeakInfoWindow );
  tooltip = "Provides shortcuts to search for and identify peaks. Displays parameters of all fit peaks in a sortable table.";
  HelpSystem::attachToolTipOn( item, tooltip, showToolTips );
  m_tabToolsMenuItems[static_cast<int>(ToolTabMenuItems::PeakManager)] = item;
  
#if( IOS || ANDROID )
  icon = "InterSpec_resources/images/calibrate.svg";
#else
  icon = "InterSpec_resources/images/calibrate.png";
#endif
  item = m_toolsMenuPopup->insertMenuItem( index_offest + 2, CalibrationTabTitle, icon, true );
  item->triggered().connect( this, &InterSpec::showEnergyCalWindow );
  tooltip = "Allows user to modify or fit for offset, linear, or quadratic energy calibration terms,"
            " as well as edit non-linear deviation pairs.<br />"
            "Energy calibration can also be done graphically by right-click dragging the spectrum from original to modified energy"
            " (e.g., drag the data peak to the appropriate reference line).";
  HelpSystem::attachToolTipOn( item, tooltip, showToolTips );
  m_tabToolsMenuItems[static_cast<int>(ToolTabMenuItems::EnergyCal)] = item;
  
#if( IOS || ANDROID )
  icon = "InterSpec_resources/images/magnifier_black.svg";
#else
  //macOS (and probably Electron) need PNGs.
  icon = "InterSpec_resources/images/magnifier_black.png";
#endif
  item = m_toolsMenuPopup->insertMenuItem( index_offest + 3, NuclideSearchTabTitle, icon, true );
  item->triggered().connect( this, &InterSpec::showNuclideSearchWindow);
  tooltip = "Search for nuclides with constraints on energy, branching ratio, and half life.";
  HelpSystem::attachToolTipOn( item, tooltip, showToolTips );
  m_tabToolsMenuItems[static_cast<int>(ToolTabMenuItems::NuclideSearch)] = item;

  
#if( IOS || ANDROID )
  icon = "InterSpec_resources/images/auto_peak_search.svg";
#else
  icon = "InterSpec_resources/images/auto_peak_search.png";
#endif
  item = m_toolsMenuPopup->insertMenuItem( index_offest + 4, "Auto Peak Search", icon, true );
  item->triggered().connect( boost::bind( &PeakSearchGuiUtils::automated_search_for_peaks, this, true ) );
  m_tabToolsMenuItems[static_cast<int>(ToolTabMenuItems::AutoPeakSearch)] = item;
  
  
  item = m_toolsMenuPopup->addSeparatorAt( index_offest + 5 );
  
  m_tabToolsMenuItems[static_cast<int>(ToolTabMenuItems::Seperator)] = item;
}//void addToolsTabToMenuItems()


void InterSpec::removeToolsTabToMenuItems()
{
  if( !m_toolsMenuPopup )
    return;
  
  for( int i = 0; i < static_cast<int>(ToolTabMenuItems::NumItems); ++i )
  {
    if( !m_tabToolsMenuItems[i] )
      continue;
 
    if( m_tabToolsMenuItems[i]->isSeparator() )
      m_toolsMenuPopup->removeSeperator( m_tabToolsMenuItems[i] );
    
    delete m_tabToolsMenuItems[i];
    m_tabToolsMenuItems[i] = nullptr;
  }
  
}//void removeToolsTabToMenuItems()


void InterSpec::setToolTabsVisible( bool showToolTabs )
{
  if( static_cast<bool>(m_toolsTabs) == showToolTabs )
    return;
  
  m_toolTabsVisibleItems[0]->setHidden( showToolTabs );
  m_toolTabsVisibleItems[1]->setHidden( !showToolTabs );
  
  if( showToolTabs )
    removeToolsTabToMenuItems();
  else
    addToolsTabToMenuItems();
  
  const int layoutVertSpacing = isMobile() ? 10 : 5;
  
  if( showToolTabs )
  { //We are showing the tool tabs
    if( m_menuDiv )
      m_layout->removeWidget( m_menuDiv );
    m_layout->removeWidget( m_spectrum );
    m_layout->removeWidget( m_timeSeries );
    m_layout->clear();
    
    //We have to completely replace m_layout or else the vertical spacing
    //  changes wont quite trigger.  Prob a Wt bug, so should investigate again
    //  if we ever upgrade Wt.
    delete m_layout;
    m_layout = new WGridLayout();
    m_layout->setContentsMargins( 0, 0, 0, 0 );
    m_layout->setHorizontalSpacing( 0 );
    setLayout( m_layout );
    
    if( m_peakInfoWindow )
    {
      m_peakInfoWindow->contents()->removeWidget( m_peakInfoDisplay );
      delete m_peakInfoWindow;
      m_peakInfoWindow = NULL;
    }//if( m_peakInfoWindow )
    
    string refNucXmlState;
    if( m_referencePhotopeakLines
        && (!m_referencePhotopeakLines->currentlyShowingNuclide().empty()
             || m_referencePhotopeakLines->persistedNuclides().size()) )
    {
      m_referencePhotopeakLines->serialize( refNucXmlState );
    }
    
    closeGammaLinesWindow();
    
    if( m_energyCalWindow )
    {
      m_energyCalWindow->stretcher()->removeWidget( m_energyCalTool );
      delete m_energyCalWindow;
      m_energyCalWindow = nullptr;
    }//if( m_energyCalWindow )
    
    m_toolsTabs = new WTabWidget();
    //m_toolsTabs->addStyleClass( "ToolsTabs" );
    
    CompactFileManager *compact = new CompactFileManager( m_fileManager, this, CompactFileManager::LeftToRight );
    m_toolsTabs->addTab( compact, FileTabTitle, TabLoadPolicy );
    
#if( USE_SPECTRUM_CHART_D3 )
    m_spectrum->yAxisScaled().connect( boost::bind( &CompactFileManager::handleSpectrumScale, compact, _1, _2 ) );
#endif
    
    //WMenuItem * peakManTab =
    m_toolsTabs->addTab( m_peakInfoDisplay, PeakInfoTabTitle, TabLoadPolicy );
//    const char *tooltip = "Displays parameters of all identified peaks in a sortable table.";
//    HelpSystem::attachToolTipOn( peakManTab, tooltip, showToolTips, HelpSystem::ToolTipPosition::Top );
//    peakManTab->setIcon("InterSpec_resources/images/peakmanager.png");
    
    if( m_referencePhotopeakLines )
    {
      m_referencePhotopeakLines->clearAllLines();
      delete m_referencePhotopeakLines;
    }
      
    if( m_referencePhotopeakLinesWindow )
      delete m_referencePhotopeakLinesWindow;
    m_referencePhotopeakLinesWindow = NULL;
      
    m_referencePhotopeakLines = new ReferencePhotopeakDisplay( m_spectrum,
                                              m_materialDB.get(),
                                              m_shieldingSuggestion,
                                              this );
    setReferenceLineColors( nullptr );
    
    //PreLoading is necessary on the m_referencePhotopeakLines widget, so that the
    //  "Isotope Search" widget will work properly when a nuclide is clicked
    //  on to display its photpeaks
    //XXX In Wt 3.3.4 at least, the contents of m_referencePhotopeakLines
    //  are not actually loaded to the client until the tab is clicked, and I
    //  cant seem to get this to actually happen.
    //WMenuItem *refPhotoTab =
    m_toolsTabs->addTab( m_referencePhotopeakLines, GammaLinesTabTitle, TabLoadPolicy );
      
//      const char *tooltip = "Allows user to display x-rays and/or gammas from "
//                            "elements, isotopes, or nuclear reactions. Also "
//                            "provides user with a shortcut to change detector "
//                            "and account for shielding.";
//      HelpSystem::attachToolTipOn( refPhotoTab, tooltip, showToolTips, HelpSystem::ToolTipPosition::Top );
      //refPhotoTab->setIcon("InterSpec_resources/images/reflines.png");
      
    m_toolsTabs->currentChanged().connect( this, &InterSpec::handleToolTabChanged );
    
    m_energyCalTool->setWideLayout();
    m_toolsTabs->addTab( m_energyCalTool, CalibrationTabTitle, TabLoadPolicy );
        
    m_chartsLayout = new WGridLayout();
    m_chartsLayout->setContentsMargins( 0, 0, 0, 0 );
    if( m_timeSeries->isHidden() )
    {
      m_chartsLayout->setVerticalSpacing( 0 );
    }else
    {
      m_chartsLayout->setRowStretch( 0, 3 );
      m_chartsLayout->setRowStretch( 1, 2 );
      m_chartsLayout->setRowResizable( 0 );
      m_chartsLayout->setVerticalSpacing( layoutVertSpacing );
    }
    
    m_chartsLayout->setHorizontalSpacing( 0 );
    
    m_chartsLayout->addWidget( m_spectrum, 0, 0 );
    m_chartsLayout->addWidget( m_timeSeries, 1, 0 );
    
    m_toolsLayout = new WGridLayout();
    m_toolsLayout->setContentsMargins( 0, 0, 0, 0 );
    m_toolsLayout->setVerticalSpacing( 0 );
    m_toolsLayout->setHorizontalSpacing( 0 );
    m_toolsLayout->addWidget( m_toolsTabs, 0, 0 );
    
    int row = 0;
    if( m_menuDiv )
      m_layout->addWidget( m_menuDiv,  row++, 0 );
    m_layout->addLayout( m_chartsLayout, row, 0 );
    m_layout->setRowResizable( row, true );
    m_layout->setRowStretch( row, 5 );
    
    m_layout->setVerticalSpacing( layoutVertSpacing );
    if( m_menuDiv && !m_menuDiv->isHidden() )  //get rid of a small amoutn of space between the menu bar and the chart
      m_spectrum->setMargin( -layoutVertSpacing, Wt::Top );
    
    //Without using the wrapper below, the tabs widget will change height, even
    //  if it is explicitly set, when different tabs are clicked (unless a
    //  manual resize is performed by the user first)
    //m_layout->addLayout( toolsLayout,   ++row, 0 );
    WContainerWidget *toolsWrapper = new WContainerWidget();
    toolsWrapper->setLayout( m_toolsLayout );
    toolsWrapper->setHeight( 245 );
    m_layout->addWidget( toolsWrapper, ++row, 0 );
    m_layout->setRowStretch( row, 0 );
    
    if( m_nuclideSearchWindow )
    {
      m_nuclideSearch->clearSearchEnergiesOnClient();
      m_nuclideSearchWindow->stretcher()->removeWidget( m_nuclideSearch );
      delete m_nuclideSearchWindow;
      m_nuclideSearchWindow = 0;
    }//if( m_nuclideSearchWindow )
    
    assert( !m_nuclideSearchContainer );
    
    m_nuclideSearchContainer = new WContainerWidget();
    WGridLayout *isoSearchLayout = new WGridLayout();
    m_nuclideSearchContainer->setLayout( isoSearchLayout );
    isoSearchLayout->setContentsMargins( 0, 0, 0, 0 );
    isoSearchLayout->addWidget( m_nuclideSearch, 0, 0 );
    m_nuclideSearchContainer->setMargin( 0 );
    m_nuclideSearchContainer->setPadding( 0 );
    isoSearchLayout->setRowStretch( 0, 1 );
    isoSearchLayout->setColumnStretch( 0, 1 );
    
    //WMenuItem *nuclideTab =
    m_toolsTabs->addTab( m_nuclideSearchContainer, NuclideSearchTabTitle, TabLoadPolicy );
//    const char *tooltip = "Search for nuclides with constraints on energy, "
//                          "branching ratio, and half life.";
//    HelpSystem::attachToolTipOn( nuclideTab, tooltip, showToolTips, HelpSystem::ToolTipPosition::Top );
    
    //nuclideTab->setIcon("InterSpec_resources/images/magnifier.png");
//    if( m_nuclideSearch )
//      m_nuclideSearch->loadSearchEnergiesToClient();
    
    //Make sure the current tab is the peak info display
    m_toolsTabs->setCurrentWidget( m_peakInfoDisplay );
    
    if( m_referencePhotopeakLines && refNucXmlState.size() )
      m_referencePhotopeakLines->deSerialize( refNucXmlState );
  }else
  {
    //We are hidding the tool tabs
    m_chartsLayout->removeWidget( m_spectrum );
    m_chartsLayout->removeWidget( m_timeSeries );
    
    if( m_menuDiv )
      m_layout->removeWidget( m_menuDiv );
    m_toolsTabs->removeTab( m_peakInfoDisplay );
    m_toolsTabs->removeTab( m_energyCalTool );
    
    m_nuclideSearch->clearSearchEnergiesOnClient();
    m_nuclideSearchContainer->layout()->removeWidget( m_nuclideSearch );
    m_toolsTabs->removeTab( m_nuclideSearchContainer );
    delete m_nuclideSearchContainer;
    m_nuclideSearchContainer = nullptr;
    
    if( m_referencePhotopeakLines )
      m_referencePhotopeakLines->clearAllLines();
    
    m_toolsTabs = nullptr;
    m_chartsLayout = nullptr;
    if( !m_referencePhotopeakLinesWindow )
      m_referencePhotopeakLines = nullptr;
    m_toolsLayout = nullptr;
    
    m_layout->clear();
    
    //We have to completely replace m_layout or else the vertical spacing
    //  changes wont quite trigger.  Prob a Wt bug, so should investigate again
    //  if we ever upgrade Wt.
    //delete m_layout;
    m_layout = new WGridLayout();
    m_layout->setContentsMargins( 0, 0, 0, 0 );
    m_layout->setHorizontalSpacing( 0 );
    setLayout( m_layout );
    
    int row = -1;
    if( m_menuDiv )
      m_layout->addWidget( m_menuDiv, ++row, 0 );
    m_layout->addWidget( m_spectrum, ++row, 0 );
    m_layout->setRowStretch( row, 5 );
    m_layout->setRowResizable( row );
    m_layout->addWidget( m_timeSeries, ++row, 0 );
    m_layout->setRowStretch( row, 3 );
    if( m_timeSeries->isHidden() )
    {
      m_layout->setVerticalSpacing( 0 );
      if( m_menuDiv && !m_menuDiv->isHidden() )
        m_spectrum->setMargin( 0, Wt::Top );
    }else
    {
      const int vertSpacing = isMobile() ? 10 : 5;
      m_layout->setVerticalSpacing( vertSpacing );
      if( m_menuDiv && !m_menuDiv->isHidden() )
        m_spectrum->setMargin( -vertSpacing, Wt::Top );
    }
  }//if( showToolTabs ) / else
  
  if( m_toolsTabs )
    m_currentToolsTab = m_toolsTabs->currentIndex();
  else
    m_currentToolsTab = -1;
    
    
    if (m_mobileBackButton && m_mobileForwardButton)
    {
        if (!toolTabsVisible() && m_dataMeasurement && !m_dataMeasurement->passthrough()
             && m_dataMeasurement->sample_numbers().size()> 1)
        {
            m_mobileBackButton->setHidden(false);
            m_mobileForwardButton->setHidden(false);
        }
        else
        {
            m_mobileBackButton->setHidden(true);
            m_mobileForwardButton->setHidden(true);
            
        }
    }
  
#if( USE_SPECTRUM_CHART_D3 )
  //Not sure _why_ this next statement is needed, but it is, or else the
  //  spectrum chart shows up with no data
  m_spectrum->scheduleUpdateForeground();
  m_spectrum->scheduleUpdateBackground();
  m_spectrum->scheduleUpdateSecondData();
#endif
}//void setToolTabsVisible( bool showToolTabs )


void InterSpec::addDisplayMenu( WWidget *parent )
{
  PopupDivMenu *parentMenu = dynamic_cast<PopupDivMenu *>( parent );
  WContainerWidget *menuDiv = dynamic_cast<WContainerWidget *>( parent );
  if( !parentMenu && !menuDiv )
    throw runtime_error( "InterSpec::addDisplayMenu(): parent passed in"
                        " must be a PopupDivMenu  or WContainerWidget" );
 
  const bool showToolTips = InterSpecUser::preferenceValue<bool>( "ShowTooltips", this );
  
  if( menuDiv )
  {
    WPushButton *button = new WPushButton( "View", menuDiv );
    button->addStyleClass( "MenuLabel" );
    m_displayOptionsPopupDiv = new PopupDivMenu( button, PopupDivMenu::AppLevelMenu );
  }else
  {
    m_displayOptionsPopupDiv = parentMenu->addPopupMenuItem( "View" );
  }//if( menuDiv ) / else
  
  m_toolTabsVisibleItems[0] = m_displayOptionsPopupDiv->addMenuItem( "Show Tool Tabs" , "InterSpec_resources/images/dock_small.png" );
  m_toolTabsVisibleItems[1] = m_displayOptionsPopupDiv->addMenuItem( "Hide Tool Tabs" , "InterSpec_resources/images/undock_small.png" );
  m_toolTabsVisibleItems[0]->triggered().connect( boost::bind( &InterSpec::setToolTabsVisible, this, true ) );
  m_toolTabsVisibleItems[1]->triggered().connect( boost::bind( &InterSpec::setToolTabsVisible, this, false ) );

  
  if( isPhone() )
  {
    //hide Dock mode on small phone screens
    m_toolTabsVisibleItems[0]->setHidden(true);
  } //isPhone
    
  m_toolTabsVisibleItems[1]->setHidden(true);
  
  m_displayOptionsPopupDiv->addSeparator();

  addDetectorMenu( m_displayOptionsPopupDiv );
  
  m_displayOptionsPopupDiv->addSeparator();
  
  PopupDivMenu *chartmenu = m_displayOptionsPopupDiv->addPopupMenuItem( "Chart Options" , "InterSpec_resources/images/spec_settings_small.png");
  
  const bool logypref = m_user->preferenceValue<bool>( "LogY" );
  m_logYItems[0] = chartmenu->addMenuItem( "Log Y Scale" );
  m_logYItems[1] = chartmenu->addMenuItem( "Linear Y Scale" );
  m_logYItems[0]->setHidden( logypref );
  m_logYItems[1]->setHidden( !logypref );
  m_logYItems[0]->triggered().connect( boost::bind( &InterSpec::setLogY, this, true  ) );
  m_logYItems[1]->triggered().connect( boost::bind( &InterSpec::setLogY, this, false ) );
  m_spectrum->setYAxisLog( logypref );
  std::function<void (boost::any)> logy_fcn = [=](boost::any value){
    this->setLogY( boost::any_cast<bool>(value) );
  };
  InterSpecUser::associateFunction( m_user, "LogY", logy_fcn, this );

  
  const bool verticleLines = InterSpecUser::preferenceValue<bool>( "ShowVerticalGridlines", this );
  m_verticalLinesItems[0] = chartmenu->addMenuItem( "Show Vertical Lines" , "InterSpec_resources/images/sc_togglegridvertical.png");
  m_verticalLinesItems[1] = chartmenu->addMenuItem( "Hide Vertical Lines" , "InterSpec_resources/images/sc_togglegridvertical.png");
  m_verticalLinesItems[0]->triggered().connect( boost::bind( &InterSpec::setVerticalLines, this, true ) );
  m_verticalLinesItems[1]->triggered().connect( boost::bind( &InterSpec::setVerticalLines, this, false ) );
  m_verticalLinesItems[0]->setHidden( verticleLines );
  m_verticalLinesItems[1]->setHidden( !verticleLines );
  m_spectrum->showVerticalLines( verticleLines );
  m_timeSeries->showVerticalLines( verticleLines );
  std::function<void (boost::any)> vl_fcn = [=](boost::any value){
    this->setVerticalLines( boost::any_cast<bool>(value) );
  };
  InterSpecUser::associateFunction( m_user, "ShowVerticalGridlines", vl_fcn, this );
  
  const bool horizontalLines = InterSpecUser::preferenceValue<bool>( "ShowHorizontalGridlines", this );
  m_horizantalLinesItems[0] = chartmenu->addMenuItem( "Show Horizontal Lines" , "InterSpec_resources/images/sc_togglegridhorizontal.png");
  m_horizantalLinesItems[1] = chartmenu->addMenuItem( "Hide Horizontal Lines" , "InterSpec_resources/images/sc_togglegridhorizontal.png");
  m_horizantalLinesItems[0]->triggered().connect( boost::bind( &InterSpec::setHorizantalLines, this, true ) );
  m_horizantalLinesItems[1]->triggered().connect( boost::bind( &InterSpec::setHorizantalLines, this, false ) );
  m_horizantalLinesItems[0]->setHidden( horizontalLines );
  m_horizantalLinesItems[1]->setHidden( !horizontalLines );
  m_spectrum->showHorizontalLines( horizontalLines );
  m_timeSeries->showHorizontalLines( horizontalLines );
  std::function<void (boost::any)> hl_fcn = [=](boost::any value){
    this->setHorizantalLines( boost::any_cast<bool>(value) );
  };
  InterSpecUser::associateFunction( m_user, "ShowHorizontalGridlines", hl_fcn, this );
  
  
#if( USE_SPECTRUM_CHART_D3 )
  if( isPhone() )
  {
    m_compactXAxisItems[0] = m_compactXAxisItems[1] = nullptr;
  }else
  {
    const bool makeCompact = InterSpecUser::preferenceValue<bool>( "CompactXAxis", this );
    m_spectrum->setCompactAxis( makeCompact );
    m_compactXAxisItems[0] = chartmenu->addMenuItem( "Compact X-Axis" , "");
    m_compactXAxisItems[1] = chartmenu->addMenuItem( "Normal X-Axis" , "");
    m_compactXAxisItems[0]->triggered().connect( boost::bind( &InterSpec::setXAxisCompact, this, true ) );
    m_compactXAxisItems[1]->triggered().connect( boost::bind( &InterSpec::setXAxisCompact, this, false ) );
    m_compactXAxisItems[0]->setHidden( makeCompact );
    m_compactXAxisItems[1]->setHidden( !makeCompact );
    std::function<void (boost::any)> cxa_fcn = [=](boost::any value){
      this->setXAxisCompact( boost::any_cast<bool>(value) );
    };
    InterSpecUser::associateFunction( m_user, "CompactXAxis", cxa_fcn, this );
  }
#endif
  
  //What we should do here is have a dialog that pops up that lets users  select
  //  colors for foreground, background, secondary, as well as the first number
  //  of reference lines.
  //  Probably also chart background, chart text, chart axis.  Should allow
  //  users to save these as "themes", as well as include a few by default...
  //Probably should also include an option to say whether fitted phtopeaks
  //  should adopt the color of the current refernce photopeak lines
  
  //With the below, it seems the color of the widget never actually gets
  //  changed... also, it wouldnt be supported on native menus.
  //chartmenu->addSeparator();
  //ColorSelect *color = new ColorSelect(ColorSelect::PrefferNative);
  //chartmenu->addWidget( color );
  //color->cssColorChanged().connect(<#const std::string &function#>)
  
  chartmenu->addSeparator();

  PopupDivMenuItem *item = chartmenu->addMenuItem( "Show Spectrum Legend" );
  m_spectrum->legendDisabled().connect( item, &PopupDivMenuItem::show );
  m_spectrum->legendEnabled().connect( item,  &PopupDivMenuItem::hide );
  
#if( USE_SPECTRUM_CHART_D3 )
  item->triggered().connect( boost::bind( &D3SpectrumDisplayDiv::enableLegend, m_spectrum ) );
#else
  item->triggered().connect( boost::bind( &SpectrumDisplayDiv::enableLegend, m_spectrum, false ) );
#endif
  
  item->hide(); //we are already showing the legend

#if( !USE_SPECTRUM_CHART_D3 )
  item = chartmenu->addMenuItem( "Show Time Legend" );
  m_timeSeries->legendDisabled().connect( item, &PopupDivMenuItem::show );
  m_timeSeries->legendEnabled().connect( item,  &PopupDivMenuItem::hide );
  item->triggered().connect( boost::bind( &SpectrumDisplayDiv::enableLegend, m_timeSeries, false ) );
  item->hide();
#endif
  
  addPeakLabelSubMenu( m_displayOptionsPopupDiv ); //add Peak menu
  
#if( USE_SPECTRUM_CHART_D3 )
  const bool showSlider = InterSpecUser::preferenceValue<bool>( "ShowXAxisSlider", this );
  m_spectrum->showXAxisSliderChart( showSlider );
  m_showXAxisSliderItems[0] = m_displayOptionsPopupDiv->addMenuItem( "Show Energy Slider" , "");
  m_showXAxisSliderItems[1] = m_displayOptionsPopupDiv->addMenuItem( "Hide Energy Slider" , "");
  m_showXAxisSliderItems[0]->triggered().connect( boost::bind( &InterSpec::setXAxisSlider, this, true ) );
  m_showXAxisSliderItems[1]->triggered().connect( boost::bind( &InterSpec::setXAxisSlider, this, false ) );
  m_showXAxisSliderItems[0]->setHidden( showSlider );
  m_showXAxisSliderItems[1]->setHidden( !showSlider );
  std::function<void (boost::any)> xas_fcn = [=](boost::any value){
    this->setXAxisSlider( boost::any_cast<bool>(value) );
  };
  InterSpecUser::associateFunction( m_user, "ShowXAxisSlider", xas_fcn, this );
  
  
  const bool showScalers = InterSpecUser::preferenceValue<bool>( "ShowYAxisScalers", this );
  m_spectrum->showYAxisScalers( showScalers );
  
  m_showYAxisScalerItems[0] = m_displayOptionsPopupDiv->addMenuItem( "Show Y-Axis Scalers" , "");
  m_showYAxisScalerItems[1] = m_displayOptionsPopupDiv->addMenuItem( "Hide Y-Axis Scalers" , "");
  m_showYAxisScalerItems[0]->triggered().connect( boost::bind( &InterSpec::setShowYAxisScalers, this, true ) );
  m_showYAxisScalerItems[1]->triggered().connect( boost::bind( &InterSpec::setShowYAxisScalers, this, false ) );
  m_showYAxisScalerItems[0]->setHidden( showScalers );
  m_showYAxisScalerItems[1]->setHidden( !showScalers );
  m_showYAxisScalerItems[(showScalers ? 1 : 0)]->disable();
  
  std::function<void (boost::any)> fcnt = [=](boost::any value){
    this->setShowYAxisScalers( boost::any_cast<bool>(value) );
  };
  
  InterSpecUser::associateFunction( m_user, "ShowYAxisScalers", fcnt, this );
  
  m_displayOptionsPopupDiv->addSeparator();
#endif  //#if( USE_SPECTRUM_CHART_D3 )
  
  m_backgroundSubItems[0] = m_displayOptionsPopupDiv->addMenuItem( "Background Subtract" );
  m_backgroundSubItems[1] = m_displayOptionsPopupDiv->addMenuItem( "Un-Background Subtract" );
  m_backgroundSubItems[0]->triggered().connect( boost::bind( &InterSpec::setBackgroundSub, this, true ) );
  m_backgroundSubItems[1]->triggered().connect( boost::bind( &InterSpec::setBackgroundSub, this, false ) );
  m_backgroundSubItems[0]->disable();
  m_backgroundSubItems[1]->hide();
  
  
  m_hardBackgroundSub = m_displayOptionsPopupDiv->addMenuItem( "Hard Background Sub..." );
  m_hardBackgroundSub->triggered().connect( this, &InterSpec::startHardBackgroundSub );
  m_hardBackgroundSub->disable();
  
#if( USE_GOOGLE_MAP )
  m_mapMenuItem = m_displayOptionsPopupDiv->addMenuItem( "Map","InterSpec_resources/images/map_small.png" );
  m_mapMenuItem->triggered().connect( boost::bind( &InterSpec::createMapWindow, this, SpecUtils::SpectrumType::Foreground ) );
  m_mapMenuItem->disable();
  HelpSystem::attachToolTipOn( m_mapMenuItem,
                    "Show measurement(s) location on a Google Map. Only enabled"
                    " when GPS coordinates are available.", showToolTips );
#endif
  
#if( USE_SEARCH_MODE_3D_CHART )
  m_searchMode3DChart = m_displayOptionsPopupDiv->addMenuItem( "Show 3D View","" );
  m_searchMode3DChart->triggered().connect( boost::bind( &InterSpec::create3DSearchModeChart, this ) );
  m_searchMode3DChart->disable();
  HelpSystem::attachToolTipOn( m_searchMode3DChart,
                        "Shows Time vs. Energy vs. Counts view for search mode or RPM data.", showToolTips );
#endif
  
  m_showRiidResults = m_displayOptionsPopupDiv->addMenuItem( "Show RIID Results","" );
  m_showRiidResults->triggered().connect( boost::bind( &InterSpec::showRiidResults, this, SpecUtils::SpectrumType::Foreground ) );
  HelpSystem::attachToolTipOn( m_showRiidResults,
                              "Shows the detectors RIID analysis results included in the spectrum file.", showToolTips );
  m_showRiidResults->disable();
  
  
#if( !USE_SPECTRUM_CHART_D3 )
  CanvasForDragging *overlay = m_spectrum->overlayCanvas();
  if( overlay )
#endif
  {
#if( USE_FEATURE_MARKER_WIDGET )
    m_featureMarkerMenuItem = m_displayOptionsPopupDiv->addMenuItem( "Feature Markers...", "", true );
    HelpSystem::attachToolTipOn( m_featureMarkerMenuItem,
                    "Tool to show single/double escape peaks, Compton peak, Compton Edge, and sum peaks",
                                showToolTips );
    m_featureMarkerMenuItem->triggered().connect( this, &InterSpec::toggleFeatureMarkerWindow );
#else
    string js;
    PopupDivMenu *submenu = NULL;
    submenu = m_displayOptionsPopupDiv->addPopupMenuItem( "Feature Markers" );
    
    //We have to put all the below checkboxes into a div, inorder to have the
    //  tool-tip work with the mouse anywhere over the item, otherwise only the
    //  check-box itself will have the tool-tip, not the label
    
    WCheckBox* cb = new WCheckBox( "Escape Peaks" );
    cb->setChecked(false);
    PopupDivMenuItem *item = submenu->addWidget( cb );

    HelpSystem::attachToolTipOn(item, "Show energy of single and double escapes at"
                     " E-511 keV and E-1022 keV after a pair creation"
                     " event happened in the detector", showToolTips );
    
    cb->checked().connect( boost::bind( &InterSpec::setFeatureMarkerOption, this, FeatureMarkerType::EscapePeakMarker, true ) );
    cb->unChecked().connect( boost::bind( &InterSpec::setFeatureMarkerOption, this, FeatureMarkerType::EscapePeakMarker, false ) );

#if( !USE_SPECTRUM_CHART_D3 )
    const string can = "$('#c" + overlay->id() + "')";
    js = "function(s,e){try{"+can+".data('escpeaks',s.checked);}catch(err){}}";
    
    std::shared_ptr<JSlot> jsslot = std::make_shared<JSlot>( js, cb );
    m_unNamedJSlots.push_back( jsslot );
    cb->changed().connect( *jsslot );
#endif //if(USE_SPECTRUM_CHART_D3)/else

    
#if( USE_OSX_NATIVE_MENU || USING_ELECTRON_NATIVE_MENU  )
    cerr << "\n\n\nCompton angle not yet implemented for macOS or Electron Native Menus\n\n" << endl;
#else
    cb = new WCheckBox( "Comp. Peak" );
    cb->setChecked(false);
    item = submenu->addWidget( cb );

    HelpSystem::attachToolTipOn(item, "Show energy of photons which compton scattered"
                     " through the given angle before reaching the"
                     " detector", showToolTips );
    WContainerWidget *angleDiv = new WContainerWidget( item );
    angleDiv->clicked().preventPropagation();
    angleDiv->clicked().preventDefaultAction();
    WLabel *label = new WLabel( "Angle", angleDiv );
    label->setMargin( WLength(1.8,WLength::FontEm), Wt::Left );
    WSpinBox *spin = new WSpinBox( angleDiv );
    spin->setTextSize( 3 );
    label->setBuddy( spin );
    spin->setRange( 0, 180 );
    spin->setValue( 180 );
    
    cb->checked().connect( boost::bind( &InterSpec::setFeatureMarkerOption, this, FeatureMarkerType::ComptonPeakMarker, true ) );
    cb->unChecked().connect( boost::bind( &InterSpec::setFeatureMarkerOption, this, FeatureMarkerType::ComptonPeakMarker, false ) );
    
#if( USE_SPECTRUM_CHART_D3 )
    //For some reason the signal through c++ always gives a value of 180 - so as
    //  a hack, we'll just do it in JS.
    //spin->valueChanged().connect( boost::bind( &D3SpectrumDisplayDiv::setComptonPeakAngle, m_spectrum, _1 ) );
    js = "function(s,e){try{" + m_spectrum->jsRef() + ".chart.setComptonPeakAngle(s.value);}catch(err){}}";
    spin->changed().connect( js );
    m_spectrum->setComptonPeakAngle( spin->value() );
#else
    js = "function(s,e){"
      "try{" + can + ".data('comppeak',s.checked);}catch(err){}"
      "try{" + can + ".data('compangle',parseFloat(" + spin->jsRef() + ".value));}catch(err){}"
    "}";
    jsslot = std::make_shared<JSlot>( js, cb );
    m_unNamedJSlots.push_back( jsslot );
    cb->changed().connect( *jsslot );
    
    js = "function(s,e){try{" + can + ".data('compangle', s.value);}catch(err){}}";
    jsslot = std::make_shared<JSlot>( js, spin );
    m_unNamedJSlots.push_back( jsslot );
    spin->changed().connect( *jsslot );
#endif
    
    spin->disable();
    cb->unChecked().connect( spin, &WSpinBox::disable );
    cb->checked().connect( spin, &WSpinBox::enable );
#endif //USE_OSX_NATIVE_MENU / else
    
    cb = new WCheckBox( "Compton Edge" );
    cb->setChecked(false);
    item = submenu->addWidget( cb );

    HelpSystem::attachToolTipOn(item, "Maximum energy detected (&#952; = 180 &#176;) for photon which"
                     " interacted once in the detector via a compton"
                     " interaction", showToolTips );
    
    cb->checked().connect( boost::bind( &InterSpec::setFeatureMarkerOption, this, FeatureMarkerType::ComptonEdgeMarker, true ) );
    cb->unChecked().connect( boost::bind( &InterSpec::setFeatureMarkerOption, this, FeatureMarkerType::ComptonEdgeMarker, false ) );
    
#if( !USE_SPECTRUM_CHART_D3 )
    js = "function(s,e){try{"+can+".data('compedge',s.checked);}catch(err){}}";
    jsslot = std::make_shared<JSlot>( js, cb );
    m_unNamedJSlots.push_back( jsslot );
    cb->changed().connect( *jsslot );
#endif
    
    
    cb = new WCheckBox( "Sum Peak" );
    cb->setChecked(false);
    item = submenu->addWidget( cb );
    
    HelpSystem::attachToolTipOn(item, "Energy of peak due to random summing of coincident"
                     " photopeak gammas.", showToolTips );
    
    cb->checked().connect( boost::bind( &InterSpec::setFeatureMarkerOption, this, FeatureMarkerType::SumPeakMarker, true ) );
    cb->unChecked().connect( boost::bind( &InterSpec::setFeatureMarkerOption, this, FeatureMarkerType::SumPeakMarker, false ) );
#if( !USE_SPECTRUM_CHART_D3 )
    js = "function(s,e){try{"+can+".data('sumpeak',s.checked);"
    +can+".data('sumpeakclick',null);}catch(err){}}";
    jsslot = std::make_shared<JSlot>( js, cb );
    m_unNamedJSlots.push_back( jsslot );
    cb->changed().connect( *jsslot );
#endif
#endif //USE_FEATURE_MARKER_WIDGET
    
    //If didnt want to use JSlot, could do...
    //    js = can + ".data('compangle',null);";
    //    checkbox->checked().connect( boost::bind( &WApplication::doJavaScript, wApp, js, true ) );
    
#if ( USE_SPECTRUM_CHART_D3 )
    m_displayOptionsPopupDiv->addSeparator();
    auto saveitem = m_displayOptionsPopupDiv->addMenuItem( "Save Spectrum as PNG" );
    saveitem->triggered().connect( boost::bind(&InterSpec::saveChartToImg, this, true, true) );
    saveitem = m_displayOptionsPopupDiv->addMenuItem( "Save Spectrum as SVG" );
    saveitem->triggered().connect( boost::bind(&InterSpec::saveChartToImg, this, true, false) );
#elif( !IOS )
    //Add a download link to convert the canvas into a PNG and download it.
    m_displayOptionsPopupDiv->addSeparator();
    auto saveitem = m_displayOptionsPopupDiv->addMenuItem( "Save Spectrum as PNG" );
    saveitem->triggered().connect( boost::bind(&InterSpec::saveChartToImg, this, true ) );
#endif  //USE_SPECTRUM_CHART_D3 / else
    
    chartmenu->addSeparator();
  }//if( overlay )
  
#if( BUILD_AS_ELECTRON_APP || BUILD_AS_OSX_APP )
  if( InterSpecApp::isPrimaryWindowInstance() )
  {
    m_displayOptionsPopupDiv->addSeparator();
    auto browserItem = m_displayOptionsPopupDiv->addMenuItem( "Use in external browser" );
#if( BUILD_AS_ELECTRON_APP )
    browserItem->triggered().connect( std::bind( [](){
      wApp->doJavaScript( "if(ipcRenderer) ipcRenderer.send('OpenInExternalBrowser');" );
    } ) );
#endif
    
#if( BUILD_AS_OSX_APP )
    // A brief attempt at using javascript to open a browser window failed (probably because I wasnt
    //  doing it right or something), so I just implemented calling back to obj-c; see the
    //  didReceiveScriptMessage method in AppDelegate.mm.
    //  Alternatively we could have added something into macOsUtils.h and then called into there
    //  where we would have the obj-c open a browser window that way, but I wanted to try this
    //  method of communicating between JS and native code (but I shuld check if it introduces any
    //  notable overhead...).
    // A note for the future: should probably have tried to init the javascript:
    //    "try{document.getElementById('" + browserItem->anchor()->id() + "').click();}catch(e){}";
    //    after calling the following c++
    //      browserItem->setLink( WLink("http://localhost:port?restore=no&primary=no") );
    //      browserItem->setLinkTarget( AnchorTarget::TargetNewWindow );
    browserItem->triggered().connect( std::bind([=](){
      doJavaScript( "console.log('Will try to call back to obj-c');"
                    "try{"
                      "window.webkit.messageHandlers.interOp.postMessage({\"action\": \"ExternalInstance\"});"
                     "}catch(error){"
                       "console.warn('Failed to callback to the obj-c: ' + error );"
                     "}" );
    }) );
#endif //BUILD_AS_OSX_APP
  }//if( useNativeMenu )
#endif //BUILD_AS_ELECTRON_APP || BUILD_AS_OSX_APP
  
  
#if( USING_ELECTRON_NATIVE_MENU )
  m_displayOptionsPopupDiv->addSeparator();
  m_displayOptionsPopupDiv->addRoleMenuItem( PopupDivMenu::MenuRole::ToggleFullscreen );
  m_displayOptionsPopupDiv->addSeparator();
  m_displayOptionsPopupDiv->addRoleMenuItem( PopupDivMenu::MenuRole::ResetZoom );
  m_displayOptionsPopupDiv->addRoleMenuItem( PopupDivMenu::MenuRole::ZoomIn );
  m_displayOptionsPopupDiv->addRoleMenuItem( PopupDivMenu::MenuRole::ZoomOut );
#if( PERFORM_DEVELOPER_CHECKS )
  m_displayOptionsPopupDiv->addSeparator();
  m_displayOptionsPopupDiv->addRoleMenuItem( PopupDivMenu::MenuRole::ToggleDevTools );
#endif
#endif
}//void addDisplayMenu( menuParentDiv )


void InterSpec::addDetectorMenu( WWidget *menuWidget )
{
  if( m_detectorToShowMenu )
    return;
  
  PopupDivMenu *parentPopup = dynamic_cast<PopupDivMenu *>( menuWidget );

  //TODO: Change "Detectors" to "Detectors Displayed"
  if( parentPopup )
  {
    m_detectorToShowMenu = parentPopup->addPopupMenuItem( "Detectors" /*, "InterSpec_resources/images/detector_small_white.png"*/ );
  }else
  {
    WContainerWidget *menuDiv = dynamic_cast<WContainerWidget *>(menuWidget);
    if( !menuDiv )
      throw runtime_error( "addDetectorMenu: serious error" );
    
    WPushButton *button = new WPushButton( "Detectors", menuDiv );
    button->addStyleClass( "MenuLabel" );
    m_detectorToShowMenu = new PopupDivMenu( button, PopupDivMenu::AppLevelMenu );
  }//if( parentPopup )
  
  if( m_detectorToShowMenu->parentItem() )
    m_detectorToShowMenu->parentItem()->disable();
//  PopupDivMenuItem *item = m_detectorToShowMenu->addMenuItem( "Energy Calibration" );
//  item->triggered().connect( boost::bind( &WDialog::setHidden, m_energyCalWindow, false, WAnimation() ) );
//  item->triggered().connect( boost::bind( &InterSpec::showEnergyCalWindow, this ) );
}//void addDetectorMenu( WContainerWidget *menuDiv )


void InterSpec::handEnergyCalWindowClose()
{
  if( !m_energyCalWindow || !m_energyCalTool )
    return;
  
  WGridLayout *layout = m_energyCalWindow->stretcher();
  layout->removeWidget( m_energyCalTool );
  
  AuxWindow::deleteAuxWindow( m_energyCalWindow );
  m_energyCalWindow = nullptr;
  
  if( m_toolsTabs )
  {
    m_energyCalTool->setWideLayout();
    if( m_toolsTabs->indexOf(m_energyCalTool) < 0 )
      m_toolsTabs->addTab( m_energyCalTool, CalibrationTabTitle, TabLoadPolicy );
    
    m_currentToolsTab = m_toolsTabs->currentIndex();
  }//if( m_toolsTabs )
}//void handEnergyCalWindowClose()


void InterSpec::showEnergyCalWindow()
{
  if( m_energyCalWindow && !m_toolsTabs )
  {
    m_energyCalWindow->show();
    return;
  }

  const int index = (m_toolsTabs ? m_toolsTabs->indexOf(m_energyCalTool) : -1);
  
  if( index >= 0 )
    m_toolsTabs->removeTab( m_energyCalTool );
  
  if( m_energyCalWindow )
  {
    m_energyCalWindow->stretcher()->removeWidget(m_energyCalTool);
    delete m_energyCalWindow;
  }
    
  m_energyCalWindow = new AuxWindow( "Energy Calibration",
                                WFlags<AuxWindowProperties>(AuxWindowProperties::SetCloseable)
                                    | AuxWindowProperties::TabletNotFullScreen );
  m_energyCalWindow->rejectWhenEscapePressed();
  m_energyCalWindow->stretcher()->addWidget( m_energyCalTool, 0, 0 );
  m_energyCalTool->setTallLayout();
  m_energyCalTool->show();
   
  //m_energyCalWindow->finished().connect(boost::bind( &AuxWindow::deleteAuxWindow, m_energyCalWindow ) );
  m_energyCalWindow->finished().connect( boost::bind( &InterSpec::handEnergyCalWindowClose, this ) );

  if( (m_renderedWidth > 100) && (m_renderedHeight > 100) )
    m_energyCalWindow->setMaximumSize( 0.8*m_renderedWidth, 0.8*m_renderedHeight );
  m_energyCalWindow->setWidth( 380 );
  
  m_energyCalWindow->show();
  m_energyCalWindow->resizeToFitOnScreen();
  m_energyCalWindow->centerWindow();
  
  AuxWindow::addHelpInFooter( m_energyCalWindow->footer(), "energy-calibration" );
  Wt::WPushButton *closeButton = m_energyCalWindow->addCloseButtonToFooter("Close",true);
  closeButton->clicked().connect( boost::bind( &InterSpec::handEnergyCalWindowClose, this ) );
  
  
  if( m_toolsTabs )
    m_currentToolsTab = m_toolsTabs->currentIndex();
}//void showEnergyCalWindow()



void InterSpec::setLogY( bool logy )
{
  InterSpecUser::setPreferenceValue<bool>( m_user, "LogY", logy, this );
  m_logYItems[0]->setHidden( logy );
  m_logYItems[1]->setHidden( !logy );
  m_spectrum->setYAxisLog( logy );
}//void setLogY( bool logy )


void InterSpec::setBackgroundSub( bool subtract )
{
  m_backgroundSubItems[0]->setHidden( subtract );
  m_backgroundSubItems[1]->setHidden( !subtract );
  m_spectrum->setBackgroundSubtract( subtract );
}//void setBackgroundSub( bool sub )


void InterSpec::setVerticalLines( bool show )
{
  InterSpecUser::setPreferenceValue<bool>( m_user, "ShowVerticalGridlines", show, this );
  m_verticalLinesItems[0]->setHidden( show );
  m_verticalLinesItems[1]->setHidden( !show );
  m_spectrum->showVerticalLines( show );
  m_timeSeries->showVerticalLines( show );
}//void setVerticalLines( bool show )


void InterSpec::setHorizantalLines( bool show )
{
  InterSpecUser::setPreferenceValue<bool>( m_user, "ShowHorizontalGridlines", show, this );
  m_horizantalLinesItems[0]->setHidden( show );
  m_horizantalLinesItems[1]->setHidden( !show );
  m_spectrum->showHorizontalLines( show );
  m_timeSeries->showHorizontalLines( show );
}//void setHorizantalLines( bool show )


void InterSpec::startHardBackgroundSub()
{
  const char *msg =
  "<div style=\"text-align: left;\">"
  "<p>The normal background subtraction option only affects display of the data, with operations"
  " like peak-fitting or exporting data are done on the full-statistics original foreground"
  " spectrum.</p>"
  "<p>A &quot;hard background subtraction&quot; creates a modified foreground by doing a bin-by-bin"
  " subtraction of the background from the foreground.</p>"
  "<p>Side effects of doing a hard background subtraction include:"
  "<ul style=\"list-style-type: square; margin-top: 4px;\">"  //list-style-type: none;
    "<li>Variances, i.e. the statistical uncertainty of each channel, will no longer be correct.</li>"
    "<li>Small energy calibration differences between spectra may create artificial features in the data.</li>"
    "<li>If a peak in the foreground overlaps with a peak in the background, the statistical"
         " uncertainty of fit foreground peaks will no longer be correct</li>"
    "<li>Non-integer channel counts if energy calibrations are not identical, or background is scaled.</li>"
  "</ul>"
  "The primary reasons to choose a hard background subtraction over normal display background subtraction are:"
  "<ul style=\"list-style-type: square; margin-top: 4px;\">"
    "<li>You dont like the artifacts the display background subtraction makes on the fit peaks continuum.</li>"
    "<li>It isnt worth fitting peaks in the background so the <b>Activity Shielding Fit</b> tool"
         " can subtract off contributions from background peaks.</li>"
    "<li>You are giving the resulting spectrum to someone who doesnt know or care about the"
         " subtleties this causes.</li>"
  "</ul>"
  "</p>"
  "</div>"
  "<br />"
  "<br />"
  "<div style=\"text-align: center;\"><b><em>Would you like to proceed?</em></b></div>"
  ;

  SimpleDialog *dialog = new SimpleDialog( "Perform Hard Background Subtract?", msg );
  WPushButton *button = dialog->addButton( "Yes" );
  button->clicked().connect( this, &InterSpec::finishHardBackgroundSub );
  dialog->addButton( "No" );  //dont need to hook this to anything
}//void startHardBackgroundSub()


void InterSpec::finishHardBackgroundSub()
{
  const auto foreground = m_spectrum->data();
  const auto background = m_spectrum->background();
  const float sf = m_spectrum->displayScaleFactor(SpecUtils::SpectrumType::Background);
  
  if( !foreground
     || !background
     || !m_dataMeasurement
     || (foreground->num_gamma_channels() < 7)
     || (background->num_gamma_channels() < 7)
     || IsInf(sf) || IsNan(sf) || (sf <= 0.0)
     || !foreground->channel_energies()  //should be covered by num_gamma_channels(), but whatever
     || !background->channel_energies()
     || !background->energy_calibration() //should always be true, but whatever
     || !foreground->energy_calibration()
     || !background->energy_calibration()->valid()
     || !foreground->energy_calibration()->valid()
     )
  {
    passMessage( "Error doing hard background subtraction."
                 " Foreground or background was not available, or background scale factor invalid.",
                 "", WarningWidget::WarningMsgHigh );
    return;
  }
  
  try
  {
    shared_ptr<const deque<shared_ptr<const PeakDef>>> orig_peaks = m_peakModel->peaks();
    shared_ptr<const vector<float>> fore_counts = foreground->gamma_counts();
    shared_ptr<const vector<float>> back_counts = background->gamma_counts();
    
    // Make sure back_counts has the same energy calibration and fore_counts, so we can subtract
    //  on a bin-by-bin basis
    if( background->energy_calibration() != foreground->energy_calibration()
       && (*background->energy_calibration()) != (*foreground->energy_calibration()) )
    {
      auto new_backchan = make_shared<vector<float>>( fore_counts->size(), 0.0f );
      SpecUtils::rebin_by_lower_edge( *background->channel_energies(), *back_counts,
                                     *foreground->channel_energies(), *new_backchan );
      back_counts = new_backchan;
    }
    
    // Create what will be the background subtracted foreground
    auto back_sub_counts = make_shared<vector<float>>( *fore_counts );
    
    //back_counts and fore_counts should always be the same size, but we'll be a bit verbose anyway
    assert( back_counts->size() == fore_counts->size() );
    const size_t nchann = std::min( back_counts->size(), fore_counts->size() );
    
    // Do the actual background subtraction
    for( size_t i = 0; i < nchann; ++i )
    (*back_sub_counts)[i] -= sf*(*back_counts)[i];
    
    // Create a new Measurement object, based on the old foreground
    auto newspec = make_shared<SpecUtils::Measurement>( *foreground );
    newspec->set_gamma_counts( back_sub_counts, foreground->live_time(), foreground->real_time() );
    vector<string> remarks = foreground->remarks();
    remarks.push_back( "This spectrum has been background subtracted in InterSpec" );
    newspec->set_remarks( remarks );
    newspec->set_sample_number( 1 );
    
    // Create a new spectrum file object, and set new background subtracted Measurement as its only
    //  record
    auto newmeas = make_shared<SpecMeas>();
    
    // Copy just the SpecUtils::SpecFile stuff over to 'newmeas' so we dont copy things like
    //  displayed sample numbers, and uneeded peaks and stuff
    static_cast<SpecUtils::SpecFile &>(*newmeas) = static_cast<SpecUtils::SpecFile &>(*m_dataMeasurement);
    
    newmeas->remove_measurements( newmeas->measurements() );
    
    // Need to make sure UUID will get updated.
    newmeas->set_uuid( "" );
    
    // Update filename
    newmeas->set_filename( "bkgsub_" + newmeas->filename() );
    
    // Actually add the measurement
    newmeas->add_measurement( newspec, true );
    
    // Reset all displayed sample numbers and peaks and stuff
    //newmeas->clearInterSpecDisplayStuff();
    
    // Re-fit peaks and set them
    std::vector<PeakDef> refit_peaks;
    if( orig_peaks && orig_peaks->size() )
    {
      try
      {
        vector<PeakDef> input_peaks;
        for( const auto &i : *orig_peaks )
          input_peaks.push_back( *i );
        
        const double lowE = newspec->gamma_energy_min();
        const double upE = newspec->gamma_energy_max();
      
        refit_peaks = fitPeaksInRange( lowE, upE, 0.0, 0.0, 0.0, input_peaks, newspec, {}, true );
        
        std::deque<std::shared_ptr<const PeakDef> > peakdeque;
        for( const auto &p : refit_peaks )
          peakdeque.push_back( std::make_shared<const PeakDef>(p) );
        
        newmeas->setPeaks( peakdeque, {newspec->sample_number()} );
      }catch( std::exception &e )
      {
        cerr << "Unexpected exception re-fitting peaks doing hard background subtract: "
             << e.what() << endl;
      }//try / catch to fit peaks
    }//if( we need to refit peaks )
    
    // Get rid of the previously displayed background if there was one
    setSpectrum( nullptr, {}, SpecUtils::SpectrumType::Background, false );
    
    
    auto header = m_fileManager->addFile( newmeas->filename(), newmeas );
    SpectraFileModel *filemodel = m_fileManager->model();
    auto index = filemodel->index( header );
    m_fileManager->displayFile( index.row(), newmeas,
                                SpecUtils::SpectrumType::Foreground,
                                false, false,
                                SpecMeasManager::VariantChecksToDo::None );
  }catch( std::exception &e )
  {
    passMessage( "There was an error loading the newly created spectrum file, sorry:"
                + string(e.what()),
                "", WarningWidget::WarningMsgHigh );
  }//try / catch
  
}//finishHardBackgroundSub();


#if( USE_SPECTRUM_CHART_D3 )
void InterSpec::setXAxisSlider( bool show )
{
  InterSpecUser::setPreferenceValue<bool>( m_user, "ShowXAxisSlider", show, this );
  m_showXAxisSliderItems[0]->setHidden( show );
  m_showXAxisSliderItems[1]->setHidden( !show );
  
  if( show )
  {
    //Default to compact x-axis.
    if( m_compactXAxisItems[0] )
      m_compactXAxisItems[0]->setHidden( true );
    if( m_compactXAxisItems[1] )
      m_compactXAxisItems[1]->setHidden( false );
    
     m_spectrum->setCompactAxis( true );
    m_timeSeries->setCompactAxis( true );
  }else
  {
    //Go back to whatever the user wants/selects
    const bool makeCompact = InterSpecUser::preferenceValue<bool>( "CompactXAxis", this );
    
    if( m_compactXAxisItems[0] )
      m_compactXAxisItems[0]->setHidden( makeCompact );
    if( m_compactXAxisItems[1] )
      m_compactXAxisItems[1]->setHidden( !makeCompact );
    
    m_spectrum->setCompactAxis( makeCompact );
    m_timeSeries->setCompactAxis( makeCompact );
  }//show /hide
  
  m_spectrum->showXAxisSliderChart( show );
}//void setXAxisSlider( bool show )


void InterSpec::setXAxisCompact( bool compact )
{
  InterSpecUser::setPreferenceValue<bool>( m_user, "CompactXAxis", compact, this );
  
  if( m_compactXAxisItems[0] )
    m_compactXAxisItems[0]->setHidden( compact );
  if( m_compactXAxisItems[1] )
    m_compactXAxisItems[1]->setHidden( !compact );
  
  m_spectrum->setCompactAxis( compact );
  m_timeSeries->setCompactAxis( compact );
}//void setXAxisCompact( bool compact )


void InterSpec::setShowYAxisScalers( bool show )
{
  const bool hasSecond = (m_secondDataMeasurement || m_backgroundMeasurement);
  
  assert( m_showYAxisScalerItems[0] );
  assert( m_showYAxisScalerItems[1] );
  
  m_showYAxisScalerItems[0]->setHidden( show );
  m_showYAxisScalerItems[0]->setDisabled( !show && !hasSecond );
  
  m_showYAxisScalerItems[1]->setHidden( !show );
  m_showYAxisScalerItems[1]->setDisabled( show && !hasSecond );
  
  m_spectrum->showYAxisScalers( show );
  
  try
  {
    InterSpecUser::setPreferenceValue<bool>( m_user, "ShowYAxisScalers", show, this );
  }catch( std::exception &e )
  {
    cerr << "InterSpec::setShowYAxisScalers: Got exception setting pref: " << e.what() << endl;
  }
}//void setShowYAxisScalers( bool show )


#endif


ReferencePhotopeakDisplay *InterSpec::referenceLinesWidget()
{
  return m_referencePhotopeakLines;
}

#if( defined(WIN32) && BUILD_AS_ELECTRON_APP )
  //When users drag files from Outlook on windows into the app
  //  you can call the following functions
void InterSpec::dragEventWithFileContentsStarted()
{
  //Set JS variable to indicate that this isnt a normal file drop on the browser
  doJavaScript( "$('.Wt-domRoot').data('DropFileContents',true);" );
}


void InterSpec::dragEventWithFileContentsFinished()
{ 
  doJavaScript( "$('.Wt-domRoot').data('DropFileContents',false);"
	            "$('#Uploader').remove();"
				"$('.Wt-domRoot').data('IsDragging',false);"); 
}

#endif ///#if( defined(WIN32) && BUILD_AS_ELECTRON_APP )


Wt::JSlot *InterSpec::hotkeyJsSlot()
{
  return m_hotkeySlot.get();
}//const Wt::JSlot *hotkeyJsSlot() const;


void InterSpec::addPeakLabelSubMenu( PopupDivMenu *parentWidget )
{
  PopupDivMenu *menu = parentWidget->addPopupMenuItem( "Peak Labels",  "InterSpec_resources/images/tag_green.png" );
  
  
//  PopupDivMenuItem *item = menu->addMenuItem( "Show User Labels", "", false );
  //
  WCheckBox *cb = new WCheckBox( "Show User Labels" );
  cb->setChecked(false);
  PopupDivMenuItem *item = menu->addWidget( cb );
  
  cb->checked().connect(
                        boost::bind(
#if ( USE_SPECTRUM_CHART_D3 )
                                    &D3SpectrumDisplayDiv::setShowPeakLabel,
#else
                                    &SpectrumDisplayDiv::setShowPeakLabel,
#endif
                                    m_spectrum, SpectrumChart::kShowPeakUserLabel, true ) );
  cb->unChecked().connect(
                          boost::bind(
#if ( USE_SPECTRUM_CHART_D3 )
                                      &D3SpectrumDisplayDiv::setShowPeakLabel,
#else
                                      &SpectrumDisplayDiv::setShowPeakLabel,
#endif
                                      m_spectrum, SpectrumChart::kShowPeakUserLabel, false ) );
  
  cb = new WCheckBox( "Show Peak Energies" );
  cb->setChecked(false);
  item = menu->addWidget( cb );
  
  cb->checked().connect(
                        boost::bind(
#if ( USE_SPECTRUM_CHART_D3 )
                                    &D3SpectrumDisplayDiv::setShowPeakLabel,
#else
                                    &SpectrumDisplayDiv::setShowPeakLabel,
#endif
                                    m_spectrum, SpectrumChart::kShowPeakEnergyLabel, true ) );
  cb->unChecked().connect(
                          boost::bind(
#if ( USE_SPECTRUM_CHART_D3 )
                                      &D3SpectrumDisplayDiv::setShowPeakLabel,
#else
                                      &SpectrumDisplayDiv::setShowPeakLabel,
#endif
                                      m_spectrum, SpectrumChart::kShowPeakEnergyLabel, false ) );
  
  cb = new WCheckBox( "Show Nuclide Names" );
  cb->setChecked(false);
  item = menu->addWidget( cb );
  
  cb->checked().connect(
                        boost::bind(
#if ( USE_SPECTRUM_CHART_D3 )
                                    &D3SpectrumDisplayDiv::setShowPeakLabel,
#else
                                    &SpectrumDisplayDiv::setShowPeakLabel,
#endif
                                    m_spectrum, SpectrumChart::kShowPeakNuclideLabel, true ) );
  cb->unChecked().connect(
                          boost::bind(
#if ( USE_SPECTRUM_CHART_D3 )
                                      &D3SpectrumDisplayDiv::setShowPeakLabel,
#else
                                      &SpectrumDisplayDiv::setShowPeakLabel,
#endif
                                      m_spectrum, SpectrumChart::kShowPeakNuclideLabel, false ) );
  
  cb = new WCheckBox( "Show Nuclide Energies" );
  cb->setChecked(false);
  item = menu->addWidget( cb );
  
  cb->checked().connect(
                        boost::bind(
                                    
#if ( USE_SPECTRUM_CHART_D3 )
                                    &D3SpectrumDisplayDiv::setShowPeakLabel,
#else
                                    &SpectrumDisplayDiv::setShowPeakLabel,
#endif
                                    m_spectrum, SpectrumChart::kShowPeakNuclideEnergies, true ) );
  cb->unChecked().connect(
                          boost::bind(
                                      
#if ( USE_SPECTRUM_CHART_D3 )
                                      &D3SpectrumDisplayDiv::setShowPeakLabel,
#else
                                      &SpectrumDisplayDiv::setShowPeakLabel,
#endif
                                      m_spectrum, SpectrumChart::kShowPeakNuclideEnergies,  false ) );
}//void addPeakLabelMenu( Wt::WContainerWidget *menuDiv )



void InterSpec::addAboutMenu( Wt::WWidget *parent )
{
  if( m_helpMenuPopup )
    return;
  
  PopupDivMenu *parentMenu = dynamic_cast<PopupDivMenu *>( parent );
  WContainerWidget *menuDiv = dynamic_cast<WContainerWidget *>( parent );
  if( !parentMenu && !menuDiv )
    throw runtime_error( "InterSpec::addAboutMenu(): parent passed in"
                         " must be a PopupDivMenu  or WContainerWidget" );

  if( menuDiv )
  {
    WPushButton *button = new WPushButton( "Help", menuDiv );
    button->addStyleClass( "MenuLabel" );
    m_helpMenuPopup = new PopupDivMenu( button, PopupDivMenu::AppLevelMenu );
  }else
  {
    m_helpMenuPopup = parentMenu->addPopupMenuItem( "Help" );
  }//if( menuDiv ) / else

  PopupDivMenuItem *item = m_helpMenuPopup->addMenuItem( "Welcome..." );
  item->triggered().connect( boost::bind( &InterSpec::showWelcomeDialog, this, true ) );

  m_helpMenuPopup->addSeparator();
  
  //if( isMobile() )
  //  item = m_helpMenuPopup->addMenuItem( "Help Contents..." ,  "InterSpec_resources/images/help_mobile.svg");
  //else
    item = m_helpMenuPopup->addMenuItem( "Help Contents..." ,  "InterSpec_resources/images/help_small.png");
  
  item->triggered().connect( boost::bind( &HelpSystem::createHelpWindow, string("getting-started") ) );

  Wt::WMenuItem *notifications = m_helpMenuPopup->addMenuItem( "Notification Logs..." , "InterSpec_resources/images/log_file_small.png");
  notifications->triggered().connect( this, &InterSpec::showWarningsWindow );

  m_helpMenuPopup->addSeparator();
  PopupDivMenu *subPopup = m_helpMenuPopup->addPopupMenuItem( "Options", "InterSpec_resources/images/cog_small.png" );
    
  const bool showToolTips = InterSpecUser::preferenceValue<bool>( "ShowTooltips", this );
  
  const bool autoStore = InterSpecUser::preferenceValue<bool>( "AutoSaveSpectraToDb", this );
  WCheckBox *cb = new WCheckBox( " Automatically store session" );
  cb->setChecked( autoStore );
  item = subPopup->addWidget( cb );
  HelpSystem::attachToolTipOn( item, "Automatically stores app state", showToolTips );
  InterSpecUser::associateWidget( m_user, "AutoSaveSpectraToDb", cb, this, false );
  

  if( !isMobile() )
  {
    WCheckBox *checkbox = new WCheckBox( " Show tooltips" );
    item = subPopup->addWidget( checkbox );
    checkbox->setChecked( showToolTips );
    HelpSystem::attachToolTipOn( item,
                                "Show tooltips after hovering over an element for half a second."
                                , true, HelpSystem::ToolTipPosition::Right );
    checkbox->checked().connect( boost::bind( &InterSpec::toggleToolTip, this, true ) );
    checkbox->unChecked().connect( boost::bind( &InterSpec::toggleToolTip, this, false ) );
    InterSpecUser::associateWidget( m_user, "ShowTooltips", checkbox, this, false );
  }//if( !isMobile() )
  
  {//begin add "AskPropagatePeaks" to menu
    const bool doPropogate = InterSpecUser::preferenceValue<bool>( "AskPropagatePeaks", this );
    WCheckBox *checkbox = new WCheckBox( " Ask to Propagate Peaks" );
    checkbox->setChecked( doPropogate );
    item = subPopup->addWidget( checkbox );
    HelpSystem::attachToolTipOn( item,
                                 "When loading spectra from the same detector,"
                                 " ask if should re-fit the same peaks for the"
                                 " new spectrum.  Only applies if new spectrum"
                                 " doesnt have any peaks, but previous"
                                 " foreground did.",
                                 true, HelpSystem::ToolTipPosition::Right );
    checkbox->checked().connect( boost::bind( &InterSpec::toggleToolTip, this, true ) );
    checkbox->unChecked().connect( boost::bind( &InterSpec::toggleToolTip, this, false ) );
    InterSpecUser::associateWidget( m_user, "AskPropagatePeaks", checkbox, this, false );
  }//end add "AskPropagatePeaks" to menu
  
  
  {//begin add "DisplayBecquerel"
    WCheckBox *checkbox = new WCheckBox( " Display in Becquerel" );
    item = subPopup->addWidget( checkbox );
    HelpSystem::attachToolTipOn( item, "Display activity in units of becquerel, rather than curie.",
                                 true, HelpSystem::ToolTipPosition::Right );
    InterSpecUser::associateWidget( m_user, "DisplayBecquerel", checkbox, this, false );
  }//end add "DisplayBecquerel"
  
    //High Bandwidth interactions
#if( USE_HIGH_BANDWIDTH_INTERACTIONS && !USE_SPECTRUM_CHART_D3 )
    WCheckBox *highBWCb = new WCheckBox( "Smooth Zoom/Pan" );
    item = subPopup->addWidget( highBWCb );
    
#if( BUILD_FOR_WEB_DEPLOYMENT )
    const char *smoothzoomtext = "Smooth zooming out and panning of spectrum - "
    " increases bandwidth used.";
#else
    const char *smoothzoomtext = "Smooth zooming out and panning of spectrum.";
#endif
    
    HelpSystem::attachToolTipOn( item, smoothzoomtext, showToolTips );
    InterSpecUser::associateWidget( m_user, "SmoothZoomPan", highBWCb, this, false );
    highBWCb->checked().connect( this, &InterSpec::enableSmoothChartOperations );
    highBWCb->unChecked().connect( this, &InterSpec::disableSmoothChartOperations );
    if( !highBWCb->isChecked() )
        disableSmoothChartOperations();
    
    subPopup->addSeparator();
#endif
  
	item = subPopup->addMenuItem("Color Themes...");
	item->triggered().connect(boost::bind(&InterSpec::showColorThemeWindow, this));
	subPopup->addSeparator();

#if( PROMPT_USER_BEFORE_LOADING_PREVIOUS_STATE )
  WCheckBox *promptOnLoad = new WCheckBox( "Prompt to load prev state" );
  item = subPopup->addWidget( promptOnLoad );
  const char *prompttext = "At application start, ask to load previous state.";
  HelpSystem::attachToolTipOn( item, prompttext, showToolTips );
  InterSpecUser::associateWidget( m_user, "PromptStateLoadOnStart", promptOnLoad, this, false );
  
  WCheckBox *doLoad = new WCheckBox( "Load prev state on start" );
  item = subPopup->addWidget( doLoad );
  const char *doloadtext = "At application start, automatically load previous state, if not set to be prompted";
  HelpSystem::attachToolTipOn( item, doloadtext, showToolTips );
  InterSpecUser::associateWidget( m_user, "LoadPrevStateOnStart", doLoad, this, false );
#endif
  
  
#if( BUILD_AS_OSX_APP )
  const bool addAboutInterSpec = !InterSpecApp::isPrimaryWindowInstance();
#else
    const bool addAboutInterSpec = true;
#endif
  
  if( addAboutInterSpec )
  {
    m_helpMenuPopup->addSeparator();
    
    item = m_helpMenuPopup->addMenuItem( "About InterSpec..." );
    item->triggered().connect( boost::bind( &InterSpec::showLicenseAndDisclaimersWindow, this, false, std::function<void()>{} ) );
  }

}//void addAboutMenu( Wt::WContainerWidget *menuDiv )


void InterSpec::toggleToolTip( const bool showToolTips )
{
  //update all existing qtips
  if( showToolTips )
  {
    wApp->doJavaScript( "$('.qtip-rounded.canDisableTt').qtip('option', 'show.event', 'mouseenter focus');" );
  }else
  {
    wApp->doJavaScript( "$('.qtip-rounded.canDisableTt').qtip('option', 'show.event', '');" );
  }
  
}//void toggleToolTip( const bool sticky )


int InterSpec::paintedWidth() const
{
  return max( m_spectrum->layoutWidth(), m_timeSeries->layoutWidth() );
}//int paintedWidth() const


int InterSpec::paintedHeight() const
{
  //XXX This isnt correct due to all padding and stuff
  return m_spectrum->layoutHeight() + m_timeSeries->layoutHeight();
}//int paintedHeight() const



const std::set<int> &InterSpec::displayedSamples( SpecUtils::SpectrumType type ) const
{
  static const std::set<int> empty;
  switch( type )
  {
    case SpecUtils::SpectrumType::Foreground:
    {
      if( !m_dataMeasurement )
        return empty;
      return m_displayedSamples;
    }//case SpecUtils::SpectrumType::Foreground:

    case SpecUtils::SpectrumType::SecondForeground:
    {
      if( !m_secondDataMeasurement )
        return empty;
      return m_sectondForgroundSampleNumbers;
    }//case SpecUtils::SpectrumType::SecondForeground:

    case SpecUtils::SpectrumType::Background:
    {
      if( !m_backgroundMeasurement )
        return empty;
      return m_backgroundSampleNumbers;
    }//case SpecUtils::SpectrumType::Background:
  }//switch( type )

  throw runtime_error( "InterSpec::displayedSamples(...) - Serious Badness" );

  return empty;  //keep compiler from complaining
}//const std::set<int> &displayedSamples( SpecUtils::SpectrumType spectrum_type ) const


std::shared_ptr<const SpecMeas> InterSpec::measurment( SpecUtils::SpectrumType type ) const
{
  switch( type )
  {
    case SpecUtils::SpectrumType::Foreground:
      return m_dataMeasurement;
    case SpecUtils::SpectrumType::SecondForeground:
      return m_secondDataMeasurement;
    case SpecUtils::SpectrumType::Background:
      return m_backgroundMeasurement;
  }//switch( type )

  return std::shared_ptr<const SpecMeas>();
}//measurment(...)


std::shared_ptr<SpecMeas> InterSpec::measurment( SpecUtils::SpectrumType type )
{
  switch( type )
  {
    case SpecUtils::SpectrumType::Foreground:
      return m_dataMeasurement;
    case SpecUtils::SpectrumType::SecondForeground:
      return m_secondDataMeasurement;
    case SpecUtils::SpectrumType::Background:
      return m_backgroundMeasurement;
  }//switch( type )

  return std::shared_ptr<SpecMeas>();
}//std::shared_ptr<SpecMeas> measurment( SpecUtils::SpectrumType spectrum_type )


#if( USE_DB_TO_STORE_SPECTRA )
Wt::Dbo::ptr<UserFileInDb> InterSpec::measurmentFromDb( SpecUtils::SpectrumType type,
                                                             bool update )
{
  try
  {
    Wt::Dbo::ptr<UserFileInDb> answer;
    std::shared_ptr<SpectraFileHeader> header;
  
    SpectraFileModel *fileModel = m_fileManager->model();
    std::shared_ptr<SpecMeas> meas = measurment( type );
    if( !meas )
      return answer;
  
    WModelIndex index = fileModel->index( meas );
    if( !index.isValid() )
      return answer;
    
    header = fileModel->fileHeader( index.row() );
    if( !header )
      return answer;
  
    answer = header->dbEntry();
    if( answer && !meas->modified() )
      return answer;
  
    const bool savePref = m_user->preferenceValue<bool>( "AutoSaveSpectraToDb" /*"SaveSpectraToDb"*/);
    if( !savePref )
      return answer;
    
    Dbo::ptr<UserFileInDb> dbback;
    
    if( type == SpecUtils::SpectrumType::Foreground )
    {
      WModelIndex bindex;
      std::shared_ptr<SpectraFileHeader> bheader;
      std::shared_ptr<SpecMeas> background = measurment( SpecUtils::SpectrumType::Background );
      if( background )
         bindex = fileModel->index( background );
      if( bindex.isValid() )
        bheader = fileModel->fileHeader( bindex.row() );
      if( bheader )
      {
        dbback = bheader->dbEntry();
        if( !dbback )
        {
          try
          {
            bheader->saveToDatabase( background );
            dbback = bheader->dbEntry();
          }catch(...){}
        }
      }//if( bheader )
    }//if( type == SpecUtils::SpectrumType::Foreground )
    
    if( update && savePref )
      header->saveToDatabase( meas );
    
    return header->dbEntry();
  }catch( std::exception &e )
  {
    cerr << "\n\nSpectrumViewer::measurmentFromDb(...) caught: " << e.what()
         << endl;
  }//try / catch
  
  return Wt::Dbo::ptr<UserFileInDb>();
}//Wt::Dbo::ptr<UserFileInDb> measurmentFromDb( SpecUtils::SpectrumType type, bool update );
#endif //#if( USE_DB_TO_STORE_SPECTRA )

std::shared_ptr<const SpecUtils::Measurement> InterSpec::displayedHistogram( SpecUtils::SpectrumType spectrum_type ) const
{
  switch( spectrum_type )
  {
    case SpecUtils::SpectrumType::Foreground:
      return m_spectrum->data();
    case SpecUtils::SpectrumType::SecondForeground:
      return m_spectrum->secondData();
    case SpecUtils::SpectrumType::Background:
      return m_spectrum->background();
//  m_spectrum->continuum();
  }//switch( spectrum_type )

  throw runtime_error( "InterSpec::displayedHistogram(...): invalid input arg" );

  return std::shared_ptr<const SpecUtils::Measurement>();
}//displayedHistogram(...)


#if ( USE_SPECTRUM_CHART_D3 )
void InterSpec::saveChartToImg( const bool spectrum, const bool asPng )
#else
void InterSpec::saveChartToImg( const bool spectrum )
#endif
{
  std::shared_ptr<const SpecMeas> spec = measurment(SpecUtils::SpectrumType::Foreground);
  string filename = (spec ? spec->filename() : string("spectrum"));
  const string ext = SpecUtils::file_extension(filename);
  if( !ext.empty() && (ext.size() <= filename.size()) )
    filename = filename.substr(0,filename.size()-ext.size());
  if( filename.empty() )
    filename = "spectrum";
  if( !spectrum )
    filename += "_timechart";
  std::string timestr = SpecUtils::to_iso_string( boost::posix_time::second_clock::local_time() );
  auto ppos = timestr.find('.');
  if( ppos != string::npos )
    timestr = timestr.substr(0,ppos);
#if ( USE_SPECTRUM_CHART_D3 )
  filename += "_" + timestr + ((!spectrum || asPng) ? ".png" : ".svg");
#else
  filename += "_" + timestr + ".png";
#endif
  
  string illegal_chars = "\\/:?\"<>|";
  SpecUtils::erase_any_character( filename, illegal_chars.c_str() );
  
#if ( USE_SPECTRUM_CHART_D3 )
  if( spectrum )
  {
    m_spectrum->saveChartToImg( filename, asPng );
  }else
  {
    m_timeSeries->saveChartToPng( filename );
  }
#else
  if( spectrum )
    m_spectrum->saveChartToPng( filename );
  else
    m_timeSeries->saveChartToPng( filename );
#endif
}//saveSpectrumToPng()


double InterSpec::displayScaleFactor( SpecUtils::SpectrumType spectrum_type ) const
{
  return m_spectrum->displayScaleFactor( spectrum_type );
}//double displayScaleFactor( SpecUtils::SpectrumType spectrum_type ) const


void InterSpec::setDisplayScaleFactor( const double sf, const SpecUtils::SpectrumType spec_type )
{
  m_spectrum->setDisplayScaleFactor( sf, spec_type );
  m_spectrumScaleFactorChanged.emit( spec_type, sf );
}//void setDisplayScaleFactor( const double sf, SpecUtils::SpectrumType spectrum_type );


float InterSpec::liveTime( SpecUtils::SpectrumType type ) const
{
  if( !measurment(type) )
    return 0.0f;
  
  switch( type )
  {
    case SpecUtils::SpectrumType::Foreground:
      return m_spectrum->foregroundLiveTime();
    case SpecUtils::SpectrumType::SecondForeground:
      return m_spectrum->secondForegroundLiveTime();
    case SpecUtils::SpectrumType::Background:
      return m_spectrum->backgroundLiveTime();
  }//switch( type )
  
  return 0.0f;
}//float liveTime( SpecUtils::SpectrumType type ) const


int InterSpec::renderedWidth() const
{
  return m_renderedWidth;
}

int InterSpec::renderedHeight() const
{
  return m_renderedHeight;
}


void InterSpec::createOneOverR2Calculator()
{
//  OneOverR2Calc *calc =
  new OneOverR2Calc();
  
//  if( !toolTabsVisible() )
//  {
//    const int maxHeight = static_cast<int>(0.95*paintedHeight());
//    const int maxWidth = static_cast<int>(0.95*paintedWidth());
//    calc->setMaximumSize( maxWidth, maxHeight );
//    calc->contents()->setOverflow( WContainerWidget::OverflowAuto );
//  }//if( !toolTabsVisible() )
}//void createOneOverR2Calculator()


void InterSpec::createUnitsConverterTool()
{
  new UnitsConverterTool();
}//void createUnitsConverterTool()


void InterSpec::createFluxTool()
{
  new FluxToolWindow( this );
}//void createFluxTool()


void InterSpec::createDecayInfoWindow()
{
  if( !m_decayInfoWindow )
  {
    m_decayInfoWindow = new DecayWindow( this );
    m_decayInfoWindow->finished().connect( boost::bind( &InterSpec::deleteDecayInfoWindow, this ) );
  }
  
  if( m_referencePhotopeakLines )
  {
    const ReferenceLineInfo &nuc
                          = m_referencePhotopeakLines->currentlyShowingNuclide();
    if( nuc.nuclide )
    {
      m_decayInfoWindow->clearAllNuclides();
      
      //\todo We could do a little better and check the Shielding/Source Fit
      //  widget and grab those activities (and ages) if they match
      
      m_decayInfoWindow->addNuclide( nuc.nuclide->atomicNumber,
                         nuc.nuclide->massNumber,
                         nuc.nuclide->isomerNumber,
                         1.0*PhysicalUnits::microCi, true,
                         0.0, 5.0*nuc.age );
    }//if( nuc.nuclide )
  }//if( m_referencePhotopeakLines )
}//void createDecayInfoWindow()


void InterSpec::deleteDecayInfoWindow()
{
  if( m_decayInfoWindow )
    AuxWindow::deleteAuxWindow( m_decayInfoWindow );
  m_decayInfoWindow = nullptr;
}//void deleteDecayInfoWindow()


void InterSpec::createFileParameterWindow()
{
  new SpecFileSummary( this );
}//void createFileParameterWindow()


#if( USE_GOOGLE_MAP )
void InterSpec::displayOnlySamplesWithinView( GoogleMap *map,
                                  const SpecUtils::SpectrumType targetSamples,
                                  const SpecUtils::SpectrumType fromSamples )
{
  float uplat, leftlng, lowerlat, rightlng;
  map->getMapExtent( uplat, leftlng, lowerlat, rightlng );
  
  if( lowerlat > uplat )
    std::swap( lowerlat, uplat );
  if( leftlng > rightlng )
    std::swap( leftlng, rightlng );
  
  std::set<int> sample_numbers;
  std::shared_ptr<SpecMeas> meass = measurment( fromSamples );
  
  if( !meass )
  {
    passMessage( "Could not load spectrum", "", WarningWidget::WarningMsgHigh );
    return;
  }//if( !meass )
  
  for( const int sample : meass->sample_numbers() )
  {
    bool samplewithin = false;
    for( const int detnum : meass->detector_numbers() )
    {
      std::shared_ptr<const SpecUtils::Measurement> m = meass->measurement( sample, detnum );
      if( !!m && m->has_gps_info()
         && m->longitude()>=leftlng && m->longitude()<=rightlng
         && m->latitude()>=lowerlat && m->latitude()<=uplat )
      {
        samplewithin = true;
        break;
      }
    }//for( const int detnum : meass->detector_numbers() )
    
    if( samplewithin )
      sample_numbers.insert( sample );
  }//for( int sample : meass->sample_numbers() )
  
  if( sample_numbers.empty() )
  {
    passMessage( "There were no samples in the visible map area.",
                 "", WarningWidget::WarningMsgHigh );
    return;
  }//if( sample_numbers.empty() )
  
  
  if( (fromSamples!=targetSamples) || targetSamples!=SpecUtils::SpectrumType::Foreground )
    setSpectrum( meass, sample_numbers, targetSamples, true );
  else
    changeDisplayedSampleNums( sample_numbers, targetSamples );
}//displayOnlySamplesWithinView(...)


void InterSpec::createMapWindow( SpecUtils::SpectrumType spectrum_type )
{
  std::shared_ptr<const SpecMeas> meas = measurment( spectrum_type );
  
  if( !meas )
    return;
  
  const set<int> &samples = displayedSamples( spectrum_type );
  
  AuxWindow *window = new AuxWindow( "Map" );
  
  int w = 0.66*renderedWidth();
  int h = 0.8*renderedHeight();
  
  const char *label = 0;
  switch( spectrum_type )
  {
    case SpecUtils::SpectrumType::Foreground:       label = "Foreground";        break;
    case SpecUtils::SpectrumType::SecondForeground: label = "Second Foreground"; break;
    case SpecUtils::SpectrumType::Background:       label = "Background";        break;
  }//switch( spectrum_type )
  
  window->disableCollapse();
  window->setResizable( true );
  window->finished().connect( boost::bind( &AuxWindow::deleteAuxWindow, window ) );
  //window->footer()->setStyleClass( "modal-footer" );
  
  const bool enableLoadingVisible = (meas->sample_numbers().size() > 1);

  GoogleMap *googlemap = new GoogleMap( enableLoadingVisible );
  WGridLayout *layout = window->stretcher();
  googlemap->addMeasurment( meas, label, samples );
  layout->addWidget( googlemap, 0, 0 );
  layout->setContentsMargins( 0, 0, 0, 0 );
  layout->setVerticalSpacing( 0 );
  layout->setHorizontalSpacing( 0 );
  
  //We need to set the footer height explicitly, or else the window->resize()
  //  messes up.
//  window->footer()->resize( WLength::Auto, WLength(50.0) );
  
  if( enableLoadingVisible )
  {
    WPushButton *button = new WPushButton( "Load Visible Points...", window->footer() );
    WPopupMenu *menu = new WPopupMenu();
    menu->setAutoHide( true );
    button->setMenu( menu );
    WMenuItem *item = menu->addItem( "As Foreground" );
    item->triggered().connect( boost::bind( &InterSpec::displayOnlySamplesWithinView, this, googlemap, SpecUtils::SpectrumType::Foreground, spectrum_type ) );
    item = menu->addItem( "As Background" );
    item->triggered().connect( boost::bind( &InterSpec::displayOnlySamplesWithinView, this, googlemap, SpecUtils::SpectrumType::Background, spectrum_type ) );
    item = menu->addItem( "As Secondary" );
    item->triggered().connect( boost::bind( &InterSpec::displayOnlySamplesWithinView, this, googlemap, SpecUtils::SpectrumType::SecondForeground, spectrum_type ) );
  }//if( meas->measurements().size() > 10 )
  
  
  WPushButton *closeButton = window->addCloseButtonToFooter();
  closeButton->clicked().connect( window, &AuxWindow::hide );
  
  window->resize( WLength(w), WLength(h) );
  window->show();
  window->centerWindow();
  window->rejectWhenEscapePressed();
  
//  window->resizeToFitOnScreen();
}//void createMapWindow()
#endif //#if( USE_GOOGLE_MAP )


#if( USE_SEARCH_MODE_3D_CHART )
void InterSpec::create3DSearchModeChart()
{
  if( !m_dataMeasurement || !m_dataMeasurement->passthrough() )
  {
    passMessage( "The 3D chart is only available for search mode or RPM passthrough data.",
                "", WarningWidget::WarningMsgInfo );
    return;
  }//if( we dont have the proper data to make a 3D chart )
  
  AuxWindow *dialog = new AuxWindow( "3D Data View" );
  dialog->disableCollapse();
  dialog->Wt::WDialog::rejectWhenEscapePressed();
  
  WGridLayout *layout = dialog->stretcher();
  layout->setHorizontalSpacing( 0 );
  layout->setVerticalSpacing( 0 );
  layout->setContentsMargins( 0, 0, 0, 0 );
  SearchMode3DChart *chart = new SearchMode3DChart( this );
  layout->addWidget( chart, 0, 0 );
  
  dialog->show();
  dialog->setClosable( true );
  dialog->resizeScaledWindow( 0.95, 0.95 );
  dialog->centerWindow();
  dialog->finished().connect( boost::bind( &AuxWindow::deleteAuxWindow, dialog ) );
}//void create3DSearchModeChart()
#endif


void InterSpec::showRiidResults( const SpecUtils::SpectrumType type )
{
  showRiidInstrumentsAna( measurment(type) );
}//void showRiidResults( const SpecUtils::SpectrumType type )


#if( USE_TERMINAL_WIDGET )
void InterSpec::createTerminalWidget()
{
  if( m_terminal )
    return;
  
  m_terminal = new TerminalWidget( this );
  m_terminal->focusText();
  
  if( m_toolsTabs )
  {
    WMenuItem *item = m_toolsTabs->addTab( m_terminal, "Terminal" );
    item->setCloseable( true );
    m_toolsTabs->setCurrentWidget( m_terminal );
    const int index = m_toolsTabs->currentIndex();
    m_toolsTabs->setTabToolTip( index, "Numeric, algebraic, and text-based spectrum interaction terminal." );
    m_toolsTabs->tabClosed().connect( this, &InterSpec::handleTerminalWindowClose );
  }else
  {
    m_terminalWindow = new AuxWindow( "Terminal" );
    m_terminalWindow->setClosable( true );
    
    m_terminalWindow->rejectWhenEscapePressed();
    m_terminalWindow->finished().connect( this, &InterSpec::handleTerminalWindowClose );

    m_terminalWindow->show();
    if( m_renderedWidth > 100 && m_renderedHeight > 100 && !isPhone() )
    {
      m_terminalWindow->resizeWindow( 0.95*m_renderedWidth, 0.25*m_renderedHeight );
      m_terminalWindow->centerWindow();
    }
    
    m_terminalWindow->stretcher()->addWidget( m_terminal, 0, 0 );
  }//if( toolTabsVisible() )
  
  m_terminalMenuItem->disable();
}//void createTerminalWidget()


void InterSpec::handleTerminalWindowClose()
{
  if( !m_terminal )
    return;
 
  m_terminalMenuItem->enable();
  
  if( m_terminalWindow )
  {
    delete m_terminalWindow;
  }else
  {
    delete m_terminal;
    if( m_toolsTabs )
      m_toolsTabs->setCurrentIndex( 2 );
  }
  
  m_terminal = 0;
  m_terminalWindow = 0;
}//void handleTerminalWindowClose()
#endif  //#if( USE_TERMINAL_WIDGET )



void InterSpec::addToolsMenu( Wt::WWidget *parent )
{
  
  const bool showToolTips = InterSpecUser::preferenceValue<bool>( "ShowTooltips", this );
  
  PopupDivMenu *parentMenu = dynamic_cast<PopupDivMenu *>( parent );
  WContainerWidget *menuDiv = dynamic_cast<WContainerWidget *>( parent );
  if( !parentMenu && !menuDiv )
    throw runtime_error( "InterSpec::addToolsMenu(): parent passed in"
                        " must be a PopupDivMenu  or WContainerWidget" );
  
  PopupDivMenu *popup = NULL;
  
  if( menuDiv )
  {
    WPushButton *button = new WPushButton( "Tools", menuDiv );
    button->addStyleClass( "MenuLabel" );
    popup = new PopupDivMenu( button, PopupDivMenu::AppLevelMenu );
  }else
  {
    popup = parentMenu->addPopupMenuItem( "Tools" );
  }

  m_toolsMenuPopup = popup;
  
  PopupDivMenuItem *item = NULL;

  item = popup->addMenuItem( "Activity/Shielding Fit" );
  HelpSystem::attachToolTipOn( item,"Allows advanced input of shielding material and activity around source isotopes to improve the fit." , showToolTips );
  item->triggered().connect( boost::bind( &InterSpec::showShieldingSourceFitWindow, this ) );
  
  item = popup->addMenuItem( "Gamma XS Calc", "" );
  HelpSystem::attachToolTipOn( item,"Allows user to determine the cross section for gammas of arbitrary energy though any material in <code>InterSpec</code>'s library. Efficiency estimates for detection of the gamma rays inside the full energy peak and the fraction of gamma rays that will make it through the material without interacting with it can be provided with the input of additional information.", showToolTips );
  item->triggered().connect( boost::bind( &InterSpec::showGammaXsTool, this ) );
    
    
  item = popup->addMenuItem( "Dose Calc", "" );
  HelpSystem::attachToolTipOn( item,
      "Allows you to compute dose, activity, shielding, or distance, given the"
      " other pieces of information.", showToolTips );
  item->triggered().connect( boost::bind( &InterSpec::showDoseTool, this ) );
  
//  item = popup->addMenuItem( Wt::WString::fromUTF8("1/r² Calculator") );  // is superscript 2
#if( USE_OSX_NATIVE_MENU  || USING_ELECTRON_NATIVE_MENU )
  item = popup->addMenuItem( Wt::WString::fromUTF8("1/r\x0032 Calculator") );  //works on OS X at least.
#else
  item = popup->addMenuItem( Wt::WString::fromUTF8("1/r<sup>2</sup> Calculator") );
  item->makeTextXHTML();
#endif
  
  HelpSystem::attachToolTipOn( item,"Allows user to use two dose measurements taken at different distances from a source to determine the absolute distance to the source from the nearer measurement.", showToolTips );
  
  item->triggered().connect( this, &InterSpec::createOneOverR2Calculator );

  item = popup->addMenuItem( "Units Converter" );
  HelpSystem::attachToolTipOn( item, "Convert radiation-related units.", showToolTips );
  item->triggered().connect( this, &InterSpec::createUnitsConverterTool );
  
  item = popup->addMenuItem( "Flux Tool" );
  HelpSystem::attachToolTipOn( item,"Converts detected peak counts to gammas emitted by the source.", showToolTips );
  item->triggered().connect( this, &InterSpec::createFluxTool );
  
  item = popup->addMenuItem( "Nuclide Decay Info" );
  HelpSystem::attachToolTipOn( item,"Allows user to obtain advanced information about activities, gamma/alpha/beta production rates, decay chain, and daughter nuclides." , showToolTips );
  item->triggered().connect( this, &InterSpec::createDecayInfoWindow );

  
  item = popup->addMenuItem( "Detector Response Select" );
  HelpSystem::attachToolTipOn( item,"Allows user to change the detector response function.", showToolTips );
  item->triggered().connect( boost::bind( &InterSpec::showDetectorEditWindow, this ) );
  
  item = popup->addMenuItem( "Make Detector Response" );
  HelpSystem::attachToolTipOn( item, "Create detector response function from characterization data.", showToolTips );
  item->triggered().connect( boost::bind( &InterSpec::showMakeDrfWindow, this ) );

  
  item = popup->addMenuItem( "File Parameters" );
  HelpSystem::attachToolTipOn( item,"Allows user to view/edit the file parameters. If ever the application is unable to render activity calculation, use this tool to provide parameters the original file did not provide; <code>InterSpec</code> needs all parameters for activity calculation.", showToolTips );
  item->triggered().connect( this, &InterSpec::createFileParameterWindow );

  item = popup->addMenuItem( "Energy Range Sum" );
  HelpSystem::attachToolTipOn( item, "Sums the number of gammas in region of interest (ROI). Can also be accessed by left-click dragging over the ROI while holding both the <kbd><b>ALT</b></kbd> and <kbd><b>SHIFT</b></kbd> keys.", showToolTips );
  item->triggered().connect( this, &InterSpec::showGammaCountDialog );
  
#if( USE_SPECRUM_FILE_QUERY_WIDGET )
  
#if( BUILD_AS_OSX_APP )
  const bool addQueryTool = InterSpecApp::isPrimaryWindowInstance();
#else
  const bool addQueryTool = true;
#endif
  
  if( addQueryTool )
  {
    item = popup->addMenuItem( "File Query Tool" );
    HelpSystem::attachToolTipOn( item, "Searches through a directory (recursively) for spectrum files that match specafiable conditions.", showToolTips );
    item->triggered().connect( this, &InterSpec::showFileQueryDialog );
  }//if( addQueryTool )
#endif
  
#if( USE_TERMINAL_WIDGET )
  m_terminalMenuItem = popup->addMenuItem( "Math/Command Terminal" );
  HelpSystem::attachToolTipOn( m_terminalMenuItem, "Creates a terminal that provides numeric and algebraic computations, as well as allowing text based interactions with the spectra.", showToolTips );
  m_terminalMenuItem->triggered().connect( this, &InterSpec::createTerminalWidget );
#endif
}//void InterSpec::addToolsMenu( Wt::WContainerWidget *menuDiv )



void InterSpec::fillMaterialDb( std::shared_ptr<MaterialDB> materialDB,
                                     const std::string sessionid,
                                     boost::function<void(void)> update )
{
  const SandiaDecay::SandiaDecayDataBase *db = DecayDataBaseServer::database();
  try
  {
    //materialDB can get destructed if the session ends immediately....
    const string materialfile = SpecUtils::append_path(sm_staticDataDirectory, "MaterialDataBase.txt" );
    materialDB->parseGadrasMaterialFile( materialfile, db, false );
    
    WServer::instance()->post( sessionid, update );
  }catch( std::exception &e )
  {
    WString msg = "Error initializing the material database: " + string(e.what());
    
    WServer::instance()->post( sessionid, boost::bind( &postSvlogHelper, msg, int(WarningWidget::WarningMsgHigh) ) );
    
    return;
  }//try / catch
}//void fillMaterialDb(...)


void InterSpec::pushMaterialSuggestionsToUsers()
{
  if( !m_materialDB || !m_shieldingSuggestion )
    throw runtime_error( "pushMaterialSuggestionsToUsers(): you must"
                        " call initMaterialDbAndSuggestions() first." );
  
  for( const string &name : m_materialDB->names() )
    m_shieldingSuggestion->addSuggestion( name, name );
  
  wApp->triggerUpdate();
}//void pushMaterialSuggestionsToUsers()



void InterSpec::initMaterialDbAndSuggestions()
{
  if( !m_shieldingSuggestion )
  {
    WSuggestionPopup::Options popupOptions;
    popupOptions.highlightBeginTag  = "<b>";          //Open tag to highlight a match in a suggestion.
    popupOptions.highlightEndTag    = "</b>";         //Close tag to highlight a match in a suggestion.
    popupOptions.listSeparator      = ',';            //(char) When editing a list of values, the separator used for different items.
    popupOptions.whitespace         = " \\t()";       //When editing a value, the whitespace characters ignored before the current value.
    popupOptions.wordSeparators     = "-_., ;()";     //To show suggestions based on matches of the edited value with parts of the suggestion.
    popupOptions.appendReplacedText = "";             //When replacing the curr
    m_shieldingSuggestion = new WSuggestionPopup( popupOptions );
    m_shieldingSuggestion->addStyleClass("suggestion");
    m_shieldingSuggestion->setJavaScriptMember("wtNoReparent", "true");
    m_shieldingSuggestion->setFilterLength( 0 );
    m_shieldingSuggestion->setMaximumSize( WLength::Auto, WLength(15, WLength::FontEm) );
  }//if( !m_shieldingSuggestion )

  if( !m_materialDB )
  {
    m_materialDB = std::make_shared<MaterialDB>();
    
    boost::function<void(void)> success = wApp->bind( boost::bind(&InterSpec::pushMaterialSuggestionsToUsers, this) );
    
    boost::function<void(void)> worker = boost::bind( &fillMaterialDb,
                                    m_materialDB, wApp->sessionId(), success );
    WServer::instance()->ioService().post( worker );
  }//if( !m_materialDB )
}//void InterSpec::initMaterialDbAndSuggestions()


void InterSpec::showGammaXsTool()
{
  new GammaXsWindow( m_materialDB.get(), m_shieldingSuggestion, this );
} //showGammaXsTool()


void InterSpec::showDoseTool()
{
  new DoseCalcWindow( m_materialDB.get(), m_shieldingSuggestion, this );
}


void InterSpec::showMakeDrfWindow()
{
  MakeDrf::makeDrfWindow( this, m_materialDB.get(), m_shieldingSuggestion );
}//void showDetectorEditWindow()


void InterSpec::showDetectorEditWindow()
{
  std::shared_ptr<DetectorPeakResponse> currentDet;
  if( m_dataMeasurement )
    currentDet = m_dataMeasurement->detector();
  InterSpec *specViewer = this;
  SpectraFileModel *fileModel = m_fileManager->model();

  new DetectorEditWindow( currentDet, specViewer, fileModel );
}//void showDetectorEditWindow()


void InterSpec::showCompactFileManagerWindow()
{
  const CompactFileManager::DisplayMode cfmMode
                                 = isMobile() ? CompactFileManager::Tabbed
                                              : CompactFileManager::TopToBottom;
  CompactFileManager *compact
                       = new CompactFileManager( m_fileManager, this, cfmMode );

#if( USE_SPECTRUM_CHART_D3 )
  m_spectrum->yAxisScaled().connect( boost::bind( &CompactFileManager::handleSpectrumScale, compact, _1, _2 ) );
#endif
  
  AuxWindow *window = new AuxWindow( "Select Opened Spectra to Display", (AuxWindowProperties::TabletNotFullScreen) );
  window->disableCollapse();
  window->finished().connect( boost::bind( &AuxWindow::deleteAuxWindow, window ) );
  
  
  WPushButton *closeButton = window->addCloseButtonToFooter();
  closeButton->clicked().connect(window, &AuxWindow::hide);
  
  WGridLayout *layout = window->stretcher();
  layout->addWidget( compact, 0, 0 );
  
  window->show();
//  window->resizeToFitOnScreen();
  window->centerWindow();
}//void showCompactFileManagerWindow()

void InterSpec::closeNuclideSearchWindow()
{
  if( !m_nuclideSearchWindow )
    return;
  
  m_nuclideSearch->clearSearchEnergiesOnClient();
  m_nuclideSearchWindow->stretcher()->removeWidget( m_nuclideSearch );
  
  delete m_nuclideSearchWindow;
  m_nuclideSearchWindow = 0;
  
  if( m_toolsTabs )
  {
    m_nuclideSearchContainer = new WContainerWidget();
    WGridLayout *isotopeSearchGridLayout = new WGridLayout();
    m_nuclideSearchContainer->setLayout( isotopeSearchGridLayout );

    isotopeSearchGridLayout->addWidget( m_nuclideSearch, 0, 0 );
    isotopeSearchGridLayout->setRowStretch( 0, 1 );
    isotopeSearchGridLayout->setColumnStretch( 0, 1 );

    m_toolsTabs->addTab( m_nuclideSearchContainer, NuclideSearchTabTitle, TabLoadPolicy );
    m_currentToolsTab = m_toolsTabs->currentIndex();
  }//if( m_toolsTabs )
}//void closeNuclideSearchWindow()

void InterSpec::showNuclideSearchWindow()
{
  if( m_nuclideSearchWindow )
  {
    m_nuclideSearchWindow->show();
    m_nuclideSearchWindow->resizeToFitOnScreen();
    m_nuclideSearchWindow->centerWindow();
    m_nuclideSearch->loadSearchEnergiesToClient();
    return;
  }//if( m_nuclideSearchWindow )
  
  if( m_toolsTabs && m_nuclideSearchContainer )
  {
    m_nuclideSearchContainer->layout()->removeWidget( m_nuclideSearch );
    m_toolsTabs->removeTab( m_nuclideSearchContainer );
    delete m_nuclideSearchContainer;
    m_nuclideSearchContainer = 0;
  }
  
  m_nuclideSearchWindow = new AuxWindow( NuclideSearchTabTitle, (AuxWindowProperties::TabletNotFullScreen) );
  m_nuclideSearchWindow->contents()->setOverflow(Wt::WContainerWidget::OverflowHidden);
  m_nuclideSearchWindow->finished().connect( boost::bind( &InterSpec::closeNuclideSearchWindow, this ) );
  m_nuclideSearchWindow->rejectWhenEscapePressed();
  
  //if( isMobile() )
  //{
  //  m_nuclideSearchWindow->contents()->setPadding( 0 );
  //  m_nuclideSearchWindow->contents()->setMargin( 0 );
  //}//if( isPhone() )
  
  m_nuclideSearchWindow->stretcher()->setContentsMargins( 0, 0, 0, 0 );
  m_nuclideSearchWindow->stretcher()->addWidget( m_nuclideSearch, 0, 0 );
  
  //We need to set the footer height explicitly, or else the window->resize()
  //  messes up.
//  m_nuclideSearchWindow->footer()->resize( WLength::Auto, WLength(50.0) );
  
 
  Wt::WPushButton *closeButton = m_nuclideSearchWindow->addCloseButtonToFooter("Close",true);
  
  closeButton->clicked().connect( boost::bind( &InterSpec::closeNuclideSearchWindow, this ) );
  
  AuxWindow::addHelpInFooter( m_nuclideSearchWindow->footer(), "nuclide-search-dialog" );
  
  m_nuclideSearchWindow->resize( WLength(800,WLength::Pixel), WLength(510,WLength::Pixel));
  m_nuclideSearchWindow->resizeToFitOnScreen();
  m_nuclideSearchWindow->centerWindow();
  m_nuclideSearchWindow->setResizable(true);
  m_nuclideSearchWindow->show();
  
  m_nuclideSearch->loadSearchEnergiesToClient(); //clear the isotope search on the canvas
  
  if( m_toolsTabs )
    m_currentToolsTab = m_toolsTabs->currentIndex();
}//void showNuclideSearchWindow()


void InterSpec::showShieldingSourceFitWindow()
{
  if( !m_shieldingSourceFit )
  {
    assert( m_peakInfoDisplay );
    auto widgets = ShieldingSourceDisplay::createWindow( this );
    
    m_shieldingSourceFit = widgets.first;
    m_shieldingSourceFitWindow  = widgets.second;
  }else
  {
    const double windowWidth = 0.95 * renderedWidth();
    const double windowHeight = 0.95 * renderedHeight();
    m_shieldingSourceFitWindow->resizeWindow( windowWidth, windowHeight );
    
    m_shieldingSourceFitWindow->resizeToFitOnScreen();
    m_shieldingSourceFitWindow->show();
    m_shieldingSourceFitWindow->centerWindow();
  }//if( !m_shieldingSourceFit )
}//void showShieldingSourceFitWindow()


void InterSpec::saveShieldingSourceModelToForegroundSpecMeas()
{
  if( !m_shieldingSourceFitWindow || !m_shieldingSourceFit || !m_dataMeasurement )
    return;
  
  string xml_data;
  std::unique_ptr<rapidxml::xml_document<char>> doc( new rapidxml::xml_document<char>() );
  
  m_shieldingSourceFit->serialize( doc.get() );
  
  //rapidxml::print(std::back_inserter(xml_data), *doc, 0);
  //cout << "\n\nsaveShieldingSourceModelToForegroundSpecMeas Model: " << xml_data << endl << endl;
  
  m_dataMeasurement->setShieldingSourceModel( std::move(doc) );
}//void saveShieldingSourceModelToForegroundSpecMeas()

void InterSpec::closeShieldingSourceFitWindow()
{
  if( !m_shieldingSourceFitWindow || !m_shieldingSourceFit )
    return;
  
#if( USE_DB_TO_STORE_SPECTRA )
  m_shieldingSourceFit->saveModelIfAlreadyInDatabase();
#endif
  
  saveShieldingSourceModelToForegroundSpecMeas();
  
  delete m_shieldingSourceFitWindow;
  m_shieldingSourceFitWindow = nullptr;
  m_shieldingSourceFit = nullptr;
}//void closeShieldingSourceFitWindow()


void InterSpec::showGammaLinesWindow()
{
  if( m_referencePhotopeakLinesWindow )
  {
    m_referencePhotopeakLinesWindow->show();
    return;
  }

  if( m_toolsTabs && m_referencePhotopeakLines )
    m_toolsTabs->removeTab( m_referencePhotopeakLines );

  
  std::string xml_state;
  
  if( m_referencePhotopeakLines )
  {
    if( !m_referencePhotopeakLines->currentlyShowingNuclide().empty()
        || m_referencePhotopeakLines->persistedNuclides().size() )
    m_referencePhotopeakLines->serialize( xml_state );
    
    m_referencePhotopeakLines->clearAllLines();
    delete m_referencePhotopeakLines;
    m_referencePhotopeakLines = NULL;
  }//if( m_referencePhotopeakLines )

  m_referencePhotopeakLinesWindow = new AuxWindow( GammaLinesTabTitle, (AuxWindowProperties::TabletNotFullScreen) );
  m_referencePhotopeakLinesWindow->contents()->setOverflow(WContainerWidget::OverflowHidden);
  m_referencePhotopeakLinesWindow->rejectWhenEscapePressed();

  m_referencePhotopeakLines = new ReferencePhotopeakDisplay( m_spectrum,
                                               m_materialDB.get(),
                                               m_shieldingSuggestion,
                                               this );
  setReferenceLineColors( nullptr );
  
  if( xml_state.size() )
    m_referencePhotopeakLines->deSerialize( xml_state );

  Wt::WGridLayout *layout = new Wt::WGridLayout();
  layout->setContentsMargins(5,5,5,5);
  m_referencePhotopeakLinesWindow->contents()->setLayout(layout);
  layout->addWidget( m_referencePhotopeakLines, 0, 0 );

  Wt::WPushButton *closeButton = m_referencePhotopeakLinesWindow->addCloseButtonToFooter("Close",true);
  
  if( isPhone() )
  {
    m_referencePhotopeakLines->displayingNuclide().connect( boost::bind( &WPushButton::setText, closeButton, WString("Show Lines")) );
    m_referencePhotopeakLines->nuclidesCleared().connect( boost::bind( &WPushButton::setText, closeButton, WString("Close")) );
  }
  
  closeButton->clicked().connect( m_referencePhotopeakLinesWindow, &AuxWindow::hide );
  m_referencePhotopeakLinesWindow->finished().connect( boost::bind( &InterSpec::closeGammaLinesWindow, this ) );
  
  AuxWindow::addHelpInFooter( m_referencePhotopeakLinesWindow->footer(),
                              "reference-gamma-lines-dialog" );
  
  double w = renderedWidth();
  if( w < 100.0 )
    w = 800.0;
  w = std::min( w, 800.0 );
  
  m_referencePhotopeakLinesWindow->resize( WLength(w,WLength::Pixel), WLength(310,WLength::Pixel));
  m_referencePhotopeakLinesWindow->setResizable(true);
  m_referencePhotopeakLinesWindow->resizeToFitOnScreen();
  m_referencePhotopeakLinesWindow->centerWindow();
  m_referencePhotopeakLinesWindow->show();
  
  if( m_toolsTabs )
    m_currentToolsTab = m_toolsTabs->currentIndex();
}//void showGammaLinesWindow()


void InterSpec::closeGammaLinesWindow()
{
  if( !m_referencePhotopeakLinesWindow )
    return;
  
  //When the "back" button is pressed on mobile phones
  if( isPhone() && m_referencePhotopeakLinesWindow->isHidden() )
    return;
  
  if( isPhone() )
  {
    m_referencePhotopeakLinesWindow->hide();
    return;
  }
  
  string xmlstate;
  if( m_referencePhotopeakLines )
  {
    if( !m_referencePhotopeakLines->currentlyShowingNuclide().empty()
         || m_referencePhotopeakLines->persistedNuclides().size() )
      m_referencePhotopeakLines->serialize( xmlstate );
    m_referencePhotopeakLines->clearAllLines();
    if( m_toolsTabs && m_toolsTabs->indexOf( m_referencePhotopeakLines ) >= 0 )
      m_toolsTabs->removeTab( m_referencePhotopeakLines );
    delete m_referencePhotopeakLines;
    m_referencePhotopeakLines = nullptr;
  }//if( m_referencePhotopeakLines )

  delete m_referencePhotopeakLinesWindow;
  m_referencePhotopeakLinesWindow = nullptr;

  if( m_toolsTabs )
  {
    m_referencePhotopeakLines = new ReferencePhotopeakDisplay( m_spectrum,
                                                   m_materialDB.get(),
                                                   m_shieldingSuggestion,
                                                   this );
    setReferenceLineColors( nullptr );
    
    m_toolsTabs->addTab( m_referencePhotopeakLines, GammaLinesTabTitle, TabLoadPolicy );
    
    if( xmlstate.size() )
      m_referencePhotopeakLines->deSerialize( xmlstate );
  }//if( m_toolsTabs )
  
  if( m_toolsTabs )
    m_currentToolsTab = m_toolsTabs->currentIndex();
}//void closeGammaLinesWindow()


void InterSpec::handleToolTabChanged( int tab )
{
  if( !m_toolsTabs )
    return;
  
  const int refTab = m_toolsTabs->indexOf(m_referencePhotopeakLines);
  const int calibtab = m_toolsTabs->indexOf(m_energyCalTool);
  const int searchTab = m_toolsTabs->indexOf(m_nuclideSearchContainer);
  
  if( m_referencePhotopeakLines && (tab == refTab) && !isMobile() )
    m_referencePhotopeakLines->setFocusToIsotopeEdit();
    
  if( m_nuclideSearch && (m_currentToolsTab==searchTab) )
    m_nuclideSearch->clearSearchEnergiesOnClient();
  
  if( m_nuclideSearch && (tab==searchTab) )
    m_nuclideSearch->loadSearchEnergiesToClient();
  
  if( tab == calibtab )
  {
    if( InterSpecUser::preferenceValue<bool>( "ShowTooltips", this ) )
      passMessage( "You can also recalibrate graphically by right-clicking and "
                   "dragging the spectrum to where you want",
                   "", WarningWidget::WarningMsgInfo );
  }//if( tab == calibtab )
  
  m_currentToolsTab = tab;
}//void InterSpec::handleToolTabChanged( int tabSwitchedTo )


SpecMeasManager *InterSpec::fileManager()
{
  return m_fileManager;
}


PeakModel *InterSpec::peakModel()
{
  return m_peakModel;
}


MaterialDB *InterSpec::materialDataBase()
{
  return m_materialDB.get();
}


Wt::WSuggestionPopup *InterSpec::shieldingSuggester()
{
  return m_shieldingSuggestion;
}


Wt::Signal<std::shared_ptr<DetectorPeakResponse> > &InterSpec::detectorChanged()
{
  return m_detectorChanged;
}


Wt::Signal<std::shared_ptr<DetectorPeakResponse> > &InterSpec::detectorModified()
{
  return m_detectorModified;
}


float InterSpec::sample_real_time_increment( const std::shared_ptr<const SpecMeas> &meas,
                                             const int sample,
                                             const std::vector<string> &detector_names )
{
  float realtime = 0.0f;
  
  if( !meas )
    return realtime;
  
  const auto &measurements = meas->sample_measurements( sample );
  
  for( const auto &m : measurements )
  {
    const auto pos = std::find( begin(detector_names), end(detector_names), m->detector_name() );
    if( pos != end(detector_names) )
      realtime = std::max( realtime, m->real_time() );
  }
  return realtime;
  
  
/*
  int nback = 0, nnonback = 0;
  double backtime = 0.0, nonbacktime = 0.0;
  for( const std::shared_ptr<const SpecUtils::Measurement> &m : measurement )
  {
    if( m->source_type() == SpecUtils::SourceType::Background )
    {
      ++nback;
      backtime += m->real_time();
    }else
    {
      ++nnonback;
      nonbacktime += m->real_time();
    }
  }//for( const std::shared_ptr<const SpecUtils::Measurement> &m : measurement )
  
  if( nnonback )
    return nonbacktime/nnonback;
  if( nback )
    return backtime/nback;
  return 0.0;
*/
}//double sample_real_time_increment()


<<<<<<< HEAD
=======
std::set<int> InterSpec::timeRangeToSampleNumbers( double t0, double t1 )
{
  //t0 may be the exact lower edge, and t1 may be the exact upper edge, so we
  //  need to add/subtract a small epsilon so we dont extend into the
  //  neighboring bins
  
  if( t0 > t1 )
    std::swap( t0, t1 );
  
  t0 += 1.0E-6;
  t1 -= 1.0E-6;

  set<int> answer;
  
  if( !m_dataMeasurement )
    return answer;
  
  // The last entry in 'binning' will be a garbage sample number, and the time is the upper edge of
  //  last time segment.
  const vector<pair<float,int> > binning = passthroughTimeToSampleNumber();
  
  if( binning.size() <= 1 )
    return answer;
  
  size_t startind, endind;
  for( startind = 0; (startind+1) < binning.size(); ++startind )
    if( binning[startind+1].first > t0 )
      break;
  
  // The very last entry in 'binning' is a garbage sample number, so if startind points to the last
  //  element, we wont include any sample numbers, so return an empty answer.
  if( (startind+1) >= binning.size() )
    return answer;
  
  for( endind = startind; (endind+1) < binning.size(); ++endind )
    if( binning[endind+1].first > t1 )
      break;
  
  // 'endind' might point to the last garbage sample number, so lets protect against that
  if( binning.size() == 1 )
    endind = 0;
  else
    endind = std::min( endind, binning.size()-2 );
  
  for( size_t i = startind; i <= endind; ++i )
    answer.insert( binning[i].second );
  
  return answer;
}//timeRangeToSampleNumbers(...)
>>>>>>> 75a33237


/*
double InterSpec::liveTime( const std::set<int> &samplenums ) const
{
  double time = 0.0;
  
  if( !m_dataMeasurement )
    return 0.0;
  
  const vector<bool> det_use = detectorsToDisplay();
  const set<int> sample_numbers = validForegroundSamples();
  
  const vector<int> &detnums = m_dataMeasurement->detector_numbers();
  const vector<int>::const_iterator detnumbegin = detnums.begin();
  const vector<int>::const_iterator detnumend = detnums.end();
  
  for( int sample : samplenums )
  {
    const vector<std::shared_ptr<const SpecUtils::Measurement>> measurement
    = m_dataMeasurement->sample_measurements( sample );
    
    for( const std::shared_ptr<const SpecUtils::Measurement> &m : measurement )
    {
      const int detn = m->detector_number();
      const size_t detpos = std::find(detnumbegin,detnumend,detn) - detnumbegin;
      
      if( detpos < det_use.size() && det_use[detpos] )
        time += m->live_time();
    }//for( const std::shared_ptr<const SpecUtils::Measurement> &m : measurement )
  }//for( int sample : prev_displayed_samples )

  return time;
}//double liveTime( const std::set<int> &samplenums );
*/



void InterSpec::changeDisplayedSampleNums( const std::set<int> &samples,
                                                const SpecUtils::SpectrumType type )
{
  std::shared_ptr<SpecMeas> meas = measurment( type );
  
  if( !meas )
    return;
  
  std::shared_ptr<const SpecUtils::Measurement> prevhist = displayedHistogram(type);
  
  std::set<int> *sampleset = nullptr;
  
  switch( type )
  {
    case SpecUtils::SpectrumType::Foreground:
      sampleset = &m_displayedSamples;
      deletePeakEdit();
    break;
      
    case SpecUtils::SpectrumType::SecondForeground:
      sampleset = &m_sectondForgroundSampleNumbers;
    break;
      
    case SpecUtils::SpectrumType::Background:
      sampleset = &m_backgroundSampleNumbers;
    break;
  }//switch( type )
  
  if( (*sampleset) == samples )
    return;
  
  (*sampleset) = samples;
  
  
#if( !USE_SPECTRUM_CHART_D3 )
  // Note 20200803: The display*Data() functions do all this stuff, so not sure why we are reduing
  //  it here, but to not risk breaking anything for non D3 based time plot, we'll leave it alone,
  //  but for D3 time plot we wont do it.
  if( meas && sampleset->empty() )
    (*sampleset) = meas->sample_numbers();
  
  vector< pair<double,double> > regions = timeRegionsToHighlight( type );
  m_timeSeries->setTimeHighLightRegions( regions, type );
#endif
  
  switch( type )
  {
    case SpecUtils::SpectrumType::Foreground:
      displayForegroundData( true );
    break;
      
    case SpecUtils::SpectrumType::SecondForeground:
      displaySecondForegroundData();
    break;
      
    case SpecUtils::SpectrumType::Background:
      displayBackgroundData();
    break;
  }//switch( type )
  
  
  //Right now, we will only search for hint peaks for foreground
#if( !ANDROID && !IOS )
  switch( type )
  {
    case SpecUtils::SpectrumType::Foreground:
      if( !!m_dataMeasurement
         && !m_dataMeasurement->automatedSearchPeaks(samples) )
        searchForHintPeaks( m_dataMeasurement, samples );
      break;
      
    case SpecUtils::SpectrumType::SecondForeground:
    case SpecUtils::SpectrumType::Background:
      break;
  }//switch( spec_type )
#endif
  
  const auto dets = detectorsToDisplay(type);
  m_displayedSpectrumChangedSignal.emit( type, meas, (*sampleset), dets );
}//void InterSpec::changeDisplayedSampleNums( const std::set<int> &samples )


#if( USE_SPECTRUM_CHART_D3 )

void InterSpec::timeChartClicked( const int sample_number, Wt::WFlags<Wt::KeyboardModifier> modifiers )
{
  timeChartDragged( sample_number, sample_number, modifiers );
}//void timeChartClicked(...)


void InterSpec::timeChartDragged( const int sample_start_in, const int sample_end_in,
                           Wt::WFlags<Wt::KeyboardModifier> modifiers )
{
  if( !m_dataMeasurement )
    return;
 
  enum class ActionType
  {
    ChangeSamples,
    AddSamples,
    RemoveSamples
  };
  
  ActionType action = ActionType::ChangeSamples;
  if( modifiers.testFlag(KeyboardModifier::ShiftModifier) )
    action = ActionType::AddSamples;
  else if( modifiers.testFlag(KeyboardModifier::ControlModifier) )
    action = ActionType::RemoveSamples;
  //else if( modifiers.testFlag(KeyboardModifier::MetaModifier) )//Meta key pressed ("Windows" or "Command" (Mac) key)
  //  action = ...;
  
  const auto type = modifiers.testFlag(KeyboardModifier::AltModifier)
                                 ? SpecUtils::SpectrumType::Background
                                 : SpecUtils::SpectrumType::Foreground;
  
  const int sample_start = std::min( sample_start_in, sample_end_in );
  const int sample_end = std::max( sample_start_in, sample_end_in );
  
  const set<int> &all_samples = m_dataMeasurement->sample_numbers();
  const set<int>::const_iterator start_iter = all_samples.find( sample_start );
  set<int>::const_iterator end_iter = all_samples.find( sample_end );
  
  if( start_iter == end(all_samples) || end_iter == end(all_samples) )
  {
    passMessage( "Received invalid sample number from time chart (" + std::to_string(sample_start)
                 + ", " + std::to_string(sample_end) + ") - this shouldnt have happend"
                 " - not changing sample numbers of spectrum",
                 "", WarningWidget::WarningMsgHigh );
    return;
  }//if( invalid sample numbers )
  
  ++end_iter;
  set<int> interaction_samples;
  for( set<int>::const_iterator iter = start_iter; iter != end_iter; ++iter )
    interaction_samples.insert( *iter );
  
  assert( interaction_samples.size() );
  
  if( measurment(type) != m_dataMeasurement )
  {
    if( action != ActionType::RemoveSamples )
      setSpectrum( m_dataMeasurement, interaction_samples, type, false );
    return;
  }//if( the action isnt for the foreground )
  
  std::set<int> dispsamples = displayedSamples(type);
  
  switch( action )
  {
    case ActionType::ChangeSamples:
      dispsamples = interaction_samples;
      break;
    case ActionType::AddSamples:
      dispsamples.insert( begin(interaction_samples), end(interaction_samples) );
      break;
    case ActionType::RemoveSamples:
      for( const auto sample : interaction_samples )
        dispsamples.erase(sample);
      
      //If user erased all the samples - then lets go back to displaying all of that type of samples
      if( dispsamples.empty() )
        dispsamples = sampleNumbersForTypeFromForegroundFile(type);
      
      break;
  }//switch( action )
  
  changeDisplayedSampleNums( dispsamples, type );
}//void timeChartDragged(...)

#else
void InterSpec::sampleNumbersToDisplayAddded( const double t0,
                                                   const double t1,
                                                   const SpecUtils::SpectrumType type )
{
  std::shared_ptr<SpecMeas> meas = measurment( type );
  
  if( !m_dataMeasurement )
    return;
  
  const set<int> newSampleNums = timeRangeToSampleNumbers( t0, t1 );
  
  if( meas != m_dataMeasurement )
  {
    setSpectrum( m_dataMeasurement, newSampleNums, type, false );
  }else
  {
    //if newSampleNums is entirely in sampleNums, then we will remove them
    bool hasAll = true;
    set<int> sampleNums = displayedSamples( type );
  
    for( int i : newSampleNums )
    {
      if( !sampleNums.count(i) )
      {
        hasAll = false;
        break;
      }
    }//for( int i : newSampleNums )
  
    if( hasAll )
    {
      for( int i : newSampleNums )
        sampleNums.erase( i );
    }else
    {
      sampleNums.insert( newSampleNums.begin(), newSampleNums.end() );
    }//if( hasAll )
    
    changeDisplayedSampleNums( sampleNums, type );
  }//if( meas != m_dataMeasurement )
}//void sampleNumbersToDisplayAddded( const double t0, const double t1 )


void InterSpec::changeTimeRange( const double t0, const double t1,
                                      const SpecUtils::SpectrumType type )
{
  if( !m_dataMeasurement )
    return;
  
  const bool updateothers = (type==SpecUtils::SpectrumType::Foreground && !displayedHistogram(SpecUtils::SpectrumType::Foreground) );
  
  std::shared_ptr<SpecMeas> meas = measurment( type );
  const set<int> sampleNums = timeRangeToSampleNumbers( t0, t1 );
  
  if( meas != m_dataMeasurement )
    setSpectrum( m_dataMeasurement, sampleNums, type, false );
  else
    changeDisplayedSampleNums( sampleNums, type );
  
  if( updateothers && (m_backgroundMeasurement == m_dataMeasurement) )
  {
    //cerr << "Here" << endl;
    //For passthrough spectra, if you go from no foreground to having a
    //  foreground, and you previously had a background from the same file,
    //  the background will be highlighted on the time series chart, but the
    //  spectrum wont show up, so we should catch this
  }
  
}//void changeTimeRange( const double t0, const double t1 )
#endif // USE_SPECTRUM_CHART_D3 / else



void InterSpec::findAndSetExcludedSamples( std::set<int> definetly_keep_samples )
{
  m_excludedSamples.clear();

  if( !m_dataMeasurement || !m_dataMeasurement->passthrough() )
    return;

  const set<int> all_samples = m_dataMeasurement->sample_numbers();

  for( const int sample : all_samples )
  {
    vector< std::shared_ptr<const SpecUtils::Measurement> > measurements = m_dataMeasurement->sample_measurements( sample );

    if( definetly_keep_samples.count(sample) > 0 )
      continue;

    if( measurements.empty() )
    {
      m_excludedSamples.insert( sample );
    }else
    {
      const std::shared_ptr<const SpecUtils::Measurement> meas = measurements.front();
      //XXX - Assuming background and calibration statis is the same for all
      //      detectors
      //const bool back = (meas->source_type() == SpecUtils::SourceType::Background);
      const bool calib = (meas->source_type() == SpecUtils::SourceType::Calibration);

      if( /*back ||*/ calib )
        m_excludedSamples.insert( sample );
    }//if( measurements.empty() ) / else
  }//for( const int sample : all_samples )
}//void InterSpec::findAndSetExcludedSamples()


std::set<int> InterSpec::validForegroundSamples() const
{
  set<int> sample_nums;

  if( !m_dataMeasurement )
    return sample_nums;

  sample_nums = m_dataMeasurement->sample_numbers();
  for( const int s : m_excludedSamples )
    sample_nums.erase( s );
  
  // If we have "derived" and non-derived data, then don't let derived data be a valid foreground.
  const bool hasDerivedData = m_dataMeasurement->contains_derived_data();
  const bool hasNonDerivedData = m_dataMeasurement->contains_non_derived_data();
  
  set<int> to_rm;
  for( const int samplenum : sample_nums )
  {
    const auto meass = m_dataMeasurement->sample_measurements(samplenum);
    
    for( const std::shared_ptr<const SpecUtils::Measurement> &m : meass )
    {
      if( hasDerivedData && hasNonDerivedData && m->derived_data_properties() )
        to_rm.insert( samplenum );
      
      switch( m->source_type() )
      {
        case SpecUtils::SourceType::IntrinsicActivity:
        case SpecUtils::SourceType::Calibration:
        case SpecUtils::SourceType::Background:
          to_rm.insert( samplenum );
          break;
          
        case SpecUtils::SourceType::Foreground:
        case SpecUtils::SourceType::Unknown:
          break;
      }//switch( m->source_type() )
    }//for( loop over measurements of this sample number )
  }//for( const int s : sample_nums )
  
  for( const int samplenum : to_rm )
    sample_nums.erase( samplenum );

  return sample_nums;
}//std::set<int> validForegroundSamples() const


void InterSpec::emitDetectorChanged()
{
  WApplication *app = wApp;
  if( !app )
  {
    cerr << "InterSpec::emitDetectorChanged: no app available" << endl;
    return;
  }
  
  std::shared_ptr<DetectorPeakResponse> det;
  if( !!m_dataMeasurement )
  {
    std::lock_guard<std::recursive_mutex> scoped_lock( m_dataMeasurement->mutex() );
    det = m_dataMeasurement->detector();
  }
  
  m_detectorChanged.emit( det );
  app->triggerUpdate();
}//void emitDetectorChanged( std::shared_ptr<DetectorPeakResponse> det )


#if( APPLY_OS_COLOR_THEME_FROM_JS && !BUILD_AS_OSX_APP && !IOS && !BUILD_AS_ELECTRON_APP )
void InterSpec::initOsColorThemeChangeDetect()
{
  m_osColorThemeChange.reset( new JSignal<std::string>( this, "OsColorThemeChange", true ) );
  m_osColorThemeChange->connect( boost::bind( &InterSpec::osThemeChange, this, _1 ) );
  
  LOAD_JAVASCRIPT(wApp, "js/InterSpec.js", "InterSpec", wtjsSetupOsColorThemeChangeJs);
  
  doJavaScript( "Wt.WT.SetupOsColorThemeChangeJs('" + id() + "')" );
}//void initOsColorThemeChangeDetect()
#endif


void InterSpec::loadDetectorToPrimarySpectrum( SpecUtils::DetectorType type,
                                                    std::shared_ptr<SpecMeas> meas,
                                                    const string sessionId,
                                                    bool keepModStatus,
                                                    boost::function<void(void)> modifiedcallback )
{
  if( !meas )
    return;
  
  std::shared_ptr<DetectorPeakResponse> det;

  //First see if the user has opted for a detector for this serial number of
  //  detector model
  det = DetectorEdit::getUserPrefferedDetector( m_sql, m_user, meas );
  
  const bool usingUserDefaultDet = !!det;
  
  if( !det )
  {
    if( type == SpecUtils::DetectorType::Unknown )
      return;
    
    try
    {
      switch( type )
      {
        case SpecUtils::DetectorType::IdentiFinder:
        case SpecUtils::DetectorType::IdentiFinderNG:
        case SpecUtils::DetectorType::IdentiFinderLaBr3:
          det = DetectorEdit::initARelEffDetector( type, this );
        break;
        
        default:
          break;
      }
    
      if( !det )
        det = DetectorEdit::initAGadrasDetector( type, this );
    }catch( std::exception &e )
    {
      cerr << "InterSpec::loadDetectorToPrimarySpectrum caught: "
           << e.what() << endl;
      return;
    }
  }//if( !det )

  if( !det )
    return;
  
  {//begin meas->mutex_ protected codeblock
    std::lock_guard<std::recursive_mutex> scoped_lock( meas->mutex() );
    if( meas->detector() /*|| meas->detector_type()!=Unknown*/ )
      return;
    
    const bool wasModified = meas->modified();
    const bool wasModifiedSinceDecode = meas->modified_since_decode();
    
    meas->setDetector( det );
    
    if( keepModStatus )
    {
      if( !wasModified )
        meas->reset_modified();
      if( !wasModifiedSinceDecode )
        meas->reset_modified_since_decode();
    }//if( keepModStatus )
  }//end meas->mutex_ protected codeblock

  if( !modifiedcallback.empty() )
    WServer::instance()->post( sessionId, modifiedcallback );

  if( usingUserDefaultDet )
  {
    WServer::instance()->post( sessionId, std::bind( [](){
      //ToDo: could add button to remove association with DRF in database,
      //      similar to the "Start Fresh Session" button.  Skeleton code to do this
      /*
       std::unique_ptr<Wt::JSignal<> > m_clearDrfAssociation;
       m_clearDrfAssociation.reset( new JSignal<>(this, "removeDrfAssociation", false) );
       m_clearDrfAssociation->connect( this, &InterSpec::... );
       
       WStringStream js;
       js << "<div onclick=\"Wt.emit('" << id() << "',{name:'removeDrfAssociation'});"
       //"$('.qtip.jgrowl:visible:last').remove();return false;\" "
       "try{$(this.parentElement.parentElement).remove();}catch(e){} return false;\"
       "class=\"clearsession\"><span class=\"clearsessiontxt\">Remove association of detector with DRF.</span></div>";
       
       passMessage( "Using the detector response function you specified to use as default for this detector."
                    + js.str(), "", WarningWidget::WarningMsgInfo );
       */
      
      passMessage( "Using the detector response function you specified to use as default for this detector.",
                   "", WarningWidget::WarningMsgInfo );
    }) );
  }//if( usingUserDefaultDet )
  
}//void InterSpec::loadDetectorToPrimarySpectrum( WApplication *app )


void InterSpec::doFinishupSetSpectrumWork( std::shared_ptr<SpecMeas> meas,
                                  vector<boost::function<void(void)> > workers )
{
  if( !meas || workers.empty() )
    return;
  
  bool modified, modifiedSinceDecode;
  
  {//begin codeblock to access meas
    std::lock_guard<std::recursive_mutex> scoped_lock( meas->mutex() );
    modified = meas->modified();
    modifiedSinceDecode = meas->modified_since_decode();
  }//end codeblock to access meas
  
  {
    SpecUtilsAsync::ThreadPool pool;
    for( size_t i = 0; i < workers.size(); ++i )
      pool.post( workers[i] );
    pool.join();
  }
  
  {//begin codeblock to access meas
    std::lock_guard<std::recursive_mutex> scoped_lock( meas->mutex() );
    if( !modified )
      meas->reset_modified();
    if( !modifiedSinceDecode )
      meas->reset_modified_since_decode();
  }//end codeblock to access meas
}//void InterSpec::doFinishupSetSpectrumWork( boost::function<void(void)> workers )


void InterSpec::setSpectrum( std::shared_ptr<SpecMeas> meas,
                                    std::set<int> sample_numbers,
                                  const SpecUtils::SpectrumType spec_type,
                                  const bool checkForPrevioudEnergyCalib )
{
  const int spectypeindex = static_cast<int>( spec_type );
  
  vector< boost::function<void(void)> > furtherworkers;
  
  const bool wasModified = (meas ? meas->modified() : false);
  const bool wasModifiedSinceDecode = (meas ? meas->modified_since_decode() : false);
  
  if( m_useInfoWindow && meas )
  {
    // If we are loading a state from the "Welcome To InterSpec" screen, we dont want to delete
    //  m_useInfoWindow because we will still use it, so instead we'll try deleting the window on
    //  the next go around of the event loop.
    auto doDelete = wApp->bind( std::bind([this](){
      WApplication *app = wApp;
      if( !app )
        return;
      deleteWelcomeCountDialog();
      app->triggerUpdate();
    }) );
      
    WServer::instance()->post( wApp->sessionId(), doDelete );
  }//if( meas )
  
  std::shared_ptr<SpecMeas> previous = measurment(spec_type);
  const set<int> prevsamples = displayedSamples(spec_type);
  const vector<string> prevdets = detectorsToDisplay(spec_type);
  const bool sameSpec = (meas==previous);
  std::shared_ptr<const SpecUtils::Measurement> prev_display = m_spectrum->histUsedForXAxis();
  

  if( (spec_type == SpecUtils::SpectrumType::Foreground) && previous && (previous != meas) )
  {
    closeShieldingSourceFitWindow();
    
#if( USE_DB_TO_STORE_SPECTRA )
    if( m_user->preferenceValue<bool>( "AutoSaveSpectraToDb" ) )
    {
      //We also need to do this in the InterSpec destructor as well.
      //   Also maybe change size limitations to only apply to auto saving
      if( m_currentStateID >= 0 )
      {
        //Save to (HEAD) of current state
      }else
      {
        //Create a state
        //Handle case where file is to large to be saved
      }
    }
#endif //#if( USE_DB_TO_STORE_SPECTRA )
  }//if( (spec_type == SpecUtils::SpectrumType::Foreground) && !!previous && (previous != meas) )
  
  if( !!meas && isMobile() && !toolTabsVisible() /* && checkForPrevioudEnergyCalib */
      && m_referencePhotopeakLines  && (spec_type == SpecUtils::SpectrumType::Foreground) )
    m_referencePhotopeakLines->clearAllLines();
  
  string msg;
  switch( spec_type )
  {
    case SpecUtils::SpectrumType::Foreground:
#if( USE_DB_TO_STORE_SPECTRA )
      m_currentStateID = -1;
      updateSaveWorkspaceMenu();
#endif
      if( !sameSpec )
        deletePeakEdit();
    break;
    
    case SpecUtils::SpectrumType::SecondForeground:
    case SpecUtils::SpectrumType::Background:
    break;
  }//switch( spec_type )

  if( meas
      /*&& sample_numbers.empty() */
      && !sameSpec
      && (spec_type==meas->displayType())
      && meas->displayedSampleNumbers().size() )
  {
    sample_numbers = meas->displayedSampleNumbers();
  }

#if( USE_SAVEAS_FROM_MENU )
  if( m_downloadMenu && m_downloadMenus[spectypeindex] )
  {
    m_downloadMenus[spectypeindex]->setDisabled( !meas );
    WMenuItem *item = m_downloadMenus[spectypeindex]->parentItem();
    if( item )
      m_downloadMenu->setItemHidden( item, !meas );
      
    bool allhidden=true;
    for( SpecUtils::SpectrumType i = SpecUtils::SpectrumType(0);
         i <= SpecUtils::SpectrumType::Background;
         i = SpecUtils::SpectrumType(static_cast<int>(i)+1) )
    {
      if (!m_downloadMenu->isItemHidden( m_downloadMenus[static_cast<int>(i)]->parentItem()))
      {
        allhidden=false;
        break;
      }//if (!m_downloadMenus[i]->isHidden())
    }//    for( SpecUtils::SpectrumType i = SpecUtils::SpectrumType(0); i<=SpecUtils::SpectrumType::Background; i = SpecUtils::SpectrumType(i+1) )
      
    m_fileMenuPopup->setItemHidden(m_downloadMenu->parentItem(),allhidden);
  }//if( m_downloadMenu && m_downloadMenus[spec_type] )
#endif
  
  
  switch( spec_type )
  {
    case SpecUtils::SpectrumType::Foreground:
      m_detectorChangedConnection.disconnect();
      m_detectorModifiedConnection.disconnect();
      m_displayedSpectrumChanged.disconnect();
      
      if( meas )
      {
        //Lets keep using the same detector if we are loading a new spectrum
        //  with the same number of bins, but doesnt have a detector of its own
        const bool sameNBins = ( m_dataMeasurement && meas
               && (m_dataMeasurement->num_gamma_channels()==meas->num_gamma_channels()) );

        std::shared_ptr<DetectorPeakResponse> old_det;
        if( m_dataMeasurement )
          old_det = m_dataMeasurement->detector();

        if( meas && (!meas->detector() || !meas->detector()->isValid() )
            && old_det && old_det->isValid()
            && sameNBins && meas->num_gamma_channels() )
        {
          meas->setDetector( old_det );
        }

        if( meas->detector() != old_det )
        {
          auto drf = meas->detector();
          m_detectorChanged.emit( meas->detector() );
          
          if( drf )
          {
            auto drfcopy = std::make_shared<DetectorPeakResponse>( *drf );
            boost::function<void(void)> worker = boost::bind( &DetectorEdit::updateLastUsedTimeOrAddToDb, drfcopy, m_user.id(), m_sql );
            WServer::instance()->ioService().post( worker );
          }
        }//if( meas->detector() != old_det )
        
        SpecUtils::DetectorType detType = meas->detector_type();
        if( detType == SpecUtils::DetectorType::Unknown )
          detType = SpecMeas::guessDetectorTypeFromFileName( meas->filename() );
      
        if( !meas->detector() /* && (detType != SpecUtils::DetectorType::Unknown) */ )
        {
          boost::function<void()> updateemit
                  = wApp->bind( boost::bind( &InterSpec::emitDetectorChanged,
                                this ) );
          
          boost::function<void()> worker
                  = wApp->bind( boost::bind( &InterSpec::loadDetectorToPrimarySpectrum,
                          this, detType, meas, wApp->sessionId(), true, updateemit ) );
          furtherworkers.push_back( worker );
        }//if( we could try to load a detector type )
        
        m_detectorChangedConnection = m_detectorChanged.connect( boost::bind( &SpecMeas::detectorChangedCallback, meas.get(), _1 ) );
        m_detectorModifiedConnection = m_detectorModified.connect( boost::bind( &SpecMeas::detectorChangedCallback, meas.get(), _1 ) );
        m_displayedSpectrumChanged = m_displayedSpectrumChangedSignal.connect( boost::bind( &SpecMeas::displayedSpectrumChangedCallback, meas.get(), _1, _2, _3, _4 ) );
      }//if( meas )

      m_dataMeasurement = meas;
      
      findAndSetExcludedSamples( sample_numbers );

      if( !sameSpec && m_shieldingSourceFit )
        m_shieldingSourceFit->newForegroundSet();
    break;

    case SpecUtils::SpectrumType::SecondForeground:
      m_secondDataMeasurement = meas;
      m_sectondForgroundSampleNumbers = sample_numbers;
      if( meas && m_sectondForgroundSampleNumbers.empty() )
        m_sectondForgroundSampleNumbers = meas->sample_numbers();
    break;

    case SpecUtils::SpectrumType::Background:
      m_backgroundMeasurement = meas;
      m_backgroundSampleNumbers = sample_numbers;
      if( meas && m_backgroundSampleNumbers.empty() )
        m_backgroundSampleNumbers = meas->sample_numbers();
    break;
  };//switch( spec_type )

  if( msg.size() )
    passMessage( msg, "", 0 );

  
  //If loading a new foreground that has a different number of channels than
  //  the background/secondary, and differnet number of bins than previous
  //  foreground, get rid of the background/secondary since the user probably
  //  isnt interested in files from a completely different detector anymore.
  if( spec_type == SpecUtils::SpectrumType::Foreground && m_dataMeasurement && !sameSpec )
  {
    //Assume we will use all the detectors (just to determine binning)
    const vector<string> &detectors = m_dataMeasurement->detector_names();
    
    shared_ptr<const vector<float>> binning;
    try
    {
      auto energy_cal = m_dataMeasurement->suggested_sum_energy_calibration( sample_numbers, detectors );
      if( energy_cal )
        binning = energy_cal->channel_energies();
    }catch( std::exception & )
    {
      
    }
    
    shared_ptr<const vector<float>> prev_binning = prev_display ? prev_display->channel_energies() : nullptr;
    
    const bool diff_fore_nchan = ((!prev_binning || !binning) || (prev_binning->size() != binning->size()));
    
    const size_t num_foreground_channels = binning ? binning->size() : 0;
    size_t num_sec_channel = 0, num_back_channel = 0;
    if( m_secondDataMeasurement )
      num_sec_channel = m_secondDataMeasurement->num_gamma_channels();
    if( m_backgroundMeasurement )
      num_back_channel = m_backgroundMeasurement->num_gamma_channels();
    
    if( diff_fore_nchan && num_sec_channel && (num_sec_channel != num_foreground_channels) )
    {
#if( USE_SAVEAS_FROM_MENU )
      m_downloadMenus[static_cast<int>(SpecUtils::SpectrumType::SecondForeground)]->setDisabled( true );
      WMenuItem *item = m_downloadMenus[static_cast<int>(SpecUtils::SpectrumType::SecondForeground)]->parentItem();
      if( item )
        m_downloadMenu->setItemHidden( item, true );
#endif
      
      m_secondDataMeasurement = nullptr;
      m_spectrum->setSecondData( nullptr, -1.0, -1.0, -1.0, false );
      
      m_displayedSpectrumChangedSignal.emit( SpecUtils::SpectrumType::SecondForeground,
                                             nullptr, {}, {} );
    }//if( num_sec_channel )
    
    if( diff_fore_nchan && num_back_channel && num_foreground_channels && (num_back_channel != num_foreground_channels) )
    {
#if( USE_SAVEAS_FROM_MENU )
      m_downloadMenus[static_cast<int>(SpecUtils::SpectrumType::Background)]->setDisabled( true );
      WMenuItem *item = m_downloadMenus[static_cast<int>(SpecUtils::SpectrumType::Background)]->parentItem();
      if( item )
        m_downloadMenu->setItemHidden( item, true );
#endif
      
      m_backgroundMeasurement = nullptr;
      m_spectrum->setBackground( nullptr, -1.0, -1.0, -1.0 );
      m_displayedSpectrumChangedSignal.emit( SpecUtils::SpectrumType::Background, nullptr, {}, {} );
    }//if( nSecondBins )
  }//if( spec_type == SpecUtils::SpectrumType::Foreground )
  
  
  
  //Fall throughs intentional
  switch( spec_type )
  {
    case SpecUtils::SpectrumType::Foreground:
      updateGuiForPrimarySpecChange( sample_numbers );
#if( USE_DB_TO_STORE_SPECTRA )
      m_saveStateAs->setDisabled( !m_dataMeasurement );
#endif
      displayForegroundData( false );
      displayTimeSeriesData();
      
    case SpecUtils::SpectrumType::SecondForeground:
      displaySecondForegroundData();
      
    case SpecUtils::SpectrumType::Background:
      displayBackgroundData();
  };//switch( spec_type )
  
  
#if( USE_SPECTRUM_CHART_D3 )
  if( !sameSpec )
  {
    const bool enableScaler = (m_secondDataMeasurement || m_backgroundMeasurement);
    const int windex_0 = m_spectrum->yAxisScalersIsVisible() ? 0 : 1;
    const int windex_1 = m_spectrum->yAxisScalersIsVisible() ? 1 : 0;
    m_showYAxisScalerItems[windex_0]->hide();
    m_showYAxisScalerItems[windex_0]->enable();
    m_showYAxisScalerItems[windex_1]->show();
    m_showYAxisScalerItems[windex_1]->setDisabled( !enableScaler );
  }//if( !sameSpec )
#endif
  
  //Making fcn call take current data as a argument so that if this way a
  //  recalibration happens (which will change m_spectrum->data()), then the
  //  peak fit routine will get the correct data to use.
  std::function<void(std::shared_ptr<const SpecUtils::Measurement>)> propigate_peaks_fcns;
  
  const bool askToPropigatePeaks
          = InterSpecUser::preferenceValue<bool>( "AskPropagatePeaks", this );
  if( askToPropigatePeaks && checkForPrevioudEnergyCalib
     && !sameSpec && meas && m_dataMeasurement && previous && m_spectrum->data()
     && spec_type==SpecUtils::SpectrumType::Foreground
     && previous->instrument_id()==meas->instrument_id()
     && previous->num_gamma_channels()==meas->num_gamma_channels() )
  {
    shared_ptr<const deque<shared_ptr<const PeakDef>>> prevpeak, currpeaks;
    
    //Call const version of peaks so a new deque wont be created if it doesnt exist.
    prevpeak = std::const_pointer_cast<const SpecMeas>(previous)->peaks(prevsamples);
    currpeaks = std::const_pointer_cast<const SpecMeas>(m_dataMeasurement)->peaks(m_displayedSamples);
    
    if( prevpeak && !prevpeak->empty() && (!currpeaks || currpeaks->empty()) )
    {
      std::vector<PeakDef> input_peaks;
      for( const auto &p : *prevpeak )
      {
        if( p )  //Shouldnt be necassary, but JIC
          input_peaks.push_back( *p );
      }
      
      vector<PeakDef> original_peaks;
      
      const std::string sessionid = wApp->sessionId();
      propigate_peaks_fcns = [=]( std::shared_ptr<const SpecUtils::Measurement> data ){
        PeakSearchGuiUtils::fit_template_peaks( this, data, input_peaks, original_peaks,
                       PeakSearchGuiUtils::PeakTemplateFitSrc::PreviousSpectrum,
                       sessionid );
      };
    }//if( prev spec had peaks and new one doesnt )
  }//if( should propogate peaks )
  
  
  
  deleteEnergyCalPreserveWindow();
  
  if( checkForPrevioudEnergyCalib && !sameSpec && m_energyCalTool && !!meas && !!m_dataMeasurement )
  {
    switch( spec_type )
    {
      case SpecUtils::SpectrumType::Foreground:
        if( EnergyCalPreserveWindow::candidate(meas,previous) )
          m_preserveCalibWindow = new EnergyCalPreserveWindow( meas, spec_type,
                                         previous, spec_type, m_energyCalTool );
      break;
    
      case SpecUtils::SpectrumType::SecondForeground:
      case SpecUtils::SpectrumType::Background:
        if( EnergyCalPreserveWindow::candidate(meas,m_dataMeasurement) )
          m_preserveCalibWindow = new EnergyCalPreserveWindow( meas, spec_type,
                                                m_dataMeasurement, SpecUtils::SpectrumType::Foreground,
                                                m_energyCalTool );
      break;
    };//switch( spec_type )
  
    if( m_preserveCalibWindow )
    {
      if( propigate_peaks_fcns )
      {
        m_preserveCalibWindow->finished().connect( std::bind( [=](){
          deleteEnergyCalPreserveWindow();
          std::shared_ptr<const SpecUtils::Measurement> data = m_spectrum->data();
          WServer::instance()->ioService().post( std::bind([=](){ propigate_peaks_fcns(data); }) );
        } ) );
        
        propigate_peaks_fcns = nullptr;
      }else
      {
        m_preserveCalibWindow->finished().connect( this, &InterSpec::deleteEnergyCalPreserveWindow );
      }//if( propigate_peaks_fcns ) / else
      
    }
  }//if( !sameSpec && m_energyCalTool && !!meas )
  
  if( propigate_peaks_fcns )
  {
    std::shared_ptr<const SpecUtils::Measurement> data = m_spectrum->data();
    WServer::instance()->ioService().post( std::bind([=](){ propigate_peaks_fcns(data); }) );
    propigate_peaks_fcns = nullptr;
  }
  
  switch( spec_type )
  {
    case SpecUtils::SpectrumType::Foreground:
      if( !!m_dataMeasurement && ((!m_dataMeasurement)!=(!previous)) )
        doJavaScript( "$('.Wt-domRoot').data('HasForeground',1);" );
      else if( !m_dataMeasurement )
        doJavaScript( "$('.Wt-domRoot').data('HasForeground',0);" );
    break;
    
    case SpecUtils::SpectrumType::SecondForeground: case SpecUtils::SpectrumType::Background:
      if( !!meas && !m_dataMeasurement )
      {
        passMessage( "You must load a foreground spectrum before viewing a"
                     " background or second foreground spectrum.",
                    "", WarningWidget::WarningMsgHigh );
      }
    break;
  }//switch( spec_type )
  
  
  // Update the energy calibration tool, as there is new data.
  const auto shownDets = detectorsToDisplay(spec_type);
  m_displayedSpectrumChangedSignal.emit( spec_type, meas, sample_numbers, shownDets );
  
  if( meas )
  {
    if( !wasModified )
      meas->reset_modified();
    if( !wasModifiedSinceDecode )
      meas->reset_modified_since_decode();
  }//if( meas )
  
#if( USE_GOOGLE_MAP )
//  m_secondDataMeasurement && m_dataMeasurement m_backgroundMeasurement
  const bool hasGps = (m_dataMeasurement && m_dataMeasurement->has_gps_info());
  if( m_mapMenuItem )
    m_mapMenuItem->setDisabled( !hasGps );
#endif
  
#if( USE_SEARCH_MODE_3D_CHART )
  const bool isSearchData = (m_dataMeasurement && m_dataMeasurement->passthrough());
  if( m_searchMode3DChart )
    m_searchMode3DChart->setDisabled( !isSearchData );
#endif

  if( m_showRiidResults )
  {
    const bool showRiid = m_dataMeasurement && m_dataMeasurement->detectors_analysis();
    m_showRiidResults->setDisabled( !showRiid );
  }
  
  //Right now, we will only search for hint peaks for foreground
#if( !ANDROID && !IOS )
  switch( spec_type )
  {
    case SpecUtils::SpectrumType::Foreground:
    {
      if( m_dataMeasurement )
      {
        auto peaks = m_dataMeasurement->automatedSearchPeaks(sample_numbers);
        if( !peaks )
          searchForHintPeaks( m_dataMeasurement, sample_numbers );
      }
      break;
    }
      
    case SpecUtils::SpectrumType::SecondForeground:
    case SpecUtils::SpectrumType::Background:
      break;
  }//switch( spec_type )
#endif
  
  
  //Lets see if there are any parse warnings that we should give to the user.
  if( meas && !sameSpec )
  {
    Wt::WApplication *app = wApp;
    
    auto checkForWarnings = [sample_numbers,app,this,meas](){
      set<string> givenwarnings;
      for( const auto &msg : meas->parse_warnings() )
        givenwarnings.insert( msg );
      
      // @TODO Check if sample_numbers could be empty if the user wants all samples displayd
      for( const auto &m : meas->measurements() )
      {
        if( !m || !sample_numbers.count(m->sample_number()) )
          continue;
        
        for( const auto &msg : m->parse_warnings() )
          givenwarnings.insert( msg );
      }//for( const auto &m : meas->measurements() )
      
      if( !givenwarnings.empty() )
      {
        WApplication::UpdateLock lock(app);
        if( lock )
        {
          for( const auto &msg : givenwarnings )
            passMessage( msg, "", WarningWidget::WarningMsgMedium );
          app->triggerUpdate();
        }//
      }//if( !givenwarnings.empty() )
    };//checkForWarnings lamda
    
    furtherworkers.push_back( checkForWarnings );
  }//if( meas && !sameSpec )
  
  // Check if there are RIID analysis results in the file, and if so let the user know.
  if( meas && !sameSpec && meas->detectors_analysis() )
  {
    const int nusedfor = static_cast<int>( meas == m_dataMeasurement )
                         + static_cast<int>( meas == m_backgroundMeasurement )
                         + static_cast<int>( meas == m_secondDataMeasurement );
    
    // Only show notification when we arent already showing the file
    if( nusedfor == 1 )
    {
      const std::string type = SpecUtils::descriptionText(spec_type);
      WStringStream js;
      js << "File contained RIID analysis results: "
      << riidAnaSummary(meas)
      << "<div onclick="
           "\"Wt.emit('" << wApp->id() << "',{name:'miscSignal'}, 'showRiidAna-" << type << "');"
           //"$('.qtip.jgrowl:visible:last').remove();"
           "try{$(this.parentElement.parentElement).remove();}catch(e){}"
           "return false;\" "
           "class=\"clearsession\">"
         "<span class=\"clearsessiontxt\">Show full RIID results</span></div>";
      
      WarningWidget::displayPopupMessageUnsafe( js.str(), WarningWidget::WarningMsgShowRiid, 20000 );
      
      
    }//if( nusedfor == 1 )
  }//if( meas && !sameSpec )
  
  if( meas && furtherworkers.size() )
  {
    boost::function<void(void)> worker = boost::bind(
                                  &InterSpec::doFinishupSetSpectrumWork,
                                  this, meas, furtherworkers );
    WServer::instance()->ioService().post( worker );
  }//if( meas && furtherworkers.size() )
  
  if( m_mobileBackButton && m_mobileForwardButton )
  {
    if( !toolTabsVisible() && meas && spec_type==SpecUtils::SpectrumType::Foreground
        && !meas->passthrough() && (meas->sample_numbers().size()>1) )
    {
      m_mobileBackButton->setHidden(false);
      m_mobileForwardButton->setHidden(false);
    }else
    {
      m_mobileBackButton->setHidden(true);
      m_mobileForwardButton->setHidden(true);
    }
  }//if( m_mobileBackButton && m_mobileForwardButton )
  
  
  //Check for warnings from parsing the file, and display to user - not
  //  implemented well yet.
  if( m_dataMeasurement && (spec_type == SpecUtils::SpectrumType::Foreground) )
  {
    shared_ptr<const SpecUtils::EnergyCalibration> energy_cal;
    try
    {
      energy_cal = m_dataMeasurement->suggested_sum_energy_calibration( sample_numbers,
                                                             m_dataMeasurement->detector_names() );
    }catch( std::exception & )
    {
    }
    
    if( !energy_cal )
      passMessage( "Warning, no energy calibration for the selected samples",
                   "", WarningWidget::WarningMsgMedium );
  }//if( spec_type == SpecUtils::SpectrumType::Foreground && m_dataMeasurement && !sameSpec )
  

  //Display a notice to the user about how they can select different portions of
  //  passthrough/search-mode data
  /*
  if( spec_type==SpecUtils::SpectrumType::Foreground && !!m_dataMeasurement
      && m_dataMeasurement->passthrough() )
  {
    const bool showToolTips = InterSpecUser::preferenceValue<bool>( "ShowTooltips", this );
  
    if( showToolTips )
    {
      const char *tip = "Clicking and dragging on the time-series (bottom)"
      " chart, will change the time range the energy spectrum"
      " is summed over.  You can also shift-click or"
      " shift-drag to add additional time spans."
      " Shift-clicking or shift dragging entirely within a"
      " currently used (highlighted) time span will remove"
      " that portion of the time span. Holding the 'alt' key"
      " while doing the above will perform the same actions,"
      " but for the background if it is the same spectrum"
      " file as the foreground.";
      passMessage( tip, "", WarningWidget::WarningMsgInfo );
    }//if( showToolTips )
  }//if( passthrough foreground )
   */
}//void setSpectrum(...)


void InterSpec::reloadCurrentSpectrum( SpecUtils::SpectrumType spec_type )
{
  std::shared_ptr<SpecMeas> meas;
  std::set<int> sample_numbers;

  switch( spec_type )
  {
    case SpecUtils::SpectrumType::Foreground:
      meas = m_dataMeasurement;
      sample_numbers = m_displayedSamples;
    break;

    case SpecUtils::SpectrumType::SecondForeground:
      meas = m_secondDataMeasurement;
      sample_numbers = m_sectondForgroundSampleNumbers;
    break;

    case SpecUtils::SpectrumType::Background:
      meas = m_backgroundMeasurement;
      sample_numbers = m_backgroundSampleNumbers;
    break;
  }//switch( spec_type )

  setSpectrum( meas, sample_numbers, spec_type, false );
}//void reloadCurrentSpectrum( SpecUtils::SpectrumType spec_type )



void InterSpec::finishLoadUserFilesystemOpenedFile(
                                std::shared_ptr<SpecMeas> meas,
                                std::shared_ptr<SpectraFileHeader> header,
                                const SpecUtils::SpectrumType type )
{
  SpectraFileModel *fileModel = m_fileManager->model();
  
  try
  {
    const int row = fileModel->addRow( header );
    m_fileManager->displayFile( row, meas, type, true, true, SpecMeasManager::VariantChecksToDo::DerivedDataAndEnergy );
  }catch( std::exception & )
  {
    passMessage( "There was an error loading "
                 + (!!meas ? meas->filename() : string("spectrum file")),
                "", WarningWidget::WarningMsgHigh );
  }//try / catch
  
}//finishLoadUserFilesystemOpenedFile(...)


void InterSpec::promptUserHowToOpenFile( std::shared_ptr<SpecMeas> meas,
                                             std::shared_ptr<SpectraFileHeader> header )
{
  const char *msg =
  "This file looks like it's from the same detector as the current foreground."
  "<p>How would you like to open this spectrum file?</p>";
  
  string filename = header->displayName().toUTF8();
  if( filename.size() > 48 )
  {
    SpecUtils::utf8_limit_str_size( filename, 48 );
    filename += "...";
  }
  
  SimpleDialog *dialog = new SimpleDialog( WString::fromUTF8(filename), WString::fromUTF8(msg) );
  WPushButton *button = dialog->addButton( WString::fromUTF8("Foreground") );
  button->clicked().connect( boost::bind( &InterSpec::finishLoadUserFilesystemOpenedFile, this,
                                          meas, header, SpecUtils::SpectrumType::Foreground ) );
  button->setFocus( true );
  
  button = dialog->addButton( WString::fromUTF8("Background") );
  button->clicked().connect( boost::bind( &InterSpec::finishLoadUserFilesystemOpenedFile, this,
                                          meas, header, SpecUtils::SpectrumType::Background ) );
  
  button = dialog->addButton( WString::fromUTF8("Secondary") );
  button->clicked().connect( boost::bind( &InterSpec::finishLoadUserFilesystemOpenedFile, this,
                                         meas, header, SpecUtils::SpectrumType::SecondForeground ) );
}//void promptUserHowToOpenFile(...)



bool InterSpec::userOpenFileFromFilesystem( const std::string path, std::string displayFileName  )
{
  try
  {
    if( displayFileName.empty() )
      displayFileName = SpecUtils::filename(path);
    
    if( !m_fileManager )  //shouldnt ever happen.
      throw runtime_error( "Internal logic error, no valid m_fileManager" );
    
    if( !SpecUtils::is_file(path) )
      throw runtime_error( "Could not access file '" + path + "'" );
  
    auto header = std::make_shared<SpectraFileHeader>( m_user, true, this );
    auto meas = header->setFile( displayFileName, path, SpecUtils::ParserType::Auto );
  
    if( !meas )
      throw runtime_error( "Failed to decode file" );
    
    bool couldBeBackground = true;
    if( !m_dataMeasurement || !meas
        || meas->uuid() == m_dataMeasurement->uuid() )
    {
      couldBeBackground = false;
    }else
    {
      couldBeBackground &= (m_dataMeasurement->instrument_id() == meas->instrument_id());
      couldBeBackground &= (m_dataMeasurement->num_gamma_channels() == meas->num_gamma_channels());
    }//if( !m_dataMeasurement || !meas )

    //Should we check if this meas has the same UUID as the second of background?
    
    if( couldBeBackground )
    {
      promptUserHowToOpenFile( meas, header );
      return true;
    }else
    {
//      return m_fileManager->loadFromFileSystem( path, SpecUtils::SpectrumType::Foreground, SpecUtils::ParserType::Auto );
      cout << "Will load file " << path << " requested to be loaded at "
      << WDateTime::currentDateTime().toString(DATE_TIME_FORMAT_STR)
      << endl;
      
      SpectraFileModel *fileModel = m_fileManager->model();
      const int row = fileModel->addRow( header );
      m_fileManager->displayFile( row, meas, SpecUtils::SpectrumType::Foreground, true, true, SpecMeasManager::VariantChecksToDo::DerivedDataAndEnergy );
      return true;
    }
  }catch( std::exception &e )
  {
    cerr << "Caught exception '" << e.what() << "' when trying to load '"
         << path << "'" << endl;
    SpecMeasManager::displayInvalidFileMsg( displayFileName, e.what() );
    return false;
  }//try / catch
  
  return true;
}//bool userOpenFileFromFilesystem( const std::string filepath )


#if( ALLOW_URL_TO_FILESYSTEM_MAP )
bool InterSpec::loadFileFromDbFilesystemLink( const int id, const bool askIfBackound )
{
  try
  {
    using namespace DbToFilesystemLink;
    FileIdToLocation fileinfo = getFileToOpenToInfo( id );
    //        const int nsec = fileinfo.m_utcRequestTime.secsTo( WDateTime::currentDateTime() );
    
    string username = fileinfo.m_userName.toUTF8();
    SpecUtils::ireplace_all( username, "_phone", "" );
    SpecUtils::ireplace_all( username, "_tablet", "" );
    SpecUtils::ireplace_all( username, "_mobile", "" );
    
    const bool sameUser = (username.empty() ? true
                           : (m_user->m_userName == username) );
    
    if( !fileinfo.m_foregroundFilePath.empty()
       && SpecUtils::is_file(fileinfo.m_foregroundFilePath.toUTF8())
       //            && fileinfo.m_utcRequestTime.isValid()
       //            && nsec < 300 && nsec >= 0
       && !fileinfo.m_fufilled
       && sameUser )
    {
      if( m_fileManager )
      {
        typedef map<SpecUtils::SpectrumType,string> TypeToPathMap;
        TypeToPathMap specToLoadMap;
        
        specToLoadMap[SpecUtils::SpectrumType::Foreground] = fileinfo.m_foregroundFilePath.toUTF8();
        specToLoadMap[SpecUtils::SpectrumType::SecondForeground] = fileinfo.m_secondForegroundFilePath.toUTF8();
        specToLoadMap[SpecUtils::SpectrumType::Background] = fileinfo.m_backgroundFilePath.toUTF8();
        
        for( TypeToPathMap::const_iterator iter = specToLoadMap.begin();
            iter != specToLoadMap.end(); ++iter )
        {
          SpecUtils::SpectrumType type = iter->first;
          const string filepath = iter->second;
          
          if( filepath.empty() || !SpecUtils::is_file(filepath) )
            continue;
          
          const string displayName = SpecUtils::filename( filepath );
          
          try
          {
            std::shared_ptr<SpecMeas> meas;
            std::shared_ptr<SpectraFileHeader> header;
            
#if( SUPPORT_ZIPPED_SPECTRUM_FILES )
            {
              //This is a hack to allow opening zip files on iOS.
              //  Currently the selection GUI looks horrible, and the spectrum
              //  is always loaded as foreground.
              const string extension = SpecUtils::file_extension(filepath);
              bool iszip = SpecUtils::iequals_ascii(extension, ".zip");
              
              if( !iszip ) //check for zip files magic number to more-confirm
              {
#ifdef _WIN32
                const std::wstring wfilepath = SpecUtils::convert_from_utf8_to_utf16(filepath);
                ifstream test( wfilepath.c_str() );
#else
                ifstream test( filepath.c_str() );
#endif
                iszip = (test.get()==0x50 && test.get()==0x4B
                         && test.get()==0x03 && test.get()==0x04);
              }//if( !iszip )
              
              if( iszip )
              {
                //ToDo: I feel uneasy creating an invalid SpecUtils::SpectrumType, should fix up function call signaure
                if( fileManager()->handleZippedFile( displayName, filepath, SpecUtils::SpectrumType(-1) ) )
                  return true;
              }//if( iszip )
            }
#endif
            
            header = std::make_shared<SpectraFileHeader>( m_user, true, this );
            meas = header->setFile( displayName, filepath, SpecUtils::ParserType::Auto );
            
            
            bool couldBeBackground = askIfBackound;
            if( !m_dataMeasurement || !meas
                || meas->uuid() == m_dataMeasurement->uuid() )
            {
              couldBeBackground = false;
            }else if( askIfBackound )
            {
              couldBeBackground &= (type == SpecUtils::SpectrumType::Foreground);
              couldBeBackground &= (m_dataMeasurement->instrument_id() == meas->instrument_id());
              couldBeBackground &= (m_dataMeasurement->num_gamma_channels() == meas->num_gamma_channels());
            }//if( !m_dataMeasurement || !meas )
            
            
            if( !couldBeBackground )
            {
              finishLoadUserFilesystemOpenedFile( meas, header, type );
              
              
              cout << "Will load file '" << filepath
                   << "' requested to be loaded at "
                   << fileinfo.m_utcRequestTime.toString(DATE_TIME_FORMAT_STR)
                   << " (currently "
                   << WDateTime::currentDateTime().toString(DATE_TIME_FORMAT_STR)
                   << ")" << endl;
            }else
            {
              promptUserHowToOpenFile( meas, header );
            }//
          }catch( std::exception &e )
          {
            cerr << "InterSpec::loadFileFromDbFilesystemLink(...) caught: "
                 << e.what() << endl;
            passMessage( "There was an error loading " + displayName,
                         "", WarningWidget::WarningMsgHigh );
          }//try / catch
          
//          m_fileManager->loadFromFileSystem( fileinfo.m_foregroundFilePath.toUTF8(), SpecUtils::SpectrumType::Foreground, SpecUtils::ParserType::Auto );
        }//for( loop over files to potentially open )
      }//if( m_fileManager )
      
    }else
    {
      cerr << "Failed to find entry in FileIdToLocation with id=" << id
      << endl;
      return false;
    }//if( file_entry ) / else
  }catch( std::exception &e )
  {
    cerr << "\n\tFailed to load file indicated by 'specfile' argument."
    << "  Caught: " << e.what() << endl << endl;
    return false;
  }//try / catch
  
  return true;
}//bool loadFileFromDbFilesystemLink( int id )
#endif


void InterSpec::detectorsToDisplayChanged()
{
  displayBackgroundData();
  displaySecondForegroundData();
  displayForegroundData( true );
<<<<<<< HEAD
  displayTimeSeriesData();
=======
  displayTimeSeriesData( true ); //wcjohns change 20160602 to true, to force an update of highlighted regions, should consider removing the highlight option
  
  // This function is only called when a checkbox in the "Detectors" sub-menu is changed, so for the
  //  moment, we will only emit that things changed for the foreground.  In the future we should get
  //  rid of this sub-menu and handle things correctly.
  const auto type = SpecUtils::SpectrumType::Foreground;
  const auto meas = measurment(type);
  const auto &samples = displayedSamples(type);
  const auto detectors = detectorsToDisplay(type);
  m_displayedSpectrumChangedSignal.emit(type,meas,samples,detectors);
>>>>>>> 75a33237
}//void detectorsToDisplayChanged()


void InterSpec::updateGuiForPrimarySpecChange( std::set<int> display_sample_nums )
{
  m_displayedSamples = display_sample_nums;

  if( m_detectorToShowMenu )
  {
    const vector<WMenuItem *> items = m_detectorToShowMenu->items();
    for( WMenuItem *item : items )
    {
      if( !item->hasStyleClass("PhoneMenuBack") )
      {
//        m_detectorToShowMenu->removeItem( item );  //This seems unecassary, leave commented as test
        delete item;
      }
    }
    
#if( USING_ELECTRON_NATIVE_MENU )
#if( !defined(WIN32) )
    //20190125: hmm, looks like detectors menu is behaving okay - I guess I fixed it somewhere else?
    //#warning "Need to do something to get rid of previous detectors from Electrons menu"
#endif
//  https://github.com/electron/electron/issues/527
    m_detectorToShowMenu->clearElectronMenu();
#endif
  }//if( m_detectorToShowMenu )
  
#if( USE_SPECTRUM_CHART_D3 )
  m_timeSeries->setHighlightedIntervals( {}, SpecUtils::SpectrumType::Foreground );
  m_timeSeries->setHighlightedIntervals( {}, SpecUtils::SpectrumType::Background );
  m_timeSeries->setHighlightedIntervals( {}, SpecUtils::SpectrumType::SecondForeground );
#else
  m_timeSeries->clearTimeHighlightRegions( SpecUtils::SpectrumType::Foreground );
  m_timeSeries->clearTimeHighlightRegions( SpecUtils::SpectrumType::Background );
  m_timeSeries->clearTimeHighlightRegions( SpecUtils::SpectrumType::SecondForeground );
  m_timeSeries->clearOccupancyRegions();
#endif
  
  if( m_displayedSamples.empty() )
    m_displayedSamples = validForegroundSamples();

  const vector<int> det_nums = m_dataMeasurement
                               ? m_dataMeasurement->detector_numbers()
                               : vector<int>();
  const vector<string> &det_names = m_dataMeasurement
                                    ? m_dataMeasurement->detector_names()
                                    : vector<string>();
  const vector<string> &neut_det_names = m_dataMeasurement
                                 ? m_dataMeasurement->neutron_detector_names()
                                 : vector<string>();

  for( size_t index = 0; index < det_nums.size(); ++index )
  {
    const int detnum = det_nums[index];
    
    string name;
    try
    {
      name = det_names.at(index);
    }catch(...)
    {
      cerr << "InterSpec::updateGuiForPrimarySpecChange(...)\n\tSerious logic error = please fix" << endl;
      continue;
    }

    char title[512];
    if( name.size() )
      snprintf( title, sizeof(title), "Det. %i (%s)", detnum, name.c_str() );
    else
      snprintf( title, sizeof(title), "Det. %i", detnum );
    
    vector<string>::const_iterator neut_name_pos;
    neut_name_pos = std::find( neut_det_names.begin(), neut_det_names.end(), name );
    const int isneut = (neut_name_pos != neut_det_names.end());
    //if( isneut )
      //snprintf( title, sizeof(title), "Det. %i (%s)", i, name.c_str() );

    if( m_detectorToShowMenu )
    {
#if( WT_VERSION>=0x3030300 )
#if( USE_OSX_NATIVE_MENU  || USING_ELECTRON_NATIVE_MENU )
      WCheckBox *cb = new WCheckBox( title );
      cb->setChecked( true );
      PopupDivMenuItem *item = m_detectorToShowMenu->addWidget( cb, false );
#else
      PopupDivMenuItem *item = m_detectorToShowMenu->addMenuItem(title,"",false);
      item->setCheckable( true );
      item->setChecked( true );
      Wt::WCheckBox *cb = item->checkBox();
      if( !cb )
        throw runtime_error( "Serious error creating checkbox in menu item" );
#endif
      
#else
      WCheckBox *cb = new WCheckBox( title );
      cb->setChecked(true);
      
      //NOTE: this is necessary to prevent problems in menu state
      //cb->checked().connect( boost::bind(&WCheckBox::setChecked, cb, true) );
      //cb->unChecked().connect( boost::bind(&WCheckBox::setChecked, cb, false) );
      
      PopupDivMenuItem *item = m_detectorToShowMenu->addWidget( cb, false );
#endif
      
      if( isneut )
        item->addStyleClass( "NeutDetCbItem" );
      
      cb->checked().connect( boost::bind( &InterSpec::detectorsToDisplayChanged, this ) );
      cb->unChecked().connect( boost::bind( &InterSpec::detectorsToDisplayChanged, this ) );
      //item->triggered().connect( boost::bind( &InterSpec::detectorsToDisplayChanged, this, item ) );
      
      if( det_nums.size() == 1 )
        item->disable();
    }//if( m_detectorToShowMenu )
  }//for( gamma detector )
  
  if( m_detectorToShowMenu && m_detectorToShowMenu->parentItem() )
    m_detectorToShowMenu->parentItem()->setDisabled( det_nums.empty() );
}//bool updateGuiForPrimarySpecChange( const std::string &filename )


void InterSpec::setOverlayCanvasVisible( bool visible )
{
#if( !USE_SPECTRUM_CHART_D3 )
  m_spectrum->setOverlayCanvasVisible( visible );
  m_timeSeries->setOverlayCanvasVisible( visible );
#endif
}//void setOverlayCanvasVisible( bool visible )


#if( !USE_SPECTRUM_CHART_D3 )
Wt::JSlot *InterSpec::alignSpectrumOverlayCanvas()
{
  return m_spectrum->alignOverlayCanvas();
}


Wt::JSlot *InterSpec::alignTimeSeriesOverlayCanvas()
{
 return m_timeSeries->alignOverlayCanvas();
}
#endif


size_t InterSpec::addHighlightedEnergyRange( const float lowerEnergy,
                                            const float upperEnergy,
                                            const WColor &color )
{
  return m_spectrum->addDecorativeHighlightRegion( lowerEnergy, upperEnergy, color );
}//void setHighlightedEnergyRange( double lowerEnergy, double upperEnergy )


bool InterSpec::removeHighlightedEnergyRange( const size_t regionid )
{
  return m_spectrum->removeDecorativeHighlightRegion( regionid );
}//bool removeHighlightedEnergyRange( const size_t regionid );

#if( !USE_SPECTRUM_CHART_D3 )
void InterSpec::setSpectrumScrollingParent( WContainerWidget *parent )
{
  m_spectrum->setScrollingParent( parent );
}//void setSpectrumScrollingParent( Wt::WContainerWidget *parent )

void InterSpec::setScrollY( int scrollY )
{
  m_spectrum->setScrollY( scrollY );
}

void InterSpec::setTimeSeriesScrollingParent( WContainerWidget *parent )
{
  m_timeSeries->setScrollingParent( parent );
}//void setTimeSeriesScrollingParent( Wt::WContainerWidget *parent );

#endif  //#if( !USE_SPECTRUM_CHART_D3 )



void InterSpec::setDisplayedEnergyRange( float lowerEnergy, float upperEnergy )
{
  if( upperEnergy < lowerEnergy )
    std::swap( upperEnergy, lowerEnergy );
  
  m_spectrum->setXAxisRange( lowerEnergy, upperEnergy );
}//void setDisplayedEnergyRange()

void InterSpec::displayedSpectrumRange( double &xmin, double &xmax, double &ymin, double &ymax ) const
{
  m_spectrum->visibleRange( xmin, xmax, ymin, ymax );
}

void InterSpec::handleShiftAltDrag( double lowEnergy, double upperEnergy )
{
  if( !m_gammaCountDialog && upperEnergy<=lowEnergy )
    return;

  showGammaCountDialog();
  m_gammaCountDialog->setEnergyRange( lowEnergy, upperEnergy );
}//void InterSpec::handleShiftAltDrag( double lowEnergy, double upperEnergy )


#if( USE_HIGH_BANDWIDTH_INTERACTIONS && !USE_SPECTRUM_CHART_D3 )
void InterSpec::enableSmoothChartOperations()
{
  if( m_spectrum->overlayCanvas() )
    wApp->doJavaScript( "$('#c" + m_spectrum->overlayCanvas()->id()
                        + "').data('HighBandwidth',true);" );
}//void enableSmoothChartOperations()


void InterSpec::disableSmoothChartOperations()
{
  if( m_spectrum->overlayCanvas() )
    wApp->doJavaScript( "$('#c" + m_spectrum->overlayCanvas()->id()
                       + "').data('HighBandwidth',null);" );
}//void disableSmoothChartOperations()
#endif  //#if( USE_HIGH_BANDWIDTH_INTERACTIONS )



void InterSpec::overlayCanvasJsExceptionCallback( const std::string &message )
{
  if( SpecUtils::starts_with( message, "[initCanvasForDragging exception]" ) )
  {
#if( !USE_SPECTRUM_CHART_D3 )
    m_spectrum->disableOverlayCanvas();
    m_timeSeries->disableOverlayCanvas();
#endif
  }//if( starts_with( message, "[initCanvasForDragging exception]" ) )

  const string msg = "There was a problem with the clientside javascript.<br />"
                     "Some or all features may not function corectly.<br />"
                     "&nbsp;&nbsp;&nbsp;&nbsp;Message: '" + message + "'";
  passMessage( msg, "", WarningWidget::WarningMsgHigh );  
}//void overlayCanvasJsExceptionCallback( const std::string &message )



void InterSpec::searchForSinglePeak( const double x )
{
  if( !m_peakModel )
    throw runtime_error( "InterSpec::searchForSinglePeak(...): "
                        "shoudnt be called if peak model isnt set.");
  
  std::shared_ptr<SpecUtils::Measurement> data = m_spectrum->data();
  
  if( !m_dataMeasurement || !data )
    return;
  
  const double xmin = m_spectrum->xAxisMinimum();
  const double xmax = m_spectrum->xAxisMaximum();
  
#if( USE_SPECTRUM_CHART_D3 )
  const double specWidthPx = m_spectrum->chartWidthInPixels();
  const double pixPerKeV = (xmax > xmin && xmax > 0.0 && specWidthPx > 10.0) ? std::max(0.001,(specWidthPx/(xmax - xmin))): 0.001;
#else
  const double xpixmin = m_spectrum->mapEnergyToXPixel( xmin );
  const double xpixmax = m_spectrum->mapEnergyToXPixel( xmax );
  const double pixPerKeV = std::max( 0.001, (xpixmax-xpixmin)/(xmax-xmin) );
#endif
  
  
  std::shared_ptr<const DetectorPeakResponse> det = m_dataMeasurement->detector();
  vector< PeakModel::PeakShrdPtr > origPeaks;
  if( !!m_peakModel->peaks() )
  {
    for( const PeakModel::PeakShrdPtr &p : *m_peakModel->peaks() )
    {
      origPeaks.push_back( p );
      
      //Avoid fitting a peak in the same area a data defined peak is.
      if( !p->gausPeak() && (x >= p->lowerX()) && (x <= p->upperX()) )
        return;
    }
  }//if( m_peakModel->peaks() )
  
  pair< PeakShrdVec, PeakShrdVec > foundPeaks;
  foundPeaks = searchForPeakFromUser( x, pixPerKeV, data, origPeaks );
  
  cerr << "Found " << foundPeaks.first.size() << " peaks to add, and "
       << foundPeaks.second.size() << " peaks to remove" << endl;
  
  if( foundPeaks.first.empty()
      || foundPeaks.second.size() >= foundPeaks.first.size() )
  {
    char msg[256];
    snprintf( msg, sizeof(msg), "Couldn't find peak a peak near %.1f keV", x );
    passMessage( msg, "", 0 );
    return;
  }//if( foundPeaks.first.empty() )
  
  
  for( const PeakModel::PeakShrdPtr &p : foundPeaks.second )
    m_peakModel->removePeak( p );

  
  //We want to add all of the previously found peaks back into the model, before
  //  adding the new peak.
  PeakShrdVec peakstoadd( foundPeaks.first.begin(), foundPeaks.first.end() );
  PeakShrdVec existingpeaks( foundPeaks.second.begin(), foundPeaks.second.end() );
  
  //First add all the new peaks that have a nuclide/reaction/xray associated
  //  with them, since we know they are existing peaks
  for( const PeakModel::PeakShrdPtr &p : foundPeaks.first )
  {
    if( p->parentNuclide() || p->reaction() || p->xrayElement() )
    {
      //find nearest previously existing peak, and add new peak, while removing
      //  old one from existingpeaks
      int nearest = -1;
      double smallesdist = DBL_MAX;
      for( size_t i = 0; i < existingpeaks.size(); ++i )
      {
        const PeakModel::PeakShrdPtr &prev = existingpeaks[i];
        if( prev->parentNuclide() != p->parentNuclide() )
          continue;
        if( prev->reaction() != p->reaction() )
          continue;
        if( prev->xrayElement() != p->xrayElement() )
          continue;
        
        const double thisdif = fabs(p->mean() - prev->mean());
        if( thisdif < smallesdist )
        {
          nearest = static_cast<int>( i );
          smallesdist = thisdif;
        }
      }
      
      if( nearest >= 0 )
      {
        addPeak( *p, false );
        existingpeaks.erase( existingpeaks.begin() + nearest );
        peakstoadd.erase( std::find(peakstoadd.begin(), peakstoadd.end(), p) );
      }//if( nearest >= 0 )
    }//if( p->parentNuclide() || p->reaction() || p->xrayElement() )
  }//for( const PeakModel::PeakShrdPtr &p : peakstoadd )
  
  
  //Now go through and add the new versions of the previously existing peaks,
  //  using energy to match the previous to current peak.
  for( const PeakModel::PeakShrdPtr &p : existingpeaks )
  {
    size_t nearest = 0;
    double smallesdist = DBL_MAX;
    for( size_t i = 0; i < peakstoadd.size(); ++i )
    {
      const double thisdif = fabs(p->mean() - peakstoadd[i]->mean());
      if( thisdif < smallesdist )
      {
        nearest = i;
        smallesdist = thisdif;
      }
    }
    
    std::shared_ptr<const PeakDef> peakToAdd = peakstoadd[nearest];
    peakstoadd.erase( peakstoadd.begin() + nearest );
    addPeak( *peakToAdd, false );
  }//for( const PeakModel::PeakShrdPtr &p : existingpeaks )
  
  //Just in case we messed up the associations between the existing peak an
  //  their respective new version, we'll add all peaks that have a
  //  nuclide/reaction/xray associated with them, since they must be previously
  //  existing
  for( const PeakModel::PeakShrdPtr &p : peakstoadd )
    if( p->parentNuclide() || p->reaction() || p->xrayElement() )
      addPeak( *p, false );
  
  //Finally, in principle we will add the new peak here
  for( const PeakModel::PeakShrdPtr &p : peakstoadd )
  {
    if( !p->parentNuclide() && !p->reaction() && !p->xrayElement() )
      addPeak( *p, true );
  }
  
  
#if( USE_SPECTRUM_CHART_D3 )
  //m_spectrum->updateData();
#endif
}//void searchForSinglePeak( const double x )


void InterSpec::automatedPeakSearchStarted()
{
  if( m_peakInfoDisplay )
    m_peakInfoDisplay->enablePeakSearchButton( false );
}//void automatedPeakSearchStarted()


void InterSpec::automatedPeakSearchCompleted()
{
  if( m_peakInfoDisplay )
    m_peakInfoDisplay->enablePeakSearchButton( true );
}//void automatedPeakSearchCompleted()


bool InterSpec::colorPeaksBasedOnReferenceLines() const
{
  return m_colorPeaksBasedOnReferenceLines;
}



void InterSpec::searchForHintPeaks( const std::shared_ptr<SpecMeas> &data,
                                         const std::set<int> &samples )
{
  cerr << "Starting searchForHintPeaks()" << endl;
  
  std::shared_ptr<const deque< PeakModel::PeakShrdPtr > > origPeaks
                                                        = m_peakModel->peaks();
  if( !!origPeaks )
    origPeaks = std::make_shared<deque<PeakModel::PeakShrdPtr> >( *origPeaks );
  
  std::shared_ptr< vector<std::shared_ptr<const PeakDef> > > searchresults
            = std::make_shared< vector<std::shared_ptr<const PeakDef> > >();
  
  std::weak_ptr<const SpecUtils::Measurement> weakdata = m_spectrum->data();
  std::weak_ptr<SpecMeas> spectrum = data;
  
  boost::function<void(void)> callback = wApp->bind(
                boost::bind(&InterSpec::setHintPeaks,
                this, spectrum, samples, origPeaks, searchresults) );
  
  boost::function<void(void)> worker = boost::bind( &PeakSearchGuiUtils::search_for_peaks_worker,
                                                   weakdata, origPeaks,
                                                   vector<ReferenceLineInfo>(), false,
                                                   searchresults,
                                                   callback, wApp->sessionId(), true );

  if( m_findingHintPeaks )
  {
    m_hintQueue.push_back( worker );
  }else
  {
    Wt::WServer *server = Wt::WServer::instance();
    if( server )  //this should always be true
    {
      m_findingHintPeaks = true;
      server->ioService().post( worker );
    }//if( server )
  }
}//void searchForHintPeaks(...)


void InterSpec::setHintPeaks( std::weak_ptr<SpecMeas> weak_spectrum,
                  std::set<int> samplenums,
                  std::shared_ptr<const std::deque< std::shared_ptr<const PeakDef> > > existing,
                  std::shared_ptr<std::vector<std::shared_ptr<const PeakDef> > > resultpeaks )
{
  cerr << "InterSpec::setHintPeaks(...) with "
       << (!!resultpeaks ? resultpeaks->size() : size_t(0)) << " peaks." << endl;
  
#if( PERFORM_DEVELOPER_CHECKS )
  if( !wApp )
    log_developer_error( __func__, "setHintPeaks() being called from not within the event loop!" );
#endif

  m_findingHintPeaks = false;
  
  if( m_hintQueue.size() )
  {
    Wt::WServer *server = Wt::WServer::instance();
    if( server )  //this should always be true
    {
      m_findingHintPeaks = true;
      cerr << "InterSpec::setHintPeaks(...): posting queued job" << endl;
      boost::function<void()> worker = m_hintQueue.back();
      m_hintQueue.pop_back();
      server->ioService().post( worker );
    }//if( server )
  }//if( m_hintQueue.size() )
  
  typedef std::shared_ptr<const PeakDef> PeakPtr;
  typedef deque< PeakPtr > PeakDeque;
  std::shared_ptr<SpecMeas> spectrum = weak_spectrum.lock();
  
  if( !spectrum || !resultpeaks )
  {
    cerr << "InterSpec::setHintPeaks(): invalid SpecMeas" << endl;
    return;
  }//if( !spectrum )
  
//  if( spectrum != m_dataMeasurement && spectrum != m_backgroundMeasurement
//      && spectrum != m_secondDataMeasurement )
//  {
//    cerr << "InterSpec::setHintPeaks(): SpecMeas not current spectrum"
//         << endl;
//    return;
//  }
  
  //we could check to see if the spectrum and sample numbers are still the
  //  current one.  If not the user probably doesnt care about this spectrum,
  //  so why bother storing ther results?
  
  std::shared_ptr< PeakDeque > newpeaks
    = std::make_shared<PeakDeque>( resultpeaks->begin(), resultpeaks->end() );
  
  //See if the user has added any peaks since we did the automated search
  std::shared_ptr<PeakDeque> current_user_peaks = spectrum->peaks( samplenums );
  
  vector< PeakPtr > addedpeaks;
  if( !!current_user_peaks && !existing )
  {
    addedpeaks.insert( addedpeaks.end(), current_user_peaks->begin(), current_user_peaks->end() );
  }else if( !!current_user_peaks && !!existing )
  {
    for( const PeakPtr &p : *current_user_peaks )
      if( std::find(existing->begin(),existing->end(),p) != existing->end() )
        addedpeaks.push_back( p );
  }
  
  if( addedpeaks.size() )
  {
    for( PeakPtr p : addedpeaks )
    {
      const int pos = add_hint_peak_pos( p, *newpeaks );
      if( pos >= 0 )
        newpeaks->insert( newpeaks->begin() + pos, p );
    }
  }//if( addedpeaks.size() )
  
  spectrum->setAutomatedSearchPeaks( samplenums, newpeaks );
//  existing
}//void setHintPeaks(...)


#if( !USE_SPECTRUM_CHART_D3 )
void InterSpec::findPeakFromControlDrag( double x0, double x1, int nPeaks )
{
  if( !m_dataMeasurement || nPeaks < 1 )
    return;
  
  int bestchi2 = -1;
  double chi2[FromInputPeaks];
  vector<std::shared_ptr<PeakDef> > answer[FromInputPeaks];
  
  std::shared_ptr<const SpecUtils::Measurement> dataH = m_spectrum->data();
  if( !dataH )
    return;
  
  std::vector<std::thread> thread_grp;
  
  for( MultiPeakInitialGuesMethod method = MultiPeakInitialGuesMethod(0);
      method < FromInputPeaks;
      method = MultiPeakInitialGuesMethod(method+1) )
  {
    boost::function<void(void)> fctn
              = boost::bind( &findPeaksInUserRange, x0, x1, nPeaks, method,
                              dataH, m_dataMeasurement->detector(),
                              boost::ref(answer[method]),
                              boost::ref(chi2[method]) );
    thread_grp.emplace_back( fctn );
    //threads.create_thread( fctn );
  }//for( loop over methods )
  
  const size_t lower_channel = dataH->find_gamma_channel(x0);
  const size_t upper_channel = dataH->find_gamma_channel(x1);
  const size_t nchannel = 1 + ((upper_channel > lower_channel)
                             ? (upper_channel - lower_channel) : size_t(0));
  
  for( auto &thread : thread_grp )
    if( thread.joinable() )
      thread.join();
  
//  bestchi2 = *std::min_element( chi2, chi2+FromInputPeaks );
  for( MultiPeakInitialGuesMethod method = MultiPeakInitialGuesMethod(0);
      method < FromInputPeaks;
      method = MultiPeakInitialGuesMethod(method+1) )
  {
    cerr << "Method " << method << " yeilded chi2=" << chi2[method]
         << " (" << (chi2[method]/nchannel) << " chi2/bin)" << endl;
    
    if( bestchi2 < 0 || chi2[method] < chi2[bestchi2] )
      bestchi2 = method;
  }//for(...)
  
  //Remove peaks from x0 to x1
  for( int peakn = 0; peakn < int(m_peakModel->npeaks()); ++peakn )
  {
    const double mean = m_peakModel->peak(peakn).mean();
    if( mean >= x0 && mean <= x1 )
    {
      m_peakModel->removePeak( peakn );
      peakn = -1;
    }//if( mean >= x0 && mean <= x1 )
  }//for( loop over peaks )
  
  const double dof = (nchannel + 3*nPeaks + answer[bestchi2][0]->type());
  const double chi2Dof = chi2[bestchi2] / dof;
  
  for( size_t i = 0; i < answer[bestchi2].size(); ++i )
  {
    answer[bestchi2][i]->set_coefficient( chi2Dof, PeakDef::Chi2DOF );
    addPeak( *(answer[bestchi2][i]), true );
  }
}//void findPeakFromControlDrag( )


void InterSpec::userAskedToFitPeaksInRange( double x0, double x1,
                                int pageLeft, int pagetop )
{
  DeleteOnClosePopupMenu *menu = new DeleteOnClosePopupMenu( m_mobileMenuButton, PopupDivMenu::TransientMenu );
  menu->aboutToHide().connect( menu, &DeleteOnClosePopupMenu::markForDelete );
  menu->setPositionScheme( Wt::Absolute );
  
  PopupDivMenuItem *item = 0;
  if( isMobile() )
    item = menu->addPhoneBackItem( NULL );
//  item->triggered().connect( boost::bind( &deleteMenu, menu ) );
  
  item = menu->addMenuItem( "Single Peak" );
//  item->triggered().connect( boost::bind( &InterSpec::findPeakFromUserRange, this, x0, x1 ) );
  item->triggered().connect( boost::bind( &InterSpec::findPeakFromControlDrag, this, x0, x1, 1 ) );
  
  item = menu->addMenuItem(  "Two Peaks" );
  item->triggered().connect( boost::bind( &InterSpec::findPeakFromControlDrag, this, x0, x1, 2 ) );
  
  item = menu->addMenuItem(  "Three Peaks" );
  item->triggered().connect( boost::bind( &InterSpec::findPeakFromControlDrag, this, x0, x1, 3 ) );
  
  item = menu->addMenuItem(  "Four Peaks" );
  item->triggered().connect( boost::bind( &InterSpec::findPeakFromControlDrag, this, x0, x1, 4 ) );
  
  item = menu->addMenuItem(  "Five Peaks" );
  item->triggered().connect( boost::bind( &InterSpec::findPeakFromControlDrag, this, x0, x1, 5 ) );

//  WPointF roi_middle = m_spectrum->energyCountsToPixels( x0, 100 );
//  menu->popup( WPoint(roi_middle.x() + pageLeft,
//                      0.5*m_spectrum->layoutHeight() + pagetop) );

  if( isMobile() )
  {
    menu->addStyleClass( " Wt-popupmenu Wt-outset" );
    menu->showFromMouseOver();
  }else
  {
    menu->addStyleClass( " Wt-popupmenu Wt-outset NumPeakSelect" );
    menu->popup( WPoint(pageLeft-30,pagetop-30) );
  }
}//void userAskedToFitPeaksInRange(...)
#endif //!USE_SPECTRUM_CHART_D3


/*
 //Depreciated 20150204 by wcjohns in favor of calling 
 //  InterSpec::findPeakFromControlDrag()
void InterSpec::findPeakFromUserRange( double x0, double x1 )
{
  if( !m_peakModel )
    throw runtime_error( "SpectrumDisplayDiv::findPeakFromUserRange(...): "
                        "shoudnt be called if peak model isnt set.");
  
  std::shared_ptr<SpecUtils::Measurement> data = m_spectrum->data();
  
  if( !data )
  {
    passMessage( "No spectrum data", "", WarningWidget::WarningMsgMedium );
    return;
  }
    
  if( x0 > x1 )
    swap( x0, x1 );
  
  //round to the edges of the bins the drag action was from
  const size_t lowerchannel = data->find_gamma_channel( x0 );
  const size_t upperchannel = data->find_gamma_channel( x1 );
  x0 = data->gamma_channel_lower( lowerchannel );
  x1 = data->gamma_channel_upper( upperchannel );
  
  PeakDef peak( 0.0, 0.0, 0.0 );
  peak.setMean( 0.5*(x0+x1) );
  peak.setSigma( (x1-x0)/8.0 );
  std::shared_ptr<PeakContinuum> continuum = peak.continuum();
  
  continuum->calc_linear_continuum_eqn( data, x0, x1, 1 );
  
  const double data_area = data->gamma_channels_sum( lowerchannel, upperchannel );
  const double continuum_area = peak.offset_integral( x0, x1 );
  peak.setAmplitude( data_area - continuum_area );
  
  std::vector<PeakDef> peakV;
  peakV.push_back( peak );
  
  const double stat_threshold = 0.5;
  const double hypothesis_threshold = 0.5;
  
  //XXX - we promised the user to use a given continuum, however the below only
  //      uses this as a starting point
  peakV = fitPeaksInRange( x0+0.00001, x1-0.00001, 0,
                           stat_threshold, hypothesis_threshold,
                           peakV, data, m_peakModel->peakVec() );
  
  for( size_t i = 0; i < peakV.size(); ++i )
    addPeak( peakV[i], true );
    
  if( peakV.size()==0 )
    passMessage( "No peaks were found. You might try a slighlty changed ROI "
                 "region.", "", WarningWidget::WarningMsgLow );
}//void findPeakFromUserRange( const double x0, const double x1 )
*/

void InterSpec::excludePeaksFromRange( double x0, double x1 )
{
  if( !m_peakModel )
    throw runtime_error( "SpectrumDisplayDiv::excludePeaksFromRange(...): "
                        "shoudnt be called if peak model isnt set.");
  if( x0 > x1 )
    swap( x0, x1 );
  
  vector<PeakDef> all_peaks = m_peakModel->peakVec();
//  vector<PeakDef> peaks_in_range = peaksInRange( x0, x1, 4.0, all_peaks );
  vector<PeakDef> peaks_in_range = peaksTouchingRange( x0, x1, all_peaks );
  
  if( peaks_in_range.empty() )
    return;
  
  std::shared_ptr<const SpecUtils::Measurement> data = m_spectrum->data();
  if( !data )
    return;
  
  for( const PeakDef &peak : peaks_in_range )
  {
    vector<PeakDef>::iterator iter = std::find( all_peaks.begin(),
                                                all_peaks.end(), peak );
    if( iter != all_peaks.end() )
      all_peaks.erase( iter );
  }//for( peak in range ...)
  
  
  vector<PeakDef> peaks_to_keep;
  double minEffectedPeak = DBL_MAX, maxEffectedPeak = -DBL_MAX;
  
  for( PeakDef peak : peaks_in_range )
  {
    if( peak.mean()>=x0 && peak.mean()<=x1 )
      continue;
    
    std::shared_ptr<PeakContinuum> continuum = peak.continuum();
    
    double lowx = 0.0, upperx = 0.0;
    findROIEnergyLimits( lowx, upperx, peak, data );
    
    minEffectedPeak = std::min( minEffectedPeak, peak.mean() );
    maxEffectedPeak = std::max( maxEffectedPeak, peak.mean() );

    if( x0>=upperx || x1<=lowx )
    {
      peaks_to_keep.push_back( peak );
      continue;
    }
    
    const bool x0InPeak = ((x0>=lowx) && (x0<=upperx));
    const bool x1InPeak = ((x1>=lowx) && (x1<=upperx));
    
    if( !x0InPeak && !x1InPeak )
    {
      peaks_to_keep.push_back( peak );
      continue;
    }else if( x0InPeak && x1InPeak )
    {
      if( x0>peak.mean() )
        upperx = x0;
      else
        lowx = x1;
    }else if( x0InPeak )
    {
      upperx = x0;
    }else //if( x1InPeak )
    {
      lowx = x1;
    }//if / else

    continuum->setRange( lowx, upperx );
    
    peaks_to_keep.push_back( peak );
  }//for( PeakDef peak : peaks_in_range )
  
  
  std::shared_ptr<const DetectorPeakResponse> detector
                                          = measurment(SpecUtils::SpectrumType::Foreground)->detector();
  map<std::shared_ptr<const PeakContinuum>,PeakShrdVec > peaksinroi;
  for( PeakDef peak : peaks_to_keep )
    peaksinroi[peak.continuum()].push_back( std::make_shared<PeakDef>(peak) );
  
  map<std::shared_ptr<const PeakContinuum>, PeakShrdVec >::const_iterator iter;
  for( iter = peaksinroi.begin(); iter != peaksinroi.end(); ++iter )
  {
    //Instead of doing the fitting here, we could just:
    //m_rightClickEnergy = iter->second[0].mean();
    //refitPeakFromRightClick();
    //This would make things more consistent between right clicking to fit, and
    //  erasing part of the ROI (which is what happened if we are here).
    
    PeakShrdVec newpeaks = refitPeaksThatShareROI( data, detector, iter->second, 0.25 );
    if( newpeaks.size() == iter->second.size() )
    {
      for( size_t j = 0; j < newpeaks.size(); ++j )
        all_peaks.push_back( PeakDef(*newpeaks[j]) );
      std::sort( all_peaks.begin(), all_peaks.end(), &PeakDef::lessThanByMean );
    }else
    {
      //if newpeaks.empty(), then the Chi2 of the fit probably did not improve,
      //  so we'll just use the existing peaks.
      //I dont actually know how I feel about this: on one hand I want to
      //  believe in the Chi2, but on the other, we should probably respond to
      //  the user chaning the ROI. refitPeakFromRightClick() will then attempt
      //  a second fitting methos
      if( newpeaks.size() )
        cerr << "Warning: failed to refit peaks for some reason; got "
             << newpeaks.size()  << " with an input of " << iter->second.size()
             << endl;
      for( size_t j = 0; j < iter->second.size(); ++j )
        all_peaks.push_back( PeakDef(*iter->second[j]) );
      
      std::sort( all_peaks.begin(), all_peaks.end(), &PeakDef::lessThanByMean );
      
      /*
      double stat_threshold = 0.5, hypothesis_threshold = 0.5;
      vector<PeakDef> newpeaks;
      newpeaks = fitPeaksInRange( minEffectedPeak,
                                 maxEffectedPeak,
                                 3.0, stat_threshold, hypothesis_threshold,
                                 all_peaks,
                                 m_spectrum->data(),
                                 vector<PeakDef>() );
      if( all_peaks.size() == newpeaks.size() )
        all_peaks = newpeaks;
       */
    }
  }//for( loop over peaksinroi elements )
  
  
  m_peakModel->setPeaks( all_peaks );
#if( USE_SPECTRUM_CHART_D3 )
  //m_spectrum->updateData();
#endif
  
//  m_peakModel->setPeaks( newpeaks );
}//void excludePeaksFromRange( const double x0, const double x1 )


void InterSpec::guessIsotopesForPeaks( WApplication *app )
{
  InterSpec *viewer = this;
  if( !m_peakModel )
    throw runtime_error( "SpectrumDisplayDiv::refitPeakAmplitudes(...): "
                         "shoudnt be called if peak model isnt set.");
  
  std::shared_ptr<const SpecUtils::Measurement> data;
  std::shared_ptr<const DetectorPeakResponse> detector;
  std::shared_ptr<const deque< PeakModel::PeakShrdPtr > > all_peaks;
  
  {//begin code-block to get input data
    std::unique_ptr<WApplication::UpdateLock> applock;
    if( app )
      applock.reset( new WApplication::UpdateLock(app) );
    
    if( app && m_peakModel->peaks() )
      all_peaks = std::make_shared<deque<PeakModel::PeakShrdPtr> >( *m_peakModel->peaks() );
    else
      all_peaks = m_peakModel->peaks();
    
    if( !all_peaks || all_peaks->empty() )
      return;
    
    data = m_spectrum->data();
  
    if( viewer && viewer->measurment(SpecUtils::SpectrumType::Foreground) )
    {
      detector = viewer->measurment(SpecUtils::SpectrumType::Foreground)->detector();
      
      if( detector )
      {
        DetectorPeakResponse *resp = new DetectorPeakResponse( *detector );
        detector.reset( resp );
      }//if( detector )
    }//if( viewer && viewer->measurment(SpecUtils::SpectrumType::Foreground) )
  
    if( detector && !detector->hasResolutionInfo() )
    {
      try
      {
        std::shared_ptr<DetectorPeakResponse> newdetector = std::make_shared<DetectorPeakResponse>( *detector );
        newdetector->fitResolution( all_peaks, data, DetectorPeakResponse::kGadrasResolutionFcn );
        detector = newdetector;
      }catch( std::exception & )
      {
        detector.reset();
      }
    }
    
    if( !detector || !detector->isValid() )
    {
      DetectorPeakResponse *detPtr = new DetectorPeakResponse();
      detector.reset( detPtr );
    
      string drf_dir = SpecUtils::append_path(sm_staticDataDirectory, "GenericGadrasDetectors/HPGe 40%" );
      if( data && (data->num_gamma_channels() < HIGH_RES_NUM_CHANNELS) )
        drf_dir = SpecUtils::append_path(sm_staticDataDirectory, "GenericGadrasDetectors/NaI 1x1" );
      
      detPtr->fromGadrasDirectory( drf_dir );
    }//if( !detector || !detector->isValid() )
  }//end code-block to get input data
  
  vector<IsotopeId::PeakToNuclideMatch> idd( all_peaks->size() );
  
  size_t peakn = 0, rownum = 0;
  vector<size_t> rownums;
  SpecUtilsAsync::ThreadPool threadpool;
//  vector< boost::function<void()> > workers;
  vector<PeakModel::PeakShrdPtr> inputpeaks;
  vector<PeakDef> modifiedPeaks;
  for( PeakModel::PeakShrdPtr peak : *all_peaks )
  {
    ++rownum;
    inputpeaks.push_back( peak );
    
    if( (peak->parentNuclide()
         && (peak->nuclearTransition()
             || (peak->sourceGammaType()==PeakDef::AnnihilationGamma) ))
        || peak->reaction() || peak->xrayElement() )
    {
      modifiedPeaks.push_back( *peak );
      continue;
    }
    
    threadpool.post( boost::bind( &IsotopeId::suggestNuclides,
                                  boost::ref(idd[peakn]), peak, all_peaks,
                                  data, detector ) );
//    workers.push_back( boost::bind( &suggestNuclides, boost::ref(idd[peakn]),
//                                   peak, all_peaks, data, detector ) ) );
    rownums.push_back( rownum-1 );
    ++peakn;
  }//for( PeakModel::PeakShrdPtr peak : *all_peaks )
  
  threadpool.join();
//  SpecUtils::do_asyncronous_work( workers, false );

    
  for( size_t resultnum = 0; resultnum < rownums.size(); ++resultnum )
  {
    const size_t row = rownums[resultnum];
    const PeakModel::PeakShrdPtr peak = m_peakModel->peakPtr( row ); 
    PeakDef newPeak = *inputpeaks[row];
      
    if( newPeak.parentNuclide() || newPeak.reaction() || newPeak.xrayElement() )
    {
      modifiedPeaks.push_back( newPeak );
      continue;
    }//if( !isotopeData.empty() )
      
    const IsotopeId::PeakToNuclideMatch match = idd[resultnum];
    vector<PeakDef::CandidateNuclide> candidates;
      
    for( size_t j = 0; j < match.nuclideWeightPairs.size(); ++j )
    {
      const IsotopeId::NuclideStatWeightPair &p = match.nuclideWeightPairs[j];
      
      PeakDef::SourceGammaType sourceGammaType = PeakDef::NormalGamma;
      size_t radparticleIndex;
      const SandiaDecay::Transition *transition = NULL;
      const double sigma = newPeak.gausPeak() ? newPeak.sigma() : 0.125*newPeak.roiWidth();
      PeakDef::findNearestPhotopeak( p.nuclide, match.energy,
                                       4.0*sigma, false, transition,
                                       radparticleIndex, sourceGammaType );
      if( j == 0 )
        newPeak.setNuclearTransition( p.nuclide, transition,
                                      int(radparticleIndex), sourceGammaType );
        
      if( transition || (sourceGammaType==PeakDef::AnnihilationGamma) )
      {
        PeakDef::CandidateNuclide candidate;
        candidate.nuclide          = p.nuclide;
        candidate.weight           = p.weight;
        candidate.transition       = transition;
        candidate.sourceGammaType  = sourceGammaType;
        candidate.radparticleIndex = static_cast<int>(radparticleIndex);
        candidates.push_back( candidate );
      }//if( transition )
    }//for( size_t j = 0; j < match.nuclideWeightPairs.size(); ++j )

    newPeak.setCandidateNuclides( candidates );
    modifiedPeaks.push_back( newPeak );
  }//for( size_t i = 0; i < idd.size(); ++i )

  {//begin codeblock to set modified peaks
    std::unique_ptr<WApplication::UpdateLock> applock;
    if( app )
      applock.reset( new WApplication::UpdateLock(app) );
    
    m_peakModel->setPeaks( modifiedPeaks );
    
    if( app )
      app->triggerUpdate();
  }//end codeblock to set modified peaks
}//void SpectrumDisplayDiv::guessIsotopesForPeaks()


<<<<<<< HEAD
=======
vector<pair<float,int> > InterSpec::passthroughTimeToSampleNumber() const
{
  if( !m_dataMeasurement )
    return {};
  
  const vector<string> disp_dets = detectorsToDisplay(SpecUtils::SpectrumType::Foreground);
  
  /* If we have both "derived" data and non-derived data, we dont want to count the derived data
     spectra as background, because then weird things happen.
   */
  const bool hasDerivedData = m_dataMeasurement->contains_derived_data();
  const bool hasNonDerivedData = m_dataMeasurement->contains_non_derived_data();
  
  // We'll first grab foreground, background, and derived samples separately, then combine them
  //  So background samples will be first, and may be compressed, then foreground, then derived.
  double foretime = 0.0, backtime = 0.0, derivedtime = 0.0;
  vector<pair<float,int> > foreground, background, derived_data;
  
  const set<int> all_sample_nums = m_dataMeasurement->sample_numbers();
  for( const int sample_num : all_sample_nums )
  {
    if( m_excludedSamples.count(sample_num) )
      continue;
    
    const float sampletime = sample_real_time_increment( m_dataMeasurement, sample_num, disp_dets );
    if( sampletime <= 0.0f )
      continue;
    
    bool isFore = false, isback = false, isDerived = false;
    const auto meass = m_dataMeasurement->sample_measurements(sample_num);
    
    for( const std::shared_ptr<const SpecUtils::Measurement> &m : meass )
    {
      if( hasDerivedData && hasNonDerivedData && m->derived_data_properties() )
      {
        isDerived = true;
        continue;
      }
      
      switch( m->source_type() )
      {
        case SpecUtils::SourceType::IntrinsicActivity:
        case SpecUtils::SourceType::Calibration:
          break;
          
        case SpecUtils::SourceType::Background:
          isback = true;
          break;
          
        case SpecUtils::SourceType::Foreground:
        case SpecUtils::SourceType::Unknown:
          isFore = true;
          break;
      }//switch( m->source_type() )
    }//for( const std::shared_ptr<const SpecUtils::Measurement> &m : meass )
    
    if( isDerived )
    {
      derived_data.push_back( {sampletime, sample_num} );
      derivedtime += sampletime;
    }else if( isFore )
    {
      foreground.push_back( {sampletime, sample_num} );
      foretime += sampletime;
    }else if( isback )
    {
      background.push_back( {sampletime, sample_num} );
      backtime += sampletime;
    }
  }//for( const int sample_num : sample_nums )
  
  
#if( PERFORM_DEVELOPER_CHECKS )
// Note: this check is not always valid.  The code above will put a sample as foreground if
//       and of its measurements are foreground/unknown, but validForegroundSamples() will
//       remove the sample from foreground if any of its measurements are background or cal.
//  const auto prevfore = validForegroundSamples();
//  set<int> newfore;
//  for( auto s : foreground )
//    newfore.insert( s.second );
//  assert( newfore == prevfore );
#endif
  

  double cumulative_time = 0.0;
  vector<pair<float,int> > answer;
  if( background.empty() && foreground.empty() && derived_data.empty() )
    return answer;
  
  answer.reserve( foreground.size() + background.size() + derived_data.size() + 1 );
  
  if( !background.empty() )
  {
    // We want to limit the background samples to take up about 10% of the time chart because we
    //  normally dont care much about the background variation, and a lot of times there can be like
    //  a 5 minute, single spectrum, background, and like 10 seconds foreground, which would make
    //  the foreground not even visible.
    double backscale = 1.0;
    if( !foreground.empty() && (foretime > 0.1) && (backtime > 0.1*foretime) )
      backscale = ( std::ceil(0.1*foretime) ) / backtime;
    
    cumulative_time = -backscale * backtime;
    
    for( const auto &time_sample : background )
    {
      answer.push_back( {static_cast<float>(cumulative_time), time_sample.second} );
      cumulative_time += (backscale * time_sample.first);
    }
  }//if( !background.empty() )
  
  assert( fabs(cumulative_time) < 1.0E-4 );
  
  for( const auto &time_sample : foreground )
  {
    answer.push_back( {static_cast<float>(cumulative_time), time_sample.second} );
    cumulative_time += time_sample.first;
  }
  
  for( const auto &time_sample : derived_data )
  {
    answer.push_back( {cumulative_time, time_sample.second} );
    cumulative_time += time_sample.first;
  }

  // Add in upper edge of last time segment.
  answer.push_back( {cumulative_time, answer.back().second + 1} );
  
  return answer;
}//vector<std::pair<float,int> > passthroughTimeToSampleNumber() const

>>>>>>> 75a33237

void InterSpec::setChartSpacing()
{
  const int vertSpacing = (m_timeSeries->isHidden() ? 0 : (isMobile() ? 10 : 5));

  //Changing the vertical space doesnt seem to reliably trigger in Wt 3.3.4
  //  so we have to re-create the layout here...
  if( m_chartsLayout && (m_chartsLayout->verticalSpacing() != vertSpacing) )
  {
    m_chartsLayout->removeWidget( m_spectrum );
    m_chartsLayout->removeWidget( m_timeSeries );
    
    for( int i = 0; i < m_layout->count(); ++i )
    {
      WLayoutItem *t = m_layout->itemAt(i);
      if( t->layout() == m_chartsLayout )
      {
        m_layout->removeItem( t );
        break;
      }
    }//for( int i = 0; i < m_layout->count(); ++i )
    
    //wait, did m_chartsLayout get deleted?
    
    m_chartsLayout = new WGridLayout();
    m_chartsLayout->setContentsMargins( 0, 0, 0, 0 );
    m_chartsLayout->setVerticalSpacing( vertSpacing );
    m_chartsLayout->addWidget( m_spectrum, 0, 0 );
    m_chartsLayout->addWidget( m_timeSeries, 1, 0 );
    m_chartsLayout->setRowStretch( 0, 3 );
    m_chartsLayout->setRowStretch( 1, 2 );
    m_chartsLayout->setRowResizable( 0 );
    
    m_layout->addLayout( m_chartsLayout, m_menuDiv ? 1 : 0, 0 );
  }else if( !m_chartsLayout && (m_layout->verticalSpacing() != vertSpacing) )
  {
    //The tool tabs are not showing
    if( m_menuDiv )
      m_layout->removeWidget( m_menuDiv );
    m_layout->removeWidget( m_spectrum );
    m_layout->removeWidget( m_timeSeries );
    
    delete m_layout;
    m_layout = new WGridLayout();
    m_layout->setContentsMargins( 0, 0, 0, 0 );
    m_layout->setHorizontalSpacing( 0 );
    
    if( m_menuDiv )
      m_layout->addWidget( m_menuDiv, 0, 0 );
    m_layout->addWidget( m_spectrum, m_layout->rowCount(), 0 );
    m_layout->setRowResizable( m_layout->rowCount() - 1 );
    m_layout->setRowStretch( m_layout->rowCount() - 1, 5 );
    m_layout->addWidget( m_timeSeries, m_layout->rowCount(), 0 );
    m_layout->setRowStretch( m_layout->rowCount() - 1, 3 );
    m_layout->setVerticalSpacing( vertSpacing );
    
    setLayout( m_layout );
  }
  
  if( m_menuDiv && !m_menuDiv->isHidden() )
  {
    if( m_chartsLayout || !m_timeSeries->isHidden() )
      m_spectrum->setMargin( -vertSpacing, Wt::Top );
    else
      m_spectrum->setMargin( 0, Wt::Top );
  }else
  {
    m_spectrum->setMargin( 0, Wt::Top );
  }
  
}//void setChartSpacing()


void InterSpec::displayTimeSeriesData()
{
#if( USE_SPECTRUM_CHART_D3 )
  if( m_dataMeasurement && m_dataMeasurement->passthrough() )
  {
    if( m_timeSeries->isHidden() )
    {
      m_timeSeries->setHidden( false );
      setChartSpacing();
    }//if( m_timeSeries->isHidden() )
    
    m_timeSeries->setData( m_dataMeasurement );
    
    const set<int> emptyset;
    const set<int> &fore   = m_displayedSamples;
    const set<int> &back   = (m_backgroundMeasurement == m_dataMeasurement)
                                ? m_backgroundSampleNumbers : emptyset;
    const set<int> &second = (m_secondDataMeasurement == m_dataMeasurement)
                                ? m_sectondForgroundSampleNumbers : emptyset;
  
    m_timeSeries->setHighlightedIntervals( fore, SpecUtils::SpectrumType::Foreground );
    m_timeSeries->setHighlightedIntervals( back, SpecUtils::SpectrumType::Background );
    m_timeSeries->setHighlightedIntervals( second, SpecUtils::SpectrumType::SecondForeground );
  }else
  {
    m_timeSeries->setData( nullptr );
    m_timeSeries->setHighlightedIntervals( {}, SpecUtils::SpectrumType::Foreground );
    m_timeSeries->setHighlightedIntervals( {}, SpecUtils::SpectrumType::Background );
    m_timeSeries->setHighlightedIntervals( {}, SpecUtils::SpectrumType::SecondForeground );
    
    if( !m_timeSeries->isHidden() )
    {
      m_timeSeries->setHidden( true );
      setChartSpacing();
    }//if( !m_timeSeries->isHidden() )
  }//if( passthrough ) / else
#else
  
  std::shared_ptr<SpecUtils::Measurement> gammaH, neutronH;

  const size_t ndet = m_dataMeasurement ? m_dataMeasurement->detector_names().size() : size_t(0);
  const vector<string> det_to_use = detectorsToDisplay(SpecUtils::SpectrumType::Foreground);
  const bool useAllDetector = (det_to_use.size() == ndet);
  
  const vector<pair<float,int> > binning = passthroughTimeToSampleNumber();  //last entry, if non-empty, is the right-most edge of the last bin, not its own bin
  const size_t nbins = (binning.size() < 3 ? 0 : (binning.size()-1)); //
  
  if( m_displayedSamples.empty() || !m_dataMeasurement )
    m_displayedSamples = validForegroundSamples();

  if( m_dataMeasurement && m_dataMeasurement->passthrough() && (nbins >= 3) )
  {
    if( m_timeSeries->isHidden() )
    {
      m_timeSeries->setHidden( false );
      setChartSpacing();
    }//if( m_timeSeries->isHidden() )
    
    const vector<string> &det_names = m_dataMeasurement->detector_names();
    for( const string &name : det_to_use )
    {
      const auto iter = std::find( std::begin(det_names), std::end(det_names), name );
      if( iter == std::end(det_names) )
        throw runtime_error( "Detector '" + name + "' asked for by the GUI wasnt found in the"
                             " foreground spectrum file - application state is suspect; if you can"
                            " reproduce this error, please contact InterSpec@sandia.gov to fix.");
    }//for( const string &name : det_to_use )
    

    vector<float> channel_energies( binning.size() );
    
    for( size_t i = 0; i < binning.size(); ++i )
      channel_energies[i] = binning[i].first;
    
    gammaH      = std::make_shared<SpecUtils::Measurement>();
    neutronH    = std::make_shared<SpecUtils::Measurement>();
    
    gammaH->set_title( "Foreground Gamma" );
    neutronH->set_title( "Neutrons" );
    std::shared_ptr< vector<float> > gamma_counts, background_counts, nuetron_counts;
    gamma_counts      = std::make_shared< vector<float> >(nbins, 0.0f);
    nuetron_counts    = std::make_shared< vector<float> >(nbins, 0.0f);

    for( size_t timeslice = 0; timeslice < nbins; ++timeslice )
    {
      const auto time_to_sample = binning[timeslice];
      const int sample_number = time_to_sample.second;
      
      const float live_time = sample_real_time_increment( m_dataMeasurement, sample_number, det_to_use );
      float num_gamma = 0.0f, num_nuteron = 0.0f;
      
      if( useAllDetector )
      {
        const auto meas = m_dataMeasurement->sample_measurements( sample_number );
        
        for( size_t i = 0; i < meas.size(); ++i )
        {
          if( !meas[i] )
            continue;  //shouldnt ever happen
          if( meas[i]->num_gamma_channels() > 2 )  //weed out GMTubes
            num_gamma += meas[i]->gamma_count_sum();
          num_nuteron += meas[i]->neutron_counts_sum();
        }//for( size_t i = 0; i < meas.size(); ++i )
      }else
      {
        for( size_t detind = 0; detind < det_names.size(); ++detind )
        {
          const string &detname = det_names[detind];
          const auto pos = std::find( begin(det_to_use), end(det_to_use), detname );
          if( pos != end(det_to_use) )
          {
            const auto m = m_dataMeasurement->measurement( sample_number, detname );
            if( m )
            {
              if( m->num_gamma_channels() > 2 )  //weed out GMTubes
                num_gamma += m->gamma_count_sum();
              num_nuteron += m->neutron_counts_sum();
            }//if( m )
          }//if( det_to_use[det] )
        }//for( loop over gamma detectors )
      }//if( use all gamma ) / else
      
      if( live_time > 0.0f )
      {
        num_gamma /= live_time;
        num_nuteron /= live_time;
      }
      
      (*gamma_counts)[timeslice] += num_gamma;
      (*nuetron_counts)[timeslice] += num_nuteron;
    }//for( const int sample_number : sample_nums )
    
    
    gammaH->set_gamma_counts( gamma_counts, 0.0f, 0.0f );
    neutronH->set_gamma_counts( nuetron_counts, 0.0f, 0.0f );
    
    assert( (nbins+1) == channel_energies.size() );
    auto newcal = make_shared<SpecUtils::EnergyCalibration>();
    newcal->set_lower_channel_energy( nbins, std::move(channel_energies) );
    
    gammaH->set_energy_calibration( newcal );
    neutronH->set_energy_calibration( newcal );
    
    //Let
    if( neutronH->gamma_channels_sum(0,nbins) > 0.000001 )
      m_timeSeries->setPlotAreaPadding( 80, 10, 80, 42 ); //(left,top,right,bottom)
    else
      m_timeSeries->setPlotAreaPadding( 80, 10, 10, 42 );
    if( m_timeSeries->overlayCanvas() )
      m_timeSeries->overlayCanvas()->setChartPadding();
  
    
    //Lets not take up memorry if there was no neutron
    if( !!neutronH && neutronH->gamma_channels_sum(0,nbins) < 0.000001 )
      neutronH.reset();
    
    const bool keep_current_xrange = false;
    m_timeSeries->setData( gammaH, -1.0, -1.0, -1.0, keep_current_xrange );
    m_timeSeries->setBackground( std::shared_ptr<SpecUtils::Measurement>(), -1.0, -1.0, -1.0 );  //we could use this for like the GMTubes or whatever
    m_timeSeries->setSecondData( neutronH, -1.0, -1.0, -1.0, true );
    
    for( SpecUtils::SpectrumType t = SpecUtils::SpectrumType(0);
        t <= SpecUtils::SpectrumType::Background;
        t = SpecUtils::SpectrumType(static_cast<int>(t)+1) )
    {
      const vector< pair<double,double> > regions = timeRegionsToHighlight( t );
      m_timeSeries->setTimeHighLightRegions( regions, t );
    }//for( SpecUtils::SpectrumType t = SpecUtils::SpectrumType(0); t <= SpecUtils::SpectrumType::Background; t = SpecUtils::SpectrumType(t+1) )
      
    const auto foreFromfile = timeRegionsFromFile( SpecUtils::OccupancyStatus::Occupied );
    m_timeSeries->setOccupancyRegions( foreFromfile );
  }else
  {
    m_timeSeries->setData( gammaH, -1.0, -1.0, -1.0, false );
    m_timeSeries->setBackground( std::shared_ptr<SpecUtils::Measurement>(), -1.0, -1.0, -1.0 );
    m_timeSeries->setSecondData( neutronH, -1.0, -1.0, -1.0, true );
    
    if( !m_timeSeries->isHidden() )
    {
      m_timeSeries->setHidden( true );
      setChartSpacing();
    }//if( !m_timeSeries->isHidden() )

    m_timeSeries->clearTimeHighlightRegions(SpecUtils::SpectrumType::Foreground);
    m_timeSeries->clearTimeHighlightRegions(SpecUtils::SpectrumType::SecondForeground);
    m_timeSeries->clearTimeHighlightRegions(SpecUtils::SpectrumType::Background);
    m_timeSeries->clearOccupancyRegions();
  }//if( passthrough ) / else
#endif
}//void displayTimeSeriesData()


std::set<int> InterSpec::sampleRangeToSet( int start_sample,  int end_sample,
                                std::shared_ptr<const SpecMeas> meas,
                                const std::set<int> &excluded_samples )
{
  std::set<int> display_samples;
  if( meas )
  {
    set<int> sample_numbers = meas->sample_numbers();
    for( int s : excluded_samples )
      sample_numbers.erase( s );

    const int first_sample = (*sample_numbers.begin());
    const int last_sample = (*sample_numbers.rbegin());
  //  const int num_samples = static_cast<int>( meas->sample_numbers().size() );

    if( start_sample < first_sample ) start_sample = first_sample;
    if( end_sample < 0 )              end_sample = last_sample;
    if( end_sample > last_sample )    end_sample = last_sample;

    if( sample_numbers.size() == 1 )
      start_sample = end_sample = first_sample;

    for( int sample : sample_numbers )
      if( sample >= start_sample && sample <= end_sample )
        display_samples.insert( sample );
  }//if( meas )

  return display_samples;
}//sampleRangeToSet



vector<string> InterSpec::detectorsToDisplay( const SpecUtils::SpectrumType type ) const
{
  shared_ptr<const SpecMeas> wanted_meas = measurment(type);
  if( !wanted_meas )
    return vector<string>{};
  
  if( !m_dataMeasurement )
    return wanted_meas->detector_names();
  
  const vector<string> &all_det_names = m_dataMeasurement->detector_names();
  
  if( (type != SpecUtils::SpectrumType::Foreground)
      && (wanted_meas->detector_names() != all_det_names) )
    return wanted_meas->detector_names();
  
  vector<string> detector_names;
  
  if( !m_detectorToShowMenu || all_det_names.empty() )
    return all_det_names;
  
  const vector<WMenuItem *> items = m_detectorToShowMenu->items();
  
  size_t detnum = 0;
  for( size_t i = 0; i < items.size(); ++i )
  {
    if( items[i]->hasStyleClass("PhoneMenuBack") )
      continue;
    
#if( WT_VERSION>=0x3030300 )
    PopupDivMenuItem *item = dynamic_cast<PopupDivMenuItem *>( items[i] );
    WCheckBox *cb = (item ? item->checkBox() : (WCheckBox *)0);
#else
    WCheckBox *cb = 0;
    for( int j = 0; !cb && (j < items[i]->count()); ++j )
      cb = dynamic_cast<WCheckBox *>(items[i]->widget(j));
#endif
    
    if( cb && detnum < all_det_names.size() )
    {
      if( cb->isChecked() )
        detector_names.push_back( all_det_names[detnum] );
    }else
    {
      cerr << "XXX - Failed to get checkbox in menu!" << endl;
    }
    ++detnum;
  }// for( size_t i = 0; i < items.size(); ++i )
  
  if( detnum != all_det_names.size() )
    throw runtime_error( "InterSpec::detectorsToDisplay(): serious logic error" );

  return detector_names;
}//std::vector<string> detectorsToDisplay() const


void InterSpec::refreshDisplayedCharts()
{
  if( !!m_dataMeasurement )
    displayForegroundData( true );
  if( !!m_secondDataMeasurement )
    displaySecondForegroundData();
  if( !!m_backgroundMeasurement )
    displayBackgroundData();
  
  // Now check if the currently displayed energy range extend past all the ranges of the data.
  //  If so, dont display past where the data is.
  double min_energy = 99999.9, max_energy = -99999.9;

  auto checkEnergyRange = [&min_energy, &max_energy]( std::shared_ptr<const SpecUtils::Measurement> m ){
    auto cal = m ? m->energy_calibration() : nullptr;
    if( !cal || !cal->valid() )
      return;
    min_energy = std::min( static_cast<double>( cal->lower_energy() ), min_energy );
    max_energy = std::max( static_cast<double>( cal->upper_energy() ), max_energy );
  };
  
  checkEnergyRange( m_spectrum->data() );
  checkEnergyRange( m_spectrum->background() );
  checkEnergyRange( m_spectrum->secondData() );
  
  if( (max_energy > min_energy)
     && !IsInf(min_energy) && !IsInf(max_energy)
     && !IsNan(min_energy) && !IsNan(max_energy) )
  {
    const double curr_min = m_spectrum->xAxisMinimum();
    const double curr_max = m_spectrum->xAxisMaximum();
    
    if( (max_energy < curr_max) || (curr_min < min_energy) )
    {
      min_energy = ((curr_min < min_energy) || (curr_min >= max_energy)) ? min_energy : curr_min;
      max_energy = ((max_energy < curr_max) || (curr_max <= min_energy)) ? max_energy : curr_max;
      
      m_spectrum->setXAxisRange( min_energy, max_energy );
    }//if( either min or max range is outside of the data )
  }//if( possible energy range is valid )
}//void refreshDisplayedCharts()

#if( USE_SPECTRUM_CHART_D3 )
std::set<int> InterSpec::sampleNumbersForTypeFromForegroundFile( const SpecUtils::SpectrumType type ) const
{
  set<int> dispsamples;
  if( !m_dataMeasurement )
    return dispsamples;
  
  for( const auto &m : m_dataMeasurement->measurements() )
  {
    switch( m->source_type() )
    {
      case SpecUtils::SourceType::IntrinsicActivity:
      case SpecUtils::SourceType::Calibration:
        if( type == SpecUtils::SpectrumType::SecondForeground )
          dispsamples.insert( m->sample_number() );
        break;
        
      case SpecUtils::SourceType::Background:
        if( type == SpecUtils::SpectrumType::Background )
          dispsamples.insert( m->sample_number() );
        break;
      case SpecUtils::SourceType::Foreground:
      case SpecUtils::SourceType::Unknown:
        if( type == SpecUtils::SpectrumType::Foreground )
          dispsamples.insert( m->sample_number() );
        break;
    }//switch( m->source_type() )
  }//for( loop over all measurements )
  
  return dispsamples;
}//set<int> sampleNumbersForType( SpectrumType )

#else
std::set<int> InterSpec::timeRangeToSampleNumbers( double t0, double t1 )
{
  //t0 may be the exact lower edge, and t1 may be the exact upper edge, so we
  //  need to add/subtract a small epsilon so we dont extend into the
  //  neighboring bins
  
  if( t0 > t1 )
    std::swap( t0, t1 );
  
  t0 += 1.0E-6;
  t1 -= 1.0E-6;

  set<int> answer;
  
  if( !m_dataMeasurement )
    return answer;
  
  const vector<pair<float,int> > binning = passthroughTimeToSampleNumber();
  
  if( binning.empty() )
    return answer;
  
  size_t startind, endind;
  for( startind = 0; startind < (binning.size()-1); ++startind )
    if( binning[startind+1].first > t0 )
      break;
  for( endind = startind; endind < (binning.size()-1); ++endind )
    if( binning[endind+1].first > t1 )
      break;
  
  for( size_t i = startind; i <= endind; ++i )
    answer.insert( binning[i].second );
  
  return answer;
}//timeRangeToSampleNumbers(...)


vector<pair<float,int> > InterSpec::passthroughTimeToSampleNumber() const
{
  std::vector<std::pair<float,int> > answer;
  
  if( !m_dataMeasurement )
    return answer;
  
  const set<int> foregroundSamples = validForegroundSamples();
  const vector<string> disp_det_names = detectorsToDisplay(SpecUtils::SpectrumType::Foreground);
  
  float time = 0.0f;
  vector<pair<float,int> > foreground;
  for( const int sample : foregroundSamples )
  {
    const float thistime = sample_real_time_increment( m_dataMeasurement, sample, disp_det_names );
    if( thistime <= 0.0 )
      continue;
    foreground.push_back( make_pair(time,sample) );
    time += thistime;
  }//for( const int sample : sample_nums )
  
  if( foreground.size() )
    foreground.push_back( make_pair(time,foreground.back().second + 1) );
  
  //
  float backtime = 0.0f;
  vector<pair<float,int> > background;
  const set<int> all_sample_nums = m_dataMeasurement->sample_numbers();
  for( const int s : all_sample_nums )
  {
    if( m_excludedSamples.count(s) )
      continue;
    
    const float thistime = sample_real_time_increment( m_dataMeasurement, s, disp_det_names );
    if( thistime <= 0.0 )
      continue;
    
    bool isback = false;
    const vector< std::shared_ptr<const SpecUtils::Measurement> > meas
                              = m_dataMeasurement->sample_measurements(s);
    for( const std::shared_ptr<const SpecUtils::Measurement> &m : meas )
      isback |= (m->source_type() == SpecUtils::SourceType::Background);
    
    if( isback )
    {
      backtime += thistime;
      background.push_back( make_pair(backtime,s) );
    }
  }//for( const int s : sample_nums )
  
  if( !background.empty() && foreground.empty() )
  {
    background.push_back( make_pair(backtime,background.back().second + 1) );
    return background;
  }
  if( background.empty() )
    return foreground;
  
  float backscale = 1.0f;
  if( backtime > 0.1f*time )
    backscale = ( std::ceil(0.1f*time) ) / backtime;
  
  answer.reserve( foreground.size() + background.size() + 1 );
  
  float lastt = -backscale*background.back().first;
  for( size_t i = 0; i < background.size(); ++i )
  {
    answer.push_back( make_pair(lastt, background[i].second));
    lastt = -backscale*background.back().first + backscale*background[i].first;
  }
  
  answer.insert( answer.end(), foreground.begin(), foreground.end() );
  
  return answer;
}//vector<std::pair<float,int> > passthroughTimeToSampleNumber() const


vector< pair<double,double> > InterSpec::timeRegionsToHighlight(
                                                const SpecUtils::SpectrumType type ) const
{
  vector< pair<double,double> > timeranges;
  
  const std::set<int> &wantedSamples = displayedSamples( type );
  std::shared_ptr<const SpecMeas> meas = measurment( type );
  
  if( wantedSamples.empty() || !meas || meas!=m_dataMeasurement
     || m_timeSeries->isHidden()
     || (type==SpecUtils::SpectrumType::Foreground && wantedSamples==validForegroundSamples()) )
    return timeranges;

  const vector<pair<float,int> > binning = passthroughTimeToSampleNumber();
  
  bool inregion = false;
  double startt;
  for( size_t i = 0; (i+1) < binning.size(); ++i )
  {
    const bool want = wantedSamples.count( binning[i].second );
    if( want && !inregion )
    {
      inregion = true;
      startt = binning[i].first;
    }else if( !want && inregion )
    {
      timeranges.push_back( make_pair(startt, binning[i].first) );
      inregion = false;
    }
  }//for( size_t i = 0; i < binning.size(); ++i )
  
  if( inregion && binning.size() )
    timeranges.push_back( make_pair(startt, binning.back().first) );
  
  return timeranges;
}//timeRegionsToHighlight(...)


vector< pair<double,double> > InterSpec::timeRegionsFromFile( const SpecUtils::OccupancyStatus type ) const
{
  vector< pair<double,double> > timeranges;
  
  std::shared_ptr<const SpecMeas> meas = measurment( SpecUtils::SpectrumType::Foreground );
  
  if( !meas || m_timeSeries->isHidden() )
    return timeranges;
  
  std::set<int> wantedSamples;

  for( const auto &m : meas->measurements() )
    if( m && (m->occupied() == type) )
      wantedSamples.insert( m->sample_number() );
  
  if( wantedSamples.empty() || (wantedSamples == meas->sample_numbers()) )
    return timeranges;
  
  const vector<pair<float,int> > binning = passthroughTimeToSampleNumber();
  
  bool inregion = false;
  double startt;
  for( size_t i = 0; (i+1) < binning.size(); ++i )
  {
    const bool want = wantedSamples.count( binning[i].second );
    if( want && !inregion )
    {
      inregion = true;
      startt = binning[i].first;
    }else if( !want && inregion )
    {
      timeranges.push_back( make_pair(startt, binning[i].first) );
      inregion = false;
    }
  }//for( size_t i = 0; i < binning.size(); ++i )
  
  if( inregion && binning.size() )
    timeranges.push_back( make_pair(startt, binning.back().first) );
  
  return timeranges;
}//timeRegionsFromFile(...)
#endif  //#if( USE_SPECTRUM_CHART_D3 ) / else

void InterSpec::displayForegroundData( const bool current_energy_range )
{
  auto &meas = m_dataMeasurement;
  set<int> &sample_nums = m_displayedSamples;
  const vector<string> detectors = detectorsToDisplay( SpecUtils::SpectrumType::Foreground );
  
  if( meas && !detectors.empty() && sample_nums.empty() )
   {
     sample_nums = validForegroundSamples();
     if( !meas->passthrough() && (sample_nums.size() > 1) )
       sample_nums = { *begin(sample_nums) };
   }
  
  if( !meas || detectors.empty() || sample_nums.empty() )
  {
    m_backgroundSubItems[0]->disable();
    m_backgroundSubItems[0]->show();
    m_backgroundSubItems[1]->hide();
    m_hardBackgroundSub->disable();
    
#if( USE_SPECTRUM_CHART_D3 )
    m_showYAxisScalerItems[0]->setDisabled( m_showYAxisScalerItems[0]->isVisible() );
    m_showYAxisScalerItems[1]->setDisabled( m_showYAxisScalerItems[1]->isVisible() );
#endif
    
    if( m_spectrum->data() )
    {
      m_spectrum->setData( nullptr, -1.0f, -1.0f, -1.0f, false );
      m_peakModel->setPeakFromSpecMeas( nullptr, sample_nums );
    }
    
    return;
  }//if( !meas )


  m_peakModel->setPeakFromSpecMeas( meas, sample_nums );

  const auto energy_cal = meas->suggested_sum_energy_calibration(sample_nums, detectors);
  if( !energy_cal )
  {
    vector<shared_ptr<const SpecUtils::Measurement>> meass;
    bool allNeutron = true, containSpectrum = false;
    for( const auto sample_num : sample_nums )
    {
      for( const auto &m : meas->sample_measurements( sample_num ) )
      {
         if( std::find( begin(detectors), end(detectors), m->detector_name() ) != end(detectors) )
         {
           meass.push_back( m );
           
           const auto cal = m->energy_calibration();
           const bool hasGamma = (m->num_gamma_channels() > 0);
           const bool hasSpectrum = cal && cal->valid() && (cal->num_channels() > 7);
           allNeutron = (allNeutron && !hasGamma);
           containSpectrum = (containSpectrum || hasSpectrum);
         }//if( this Measurement is from a detector we want )
      }//for( loop over Measurements for this sample number )
    }//for( const auto sample_num : sample_nums )
    
    string msg;
    if( meass.empty() )
    {
      if( detectors.size() == meas->detector_names().size() )
      {
        msg = "<p>The spectrum file didn't contain any spectra with the current sample numbers.</p>"
              "<p>Please select different/more sample numbers.</p>";
      }else
      {
        msg = "<p>The spectrum file didn't contain any spectra with the current sample numbers and"
              " detector names.</p>"
              "<p>Please select more detectors or sample numbers.</p>";
      }
    }else if( allNeutron )
    {
      msg = "<p>The current sample numbers and detector names only contain neutron data.</p>"
            "<p>Please select samples that include spectroscopic data.</p>";
    }else if( !containSpectrum )
    {
      msg = "<p>The current sample numbers and detector names do not include any spectroscopic"
            " measurements.</p>"
            "<p>Please select samples that include spectroscopic data.</p>";
    }else
    {
      msg = "<p>I couldn't determine binning to display the spectrum.</p>";
      
      if( meass.size() > 1 )
        msg += "<p>You might try selecting only a single spectra to display in "
        "the <b>File manager</b>, or a sample with gamma counts.</p>";
    }//if(
    
    passMessage( msg, "", WarningWidget::WarningMsgHigh );
  }//if( !binning )


  const bool canSub = (m_dataMeasurement && m_backgroundMeasurement);
  const bool isSub = m_spectrum->backgroundSubtract();
  if( m_backgroundSubItems[0]->isEnabled() != canSub )
    m_backgroundSubItems[0]->setDisabled( !canSub );
  if( m_backgroundSubItems[0]->isHidden() != isSub )
  {
    m_backgroundSubItems[0]->setHidden( isSub );
    m_backgroundSubItems[1]->setHidden( !isSub );
  }//if( m_backgroundSubItems[0]->isHidden() != isSub )

  if( m_hardBackgroundSub->isEnabled() != canSub )
    m_hardBackgroundSub->setDisabled( !canSub );
  
  std::shared_ptr<SpecUtils::Measurement> dataH;
  
  if( energy_cal )
    dataH = m_dataMeasurement->sum_measurements( sample_nums, detectors, energy_cal );
  
  if( dataH )
    dataH->set_title( "Foreground" );

  const float lt = dataH ? dataH->live_time() : 0.0f;
  const float rt = dataH ? dataH->real_time() : 0.0f;
  const float sum_neut = dataH ? dataH->neutron_counts_sum() : 0.0f;
  
  m_spectrum->setData( dataH, lt, rt, sum_neut, current_energy_range );
  
#if( USE_SPECTRUM_CHART_D3 )
  if( !m_timeSeries->isHidden() )
    m_timeSeries->setHighlightedIntervals( sample_nums, SpecUtils::SpectrumType::Foreground );
#endif
}//void displayForegroundData()


void InterSpec::displaySecondForegroundData()
{
  const auto &meas = m_secondDataMeasurement;
  std::set<int> &sample_nums = m_sectondForgroundSampleNumbers;
  const auto disp_dets = detectorsToDisplay( SpecUtils::SpectrumType::SecondForeground );
  
  //Note: below will throw exception if 'disp_samples' has any invalid entries
  shared_ptr<const SpecUtils::EnergyCalibration> energy_cal;
  if( meas )
    energy_cal = meas->suggested_sum_energy_calibration( sample_nums, disp_dets );
  
  if( !energy_cal || !m_dataMeasurement )
  {
    //sample_nums.clear();
    if( m_spectrum->secondData() )
      m_spectrum->setSecondData( nullptr, -1.0, -1.0, -1.0, false );
    return;
  }//if( !m_secondDataMeasurement )
  
  if( !meas->num_measurements() )
    throw runtime_error( "Serious logic error in InterSpec::displaySecondForegroundData()" );

  auto histH = meas->sum_measurements( sample_nums, disp_dets, energy_cal );
  if( histH )
    histH->set_title( "Second Foreground" );
    
  const float lt = histH ? histH->live_time() : -1.0f;
  const float rt = histH ? histH->real_time() : -1.0f;
  const float neutronCounts = histH ? histH->neutron_counts_sum() : -1.0f;
    
  m_spectrum->setSecondData( histH, lt, rt, neutronCounts, false );
  
  if( !m_timeSeries->isHidden() )
  {
#if( USE_SPECTRUM_CHART_D3 )
    m_timeSeries->setHighlightedIntervals( m_sectondForgroundSampleNumbers, SpecUtils::SpectrumType::SecondForeground );
#else
    vector< pair<double,double> > regions = timeRegionsToHighlight(SpecUtils::SpectrumType::SecondForeground);
    m_timeSeries->setTimeHighLightRegions( regions, SpecUtils::SpectrumType::SecondForeground );
#endif
  }
}//void displaySecondForegroundData()


void InterSpec::displayBackgroundData()
{
  const auto &meas = m_backgroundMeasurement;
  set<int> &disp_samples = m_backgroundSampleNumbers;
  
  const vector<string> disp_dets = detectorsToDisplay( SpecUtils::SpectrumType::Background );
  
  //Note: below will throw exception if 'disp_samples' has any invalid entries
  shared_ptr<const SpecUtils::EnergyCalibration> energy_cal;
  if( meas )
    energy_cal = meas->suggested_sum_energy_calibration( disp_samples, disp_dets );
  
  if( !energy_cal || !m_dataMeasurement )
  {
    m_backgroundSubItems[0]->disable();
    m_backgroundSubItems[0]->show();
    m_backgroundSubItems[1]->hide();
    m_hardBackgroundSub->disable();
    //disp_samples.clear();
    if( m_spectrum->background() )
      m_spectrum->setBackground( nullptr, -1.0f, -1.0f, -1.0f );
    return;
  }
  
  auto backgroundH = meas->sum_measurements( disp_samples, disp_dets, energy_cal );
  if( backgroundH )
    backgroundH->set_title( "Background" );
    
  const float lt = backgroundH ? backgroundH->live_time() : -1.0f;
  const float rt = backgroundH ? backgroundH->real_time() : -1.0f;
  const float neutronCounts = backgroundH ? backgroundH->neutron_counts_sum() : -1.0f;
  m_spectrum->setBackground( backgroundH, lt, rt, neutronCounts );
  
  if( !m_timeSeries->isHidden() )
  {
#if( USE_SPECTRUM_CHART_D3 )
    const auto background = SpecUtils::SpectrumType::Background;
    if( m_backgroundMeasurement != m_dataMeasurement )
    {
      m_timeSeries->setHighlightedIntervals( {}, background );
    }else
    {
      m_timeSeries->setHighlightedIntervals( m_backgroundSampleNumbers, background );
    }
#else
    vector< pair<double,double> > regions = timeRegionsToHighlight(SpecUtils::SpectrumType::Background);
    m_timeSeries->setTimeHighLightRegions( regions, SpecUtils::SpectrumType::Background );
#endif
  }
  
  const bool canSub = (m_dataMeasurement && m_backgroundMeasurement);
  const bool isSub = m_spectrum->backgroundSubtract();
  if( m_backgroundSubItems[0]->isEnabled() != canSub )
    m_backgroundSubItems[0]->setDisabled( !canSub );
  if( m_backgroundSubItems[0]->isHidden() != isSub )
  {
    m_backgroundSubItems[0]->setHidden( isSub );
    m_backgroundSubItems[1]->setHidden( !isSub );
  }//if( m_backgroundSubItems[0]->isHidden() != isSub )
  
  if( m_hardBackgroundSub->isEnabled() != canSub )
    m_hardBackgroundSub->setDisabled( !canSub );
}//void displayBackgroundData()
<|MERGE_RESOLUTION|>--- conflicted
+++ resolved
@@ -8109,8 +8109,6 @@
 }//double sample_real_time_increment()
 
 
-<<<<<<< HEAD
-=======
 std::set<int> InterSpec::timeRangeToSampleNumbers( double t0, double t1 )
 {
   //t0 may be the exact lower edge, and t1 may be the exact upper edge, so we
@@ -8160,7 +8158,6 @@
   
   return answer;
 }//timeRangeToSampleNumbers(...)
->>>>>>> 75a33237
 
 
 /*
@@ -9558,9 +9555,6 @@
   displayBackgroundData();
   displaySecondForegroundData();
   displayForegroundData( true );
-<<<<<<< HEAD
-  displayTimeSeriesData();
-=======
   displayTimeSeriesData( true ); //wcjohns change 20160602 to true, to force an update of highlighted regions, should consider removing the highlight option
   
   // This function is only called when a checkbox in the "Detectors" sub-menu is changed, so for the
@@ -9571,7 +9565,6 @@
   const auto &samples = displayedSamples(type);
   const auto detectors = detectorsToDisplay(type);
   m_displayedSpectrumChangedSignal.emit(type,meas,samples,detectors);
->>>>>>> 75a33237
 }//void detectorsToDisplayChanged()
 
 
@@ -10571,8 +10564,6 @@
 }//void SpectrumDisplayDiv::guessIsotopesForPeaks()
 
 
-<<<<<<< HEAD
-=======
 vector<pair<float,int> > InterSpec::passthroughTimeToSampleNumber() const
 {
   if( !m_dataMeasurement )
@@ -10703,7 +10694,6 @@
   return answer;
 }//vector<std::pair<float,int> > passthroughTimeToSampleNumber() const
 
->>>>>>> 75a33237
 
 void InterSpec::setChartSpacing()
 {
