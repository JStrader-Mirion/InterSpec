/* InterSpec: an application to analyze spectral gamma radiation data.
 
 Copyright 2018 National Technology & Engineering Solutions of Sandia, LLC
 (NTESS). Under the terms of Contract DE-NA0003525 with NTESS, the U.S.
 Government retains certain rights in this software.
 For questions contact William Johnson via email at wcjohns@sandia.gov, or
 alternative emails of interspec@sandia.gov.
 
 This library is free software; you can redistribute it and/or
 modify it under the terms of the GNU Lesser General Public
 License as published by the Free Software Foundation; either
 version 2.1 of the License, or (at your option) any later version.
 
 This library is distributed in the hope that it will be useful,
 but WITHOUT ANY WARRANTY; without even the implied warranty of
 MERCHANTABILITY or FITNESS FOR A PARTICULAR PURPOSE.  See the GNU
 Lesser General Public License for more details.
 
 You should have received a copy of the GNU Lesser General Public
 License along with this library; if not, write to the Free Software
 Foundation, Inc., 51 Franklin Street, Fifth Floor, Boston, MA  02110-1301  USA
 */

#include "InterSpec_config.h"

// Get rid of some issues lurking in the boost libraries.
#pragma warning(disable:4244)
#pragma warning(disable:4800)

#include <ctime>
#include <tuple>
#include <mutex>
#include <locale>
#include <vector>
#include <string>
#include <limits>
#include <sstream>
#include <fstream>
#include <iostream>
#include <stdexcept>
#include <sys/stat.h>

#include <boost/ref.hpp>

#include <Wt/WText>
#include <Wt/Utils>
#include <Wt/WLabel>
#include <Wt/WImage>
#include <Wt/WPoint>
#include <Wt/WServer>
#include <Wt/Dbo/Dbo>
#include <Wt/WTextArea>
#include <Wt/WCheckBox>
#include <Wt/WIOService>
#include <Wt/WTabWidget>
#include <Wt/WPopupMenu>
#include <Wt/WPushButton>
#include <Wt/WGridLayout>
#include <Wt/WJavaScript>
#include <Wt/WApplication>
#include <Wt/WEnvironment>
#include <Wt/WBorderLayout>
#include <Wt/WSelectionBox>
#include <Wt/WSuggestionPopup>
#include <Wt/WContainerWidget>
#include <Wt/WDefaultLoadingIndicator>
#include <Wt/WEvent>


#if( USE_DB_TO_STORE_SPECTRA )
#include <Wt/Json/Array>
#include <Wt/Json/Value>
#include <Wt/Json/Object>
#include <Wt/Json/Parser>
#endif

#include "rapidxml/rapidxml.hpp"
#include "rapidxml/rapidxml_print.hpp"
#include "rapidxml/rapidxml_utils.hpp"

#include "SpecUtils/DateTime.h"
#include "SpecUtils/SpecFile.h"
#include "SpecUtils/Filesystem.h"
#include "SpecUtils/StringAlgo.h"
#include "SpecUtils/SpecUtilsAsync.h"

#include "InterSpec/MakeDrf.h"
#include "InterSpec/PeakFit.h"
#include "InterSpec/AppUtils.h"
#include "InterSpec/FluxTool.h"
#include "InterSpec/PeakEdit.h"
#include "InterSpec/PopupDiv.h"
#include "InterSpec/SpecMeas.h"
#include "InterSpec/AuxWindow.h"
#include "InterSpec/DrfSelect.h"
#include "InterSpec/InterSpec.h"
#include "InterSpec/IsotopeId.h"
#include "InterSpec/PeakModel.h"
#include "InterSpec/ColorTheme.h"
#include "InterSpec/GammaXsGui.h"
#include "InterSpec/HelpSystem.h"
#include "InterSpec/MaterialDB.h"
#include "InterSpec/ColorSelect.h"
#include "InterSpec/DecayWindow.h"
#include "InterSpec/InterSpecApp.h"
#include "InterSpec/SimpleDialog.h"
#include "InterSpec/PeakFitUtils.h"
#include "InterSpec/DataBaseUtils.h"
#include "InterSpec/EnergyCalTool.h"
#include "InterSpec/InterSpecUser.h"
#include "InterSpec/OneOverR2Calc.h"
#include "InterSpec/PhysicalUnits.h"
#include "InterSpec/SpectrumChart.h"
#include "InterSpec/UseInfoWindow.h"
#include "InterSpec/WarningWidget.h"
#include "InterSpec/DoseCalcWidget.h"
#include "InterSpec/ExportSpecFile.h"
#include "InterSpec/MakeFwhmForDrf.h"
#include "InterSpec/PeakInfoDisplay.h"
#include "InterSpec/SpecMeasManager.h"
#include "InterSpec/SpecFileSummary.h"
#include "InterSpec/UndoRedoManager.h"
#include "InterSpec/UserPreferences.h"
#include "InterSpec/AddNewPeakDialog.h"
#include "InterSpec/ColorThemeWindow.h"
#include "InterSpec/GammaCountDialog.h"
#include "InterSpec/RefSpectraWidget.h"
#include "InterSpec/SpectraFileModel.h"
#include "InterSpec/EnterAppUrlWindow.h"
#include "InterSpec/LocalTimeDelegate.h"
#include "InterSpec/MultimediaDisplay.h"
#include "InterSpec/CompactFileManager.h"
#include "InterSpec/PeakSearchGuiUtils.h"
#include "InterSpec/UnitsConverterTool.h"
#include "InterSpec/DecayDataBaseServer.h"
#include "InterSpec/FeatureMarkerWidget.h"
#include "InterSpec/MassAttenuationTool.h"
#include "InterSpec/DetectorPeakResponse.h"
#include "InterSpec/IsotopeSearchByEnergy.h"
#include "InterSpec/FileDragUploadResource.h"
#include "InterSpec/PhysicalUnitsLocalized.h"
#include "InterSpec/ShieldingSourceDisplay.h"
#include "InterSpec/ShowRiidInstrumentsAna.h"
#include "InterSpec/EnergyCalPreserveWindow.h"
#include "InterSpec/ReferencePhotopeakDisplay.h"
#include "InterSpec/LicenseAndDisclaimersWindow.h"

#include "InterSpec/D3TimeChart.h"
#include "InterSpec/D3SpectrumDisplayDiv.h"

#if( IOS )
#include "target/ios/InterSpec/FileHandling.h"
#endif 

#if( INCLUDE_ANALYSIS_TEST_SUITE )
#include "InterSpec/SpectrumViewerTester.h"
#endif

#if( USE_GOOGLE_MAP )
#include "InterSpec/GoogleMap.h"
#elif( USE_LEAFLET_MAP )
#include "InterSpec/LeafletRadMap.h"
#endif

#if( USE_SEARCH_MODE_3D_CHART )
#include "InterSpec/SearchMode3DChart.h"
#endif

#if( USE_TERMINAL_WIDGET )
#include "InterSpec/TerminalWidget.h"
#endif

#if( USE_DETECTION_LIMIT_TOOL )
#include "InterSpec/DetectionLimitTool.h"
#include "InterSpec/DetectionLimitSimple.h"
#endif

#if( USE_SPECRUM_FILE_QUERY_WIDGET )
#include "InterSpec/SpecFileQueryWidget.h"
#endif

#if( SpecUtils_ENABLE_D3_CHART )
#include "SpecUtils/D3SpectrumExport.h"
#endif

#if( BUILD_AS_ELECTRON_APP )
#include "target/electron/ElectronUtils.h"
#endif

#if( BUILD_AS_ELECTRON_APP || BUILD_AS_WX_WIDGETS_APP)
#include "js/AppHtmlMenu.js"
#endif

#if( BUILD_AS_WX_WIDGETS_APP )
#include "target/wxWidgets/InterSpecWxUtils.h"
#endif 


#if( USE_REMOTE_RID )
#include "InterSpec/RemoteRid.h"
#endif

#if( USE_REL_ACT_TOOL )
#include "InterSpec/RelActAutoGui.h"
#include "InterSpec/RelActManualGui.h"
#endif

#include "js/InterSpec.js"

#define INLINE_JAVASCRIPT(...) #__VA_ARGS__

using namespace Wt;
using namespace std;


#if( ANDROID )
// Defined in target/android/android.cpp
extern void android_download_workaround( Wt::WResource *resource, std::string description );
#endif

namespace
{
  std::mutex ns_staticDataDirectoryMutex;
  bool sm_haveSetStaticDataDirectory = false;
  std::string ns_staticDataDirectory = "data";

#if( BUILD_AS_ELECTRON_APP || IOS || ANDROID || BUILD_AS_OSX_APP || BUILD_AS_LOCAL_SERVER || BUILD_AS_WX_WIDGETS_APP || BUILD_AS_UNIT_TEST_SUITE )
  std::mutex ns_writableDataDirectoryMutex;
  std::string ns_writableDataDirectory = "";
#endif  //if( not a webapp )


  static const string PeakInfoTabTitleKey(       "app-tab-peak-manager" );
  static const string GammaLinesTabTitleKey(     "app-tab-ref-photopeak" );
  static const string CalibrationTabTitleKey(    "app-tab-energy-cal" );
  static const string NuclideSearchTabTitleKey(  "app-tab-nuc-search" );
  static const string FileTabTitleKey(           "app-tab-spec-files" );
#if( USE_TERMINAL_WIDGET )
  static const string TerminalTabTitleKey(       "app-tab-terminal" );
#endif
#if( USE_REL_ACT_TOOL )
  static const string RelActManualTitleKey(      "app-tab-isotopics" );
#endif

//#if( !BUILD_FOR_WEB_DEPLOYMENT )
//  const WTabWidget::LoadPolicy TabLoadPolicy = WTabWidget::LazyLoading;
//#else
  const WTabWidget::LoadPolicy TabLoadPolicy = WTabWidget::PreLoading;
//#endif

  void postSvlogHelper( const WString &msg, const int priority )
  {
    InterSpecApp *app = dynamic_cast<InterSpecApp *>(wApp);
    if( app )
      app->svlog( msg, priority );
  }
  
  //adapted from: http://stackoverflow.com/questions/1894886/parsing-a-comma-delimited-stdstring
  struct csv_reader: std::ctype<char>
  {
    csv_reader(): std::ctype<char>(get_table()) {}
    static std::ctype_base::mask const* get_table()
    {
      static std::vector<std::ctype_base::mask> rc(table_size, std::ctype_base::mask());
      rc[','] = std::ctype_base::space;
    	rc[' '] = std::ctype_base::space;
      rc['\n'] = std::ctype_base::space;
      return &rc[0];
    }
  };//struct csv_reader
  

  
  //Returns -1 if you shouldnt add the peak to the hint peaks
  int add_hint_peak_pos( const std::shared_ptr<const PeakDef> &peak,
                        const std::deque< std::shared_ptr<const PeakDef> > &existing )
  {
    if( !peak )
      return -1;
    
    if( existing.empty() )
      return 0;
  
    const double sigma_frac = 0.7;
    const double mean = peak->mean();
    const double sigma = peak->sigma();
    
    deque< std::shared_ptr<const PeakDef> >::const_iterator pos;
    pos = lower_bound( existing.begin(), existing.end(),
                       peak, &PeakDef::lessThanByMeanShrdPtr );
    
    bool nearother = false;
    if( pos != existing.begin() )
      nearother |= ((fabs(((*(pos-1))->mean() - mean)/sigma) < sigma_frac));
    if( pos != existing.end() )
      nearother |= ( fabs(((*pos)->mean() - mean)/sigma) < sigma_frac );
    
    return (nearother ? -1 : static_cast<int>(pos - existing.begin()));
  }//int add_hint_peak_pos(...)
  
  
  bool try_update_hint_peak( const std::shared_ptr<const PeakDef> &newpeak,
                             std::shared_ptr<SpecMeas> &meas,
                             const set<int> &samples )
  {
    if( !meas || !newpeak )
      return false;
    
    std::shared_ptr< const SpecMeas::PeakDeque > hintPeaks
                                        = meas->automatedSearchPeaks( samples );
    
    if( !hintPeaks )
      return false;
    
    const int pos = add_hint_peak_pos( newpeak, *hintPeaks );
    if( pos >= 0 )
    {
      std::shared_ptr< SpecMeas::PeakDeque > newHintPeaks
        = std::make_shared<SpecMeas::PeakDeque>( hintPeaks->begin(), hintPeaks->end() );
      newHintPeaks->insert( newHintPeaks->begin() + pos, newpeak );
      meas->setAutomatedSearchPeaks( samples, newHintPeaks );
      return true;
    }//if( pos >= 0 )
    
    return false;
  }//try_update_hint_peak(...)
  
  
  template<class T>
  void del_ptr_set_null( T * &ptr )
  {
    if( ptr )
    {
      delete ptr;
      ptr = nullptr;
    }
  }//void del_ptr_set_null( T * &ptr )
  
#if( InterSpec_PHONE_ROTATE_FOR_TABS )
    /** A simple wrapper for holding the tool-tabs.
     When/if the user resizes the tool-tabs height, this function will call back and let the
     InterSpec class know, so we can restore this same hight when/if the tool tabs are
     toggled.
     */
    class ToolTabContentWrapper : public Wt::WContainerWidget
    {
      int m_height;
      InterSpec *m_interspec;
    
    public:
      ToolTabContentWrapper( InterSpec *interspec, WContainerWidget *parent = nullptr )
      : WContainerWidget( parent ),
      m_height( 0 ),
      m_interspec( interspec )
      {
        assert( m_interspec );
        setLayoutSizeAware( true );
      }
      
      virtual void layoutSizeChanged( int width, int height )
      {
        //cout << "ToolTabContentWrapper: w x h=" << width << " x " << height << endl;
        if( m_height == height )
          return;
        
        m_height = height;
        m_interspec->toolTabContentHeightChanged( height );
      }
    };//class ToolTabContentWrapper
#endif // InterSpec_PHONE_ROTATE_FOR_TABS
}//namespace


InterSpec::InterSpec( WContainerWidget *parent )
  : WContainerWidget( parent ),
    m_user{},
    m_preferences( nullptr ),
    m_peakModel( 0 ),
    m_spectrum( 0 ),
    m_timeSeries( 0 ),
    m_detectorToShowMenu( 0 ),
    m_mobileMenuButton(0),
    m_mobileBackButton(0),
    m_mobileForwardButton(0),
    m_notificationDiv(0),
    m_warnings( 0 ),
    m_warningsWindow( 0 ),
    m_fileManager( 0 ),
#if( USE_CSS_FLEX_LAYOUT )
    m_chartResizer( nullptr ),
    m_toolsResizer( nullptr ),
#else
    m_layout( 0 ),
    m_charts( nullptr ),
    m_chartResizer( nullptr ),
    m_toolsLayout( 0 ),
#endif
    m_menuDiv( 0 ),
    m_peakInfoDisplay( 0 ),
    m_peakInfoWindow( 0 ),
    m_peakEditWindow( 0 ),
    m_currentToolsTab( -1 ),
    m_toolsTabs( 0 ),
#if( InterSpec_PHONE_ROTATE_FOR_TABS )
    m_toolsTabsContentHeight( 0 ),
#endif
    m_energyCalTool( 0 ),
    m_energyCalWindow( 0 ),
    m_gammaCountDialog( 0 ),
    m_specFileQueryDialog( 0 ),
    m_shieldingSuggestion( 0 ),
    m_shieldingSourceFit( 0 ),
    m_shieldingSourceFitWindow( 0 ),
#if( USE_REL_ACT_TOOL )
    m_relActAutoGui( nullptr ),
    m_relActAutoWindow( nullptr ),
    m_relActAutoMenuItem( nullptr ),
    m_relActManualGui( nullptr ),
    m_relActManualWindow( nullptr ),
    m_relActManualMenuItem( nullptr ),
#endif
    m_materialDB( nullptr ),
    m_nuclideSearchWindow( 0 ),
    m_nuclideSearchContainer(0),
    m_nuclideSearch( 0 ),
    m_fileMenuPopup( 0 ),
    m_editMenuPopup( nullptr ),
    m_toolsMenuPopup( 0 ),
    m_helpMenuPopup( 0 ),
    m_displayOptionsPopupDiv( 0 ),
#if( USE_DB_TO_STORE_SPECTRA )
    m_saveState( 0 ),
    m_saveStateAs( 0 ),
    m_createTag( 0 ),
#endif
    m_languagesSubMenu( nullptr ),
    m_rightClickMenu( 0 ),
    m_rightClickEnergy( -DBL_MAX ),
    m_rightClickNuclideSuggestMenu( nullptr ),
    m_rightClickChangeContinuumMenu( nullptr ),
    m_rightClickChangeSkewMenu( nullptr ),
    m_exportSpecFileMenu{ nullptr },
    m_exportSpecFileWindow{ nullptr },
  m_logYItems{0},
  m_toolTabsVisibleItems{0},
  m_backgroundSubItems{0},
  m_hardBackgroundSub( nullptr ),
  m_verticalLinesItems{0},
  m_horizantalLinesItems{0},
  m_showXAxisSliderItems{ nullptr },
  m_showYAxisScalerItems{ nullptr },
  m_compactXAxisItems{ nullptr },
  m_tabToolsMenuItems{0},
  m_featureMarkersShown{false},
  m_featureMarkersWindow( nullptr ),
  m_featureMarkerMenuItem( nullptr ),
  m_multimedia( nullptr ),
#if( USE_REMOTE_RID )
  m_autoRemoteRidResultDialog( nullptr ),
#endif
  m_gammaXsToolWindow( nullptr ),
  m_doseCalcWindow( nullptr ),
  m_1overR2Calc( nullptr ),
  m_unitsConverter( nullptr ),
  m_fluxTool( nullptr ),
  m_makeDrfTool( nullptr ),
#if( USE_GOOGLE_MAP || USE_LEAFLET_MAP )
  m_mapMenuItem( nullptr ),
#if( USE_LEAFLET_MAP )
  m_leafletWarning( nullptr ),
  m_leafletWindow( nullptr ),
#endif
#endif
  m_enterUri( nullptr ),
#if( USE_SEARCH_MODE_3D_CHART )
  m_searchMode3DChart( 0 ),
#endif
  m_showRiidResults( nullptr ),
  m_showMultimedia( nullptr ),
#if( USE_TERMINAL_WIDGET )
  m_terminalMenuItem( 0 ),
  m_terminal( 0 ),
  m_terminalWindow( 0 ),
#endif
#if( USE_REMOTE_RID )
  m_remoteRidMenuItem( nullptr ),
  m_remoteRid( nullptr ),
  m_remoteRidWindow( nullptr ),
#endif
#if( USE_DETECTION_LIMIT_TOOL )
  m_simpleMdaWindow( nullptr ),
  m_detectionLimitWindow( nullptr ),
#endif
  m_clientDeviceType( 0x0 ),
  m_referencePhotopeakLines( 0 ),
  m_referencePhotopeakLinesWindow( 0 ),
  m_helpWindow( nullptr ),
  m_licenseWindow( nullptr ),
  m_useInfoWindow( 0 ),
  m_decayInfoWindow( nullptr ),
  m_addFwhmTool( nullptr ),
  m_preserveCalibWindow( 0 ),
#if( USE_SEARCH_MODE_3D_CHART )
  m_3dViewWindow( nullptr ),
#endif
  m_riidDisplay( nullptr ),
  m_drfSelectWindow( nullptr ),
  m_undo( nullptr ),
  m_renderedWidth( 0 ),
  m_renderedHeight( 0 ),
  m_colorPeaksBasedOnReferenceLines( true ),
  m_findingHintPeaks( false ),
  m_hintQueue{},
  m_infoNotificationsMade{}
{
  //Initialization of the app (this function) takes about 11ms on my 2.6 GHz
  //  Intel Core i7, as of (20150316).
  
  addStyleClass( "InterSpec" );
  
  //Setting setLayoutSizeAware doesnt seem to add any appreciable network
  //  overhead, at least according to the chrome inspection panel when running
  //  locally
  setLayoutSizeAware( true );

  auto app = dynamic_cast<InterSpecApp *>( WApplication::instance() );
  assert( app );
  //make it so InterSpec::instance() wont return nullptr for calls from within this constructor
  app->m_viewer = this;
    
  //for notification div
  m_notificationDiv = new WContainerWidget();
  m_notificationDiv->setStyleClass("qtipDiv");
  m_notificationDiv->setId("qtip-growl-container");
  
#if( BUILD_AS_ELECTRON_APP || BUILD_AS_WX_WIDGETS_APP )
  m_notificationDiv->addStyleClass( "belowMenu" );
#endif
  
  app->domRoot()->addWidget( m_notificationDiv );
  
  app->hotkeySignal().connect( boost::bind( &InterSpec::hotKeyPressed, this, boost::placeholders::_1 ) );
  
  // Try to grab the username.
  string username = app->getUserNameFromEnvironment();

#if( !BUILD_FOR_WEB_DEPLOYMENT )
  if( username == "" )
    username = InterSpecApp::userNameFromOS();
#endif
  
  //If they don't have a username, grab their stored UUID.
  if( username == "" )
  {
    try
    {
      username = wApp->environment().getCookie( "SpectrumViewerUUID" );
    }catch(...)
    {
      // We'll set the user name to be a combination of the initial time, and a hash of the
      //  Wt session ID to make sure its unique-enough, without bringing in anything heavyweight
      auto now = chrono::time_point_cast<chrono::microseconds>( chrono::system_clock::now() );
      username = "user-" + SpecUtils::to_iso_string(now)
                 + "-" + std::to_string( std::hash<std::string>{}(wApp->sessionId()) );
      wApp->setCookie( "SpectrumViewerUUID", username, 3600*24*365 );
    }//try / catch
  }//if( no username )

  
  if( app->isPhone() )
    username += "_phone";
  else if( app->isTablet() )
    username += "_tablet";

// Set up the session; open the database.
  m_sql.reset( new DataBaseUtils::DbSession() );
  
  
  // Try to find the user in the database, if not, make a new entry
  {//begin interacting with DB
    DataBaseUtils::DbTransaction transaction( *m_sql );
    m_user = m_sql->session()->find< InterSpecUser >().where( "userName = ?" )
                         .bind( username ).limit(1).resultValue();
    
    if( m_user )
    {
      
    }else
    {
      InterSpecUser::DeviceType type = InterSpecUser::Desktop;
      if( app->isPhone() )
        type = InterSpecUser::PhoneDevice;
      else if( app->isTablet() )
        type = InterSpecUser::TabletDevice;
    
      InterSpecUser *newuser = new InterSpecUser( username, type );
      m_user = m_sql->session()->add( newuser );
    }//if( m_user ) / else
  
    m_preferences = new UserPreferences( this );
    
    m_user.modify()->startingNewSession();
    
    transaction.commit();
  }//end interacting with DB
  
  detectClientDeviceType();

  const string langPref = UserPreferences::preferenceValue<string>("Language", this);
  if( !langPref.empty() )
    wApp->setLocale( WLocale(langPref) );
      
  app->useMessageResourceBundle( "InterSpec" );
    
  // Now that we have m_sql and m_user setup, we can create the undo/redo manager, if we
  //  are using the desktop interface.  We will create this manager before any our widgets
  //
  // We wont enable undo/redo when we are using mobile-menu (i.e., phones, or tablets that dont
  //  have desktop interface enabled).
  std::unique_ptr<UndoRedoManager::BlockUndoRedoInserts> undo_blocker;
  if( (UndoRedoManager::maxUndoRedoSteps() >= 0)
      /* && !app->isPhone()
      && (!app->isTablet() || UserPreferences::preferenceValue<bool>("TabletUseDesktopMenus", this)) */ )
  {
    m_undo = new UndoRedoManager( this );
    undo_blocker = std::unique_ptr<UndoRedoManager::BlockUndoRedoInserts>();
  }//if( desktop interface )
    
  m_peakModel = new PeakModel( this );
  m_spectrum   = new D3SpectrumDisplayDiv();
  m_timeSeries = new D3TimeChart();
  
  if( app->isMobile() )
  {
    //TODO: layoutSizeChanged(...) will trigger the compact axis anyway, but need to check if doing it here saves a roundtrip
    m_spectrum->setCompactAxis( true );
    m_timeSeries->setCompactAxis( true );
    
    LOAD_JAVASCRIPT(wApp, "js/InterSpec.js", "InterSpec", wtjsDoOrientationChange);
    
    const char *js = INLINE_JAVASCRIPT(
      window.addEventListener("orientationchange", Wt.WT.DoOrientationChange );
      setTimeout( Wt.WT.DoOrientationChange, 0 );
      setTimeout( Wt.WT.DoOrientationChange, 250 );  //JIC - doesnt look necessary
      setTimeout( Wt.WT.DoOrientationChange, 1000 );
    );
    
    doJavaScript( js );
  }//if( isMobile() )
  
  m_spectrum->setPeakModel( m_peakModel );
  m_spectrum->existingRoiEdgeDragUpdate().connect( m_spectrum, &D3SpectrumDisplayDiv::performExistingRoiEdgeDragWork );
  m_spectrum->dragCreateRoiUpdate().connect( m_spectrum, &D3SpectrumDisplayDiv::performDragCreateRoiWork );
  
  m_nuclideSearch = new IsotopeSearchByEnergy( this, m_spectrum );
  m_nuclideSearch->setLoadLaterWhenInvisible(true);

  m_warnings = new WarningWidget( this );

  // Set up the energy calibration tool
  m_energyCalTool = new EnergyCalTool( this, m_peakModel );
  m_spectrum->rightMouseDragg().connect( m_energyCalTool, &EnergyCalTool::handleGraphicalRecalRequest );
  displayedSpectrumChanged().connect( m_energyCalTool, &EnergyCalTool::displayedSpecChangedCallback );
  m_fileManager = new SpecMeasManager( this );
  
  m_peakInfoDisplay = new PeakInfoDisplay( this, m_spectrum, m_peakModel );

  initMaterialDbAndSuggestions();
  
#if( BUILD_AS_ELECTRON_APP || BUILD_AS_WX_WIDGETS_APP )
  const bool isAppTitlebar = InterSpecApp::isPrimaryWindowInstance();
#else
  const bool isAppTitlebar = false; // !isMobile()
#endif
  
  
  WWidget *menuWidget = NULL;
    
  if( isMobile() )
  {
    m_mobileMenuButton = new WPushButton( "", wApp->domRoot() );

    m_mobileMenuButton->addStyleClass( "MobileMenuButton btn" );
    //Need to set z-index inline rather than in css so AuxWindows loaded before
    //  the CSS can be forced above the button
    m_mobileMenuButton->setZIndex( 8388635 );
   
    //hamburger
    PopupDivMenu *popup = new PopupDivMenu( m_mobileMenuButton, PopupDivMenu::AppLevelMenu );
    m_mobileMenuButton->removeStyleClass( "Wt-btn" );
    menuWidget = popup;
    
#if( !SpecUtils_ENABLE_D3_CHART )
    m_spectrum->setAvoidMobileMenu( true );
#endif
    
    //Add this transparent overlay when mobile left menu slides in, so that
    // we can capture the click to hide the menu.  If this is not there, the
    // canvas will take over and not propagate the event to close the menu down.
    doJavaScript( "$('body').append('<div class=\"mobilePopupMenuOverlay\" style=\"display: none;\"></div>');" );
    
    m_mobileBackButton = new WContainerWidget( wApp->domRoot() );
    m_mobileBackButton->addStyleClass( "MobilePrevSample btn" );
    m_mobileBackButton->setZIndex( 8388635 );
    m_mobileBackButton->clicked().connect( boost::bind(&InterSpec::handleUserIncrementSampleNum,
                     this, SpecUtils::SpectrumType::Foreground, false) );
    m_mobileBackButton->setHidden(true);
      
    m_mobileForwardButton = new WContainerWidget( wApp->domRoot() );
    m_mobileForwardButton->addStyleClass( "MobileNextSample btn" );
    m_mobileForwardButton->setZIndex( 8388635 );
    m_mobileForwardButton->clicked().connect( boost::bind(&InterSpec::handleUserIncrementSampleNum,
                     this, SpecUtils::SpectrumType::Foreground, true) );
    m_mobileForwardButton->setHidden(true);
  }else  //if( isMobile() )
  {
    m_menuDiv = new WContainerWidget();
    m_menuDiv->addStyleClass( "MenuBar" );
    
    if( !isAppTitlebar )
    {
      menuWidget = m_menuDiv;
      m_menuDiv->addStyleClass( "WebMenuBar" );
      
      WImage *snlLogo = new WImage( "InterSpec_resources/images/SNL_Stacked_Black_Blue_tiny.png", m_menuDiv );
      snlLogo->addStyleClass("SnlWebMenuBarLogo");
    }else
    {
      // If we're here, BUILD_AS_ELECTRON_APP is true, but leaving the compile switch easy to comment out for
      //  development purposes (i.e., there are redundant nested #if statements we can clear up once AppHtmlMenu.js
      //  development is more clear).
      
#if( BUILD_AS_ELECTRON_APP || BUILD_AS_WX_WIDGETS_APP )
      app->useStyleSheet( "InterSpec_resources/AppHtmlMenu.css" );
      m_menuDiv->addStyleClass( "app-titlebar" );
      m_menuDiv->setHeight( 30 );
      
      WContainerWidget *dragRegion = new WContainerWidget( m_menuDiv );
      dragRegion->addStyleClass( "app-titlebar-drag-region" );
      
      //Add InterSpec icon to left side of menubar
      WContainerWidget *appIcon = new WContainerWidget( m_menuDiv );
      appIcon->addStyleClass( "window-appicon" );
      
      menuWidget = new WContainerWidget( m_menuDiv );
      menuWidget->addStyleClass( "AppMenuBtns" );
      menuWidget->setAttributeValue( "role", "menubar" );
      
      WText *menuTitle = new WText( "InterSpec", m_menuDiv );
      menuTitle->setInline( false );
      menuTitle->addStyleClass( "window-title" );
      
      WContainerWidget *titleStretcher = new WContainerWidget( m_menuDiv );
      titleStretcher->addStyleClass( "titlebar-stretcher" );
      
      WContainerWidget *windowControls = new WContainerWidget( m_menuDiv );
      windowControls->addStyleClass( "window-controls-container" );
      
      WContainerWidget *iconDiv = new WContainerWidget( windowControls );
      iconDiv->addStyleClass( "window-icon-bg" );
      WContainerWidget *minimizeIcon = new WContainerWidget( iconDiv );
      minimizeIcon->addStyleClass( "window-icon window-minimize InvertInDark" );
      
      iconDiv = new WContainerWidget( windowControls );
      iconDiv->addStyleClass( "window-icon-bg" );
      WContainerWidget *maximizeIcon = new WContainerWidget( iconDiv );
      maximizeIcon->addStyleClass( "window-icon window-max-restore window-maximize InvertInDark" );
      
      iconDiv = new WContainerWidget( windowControls );
      iconDiv->addStyleClass( "window-icon-bg" );
      WContainerWidget *closeIcon = new WContainerWidget( iconDiv );
      closeIcon->addStyleClass( "window-icon window-close InvertInDark" );
  
      WContainerWidget *resizer = new WContainerWidget( m_menuDiv );
      resizer->addStyleClass( "resizer top" );
      
      resizer = new WContainerWidget( m_menuDiv );
      resizer->addStyleClass( "resizer left" );
      
      LOAD_JAVASCRIPT(wApp, "js/AppHtmlMenu.js", "AppHtmlMenu", wtjsSetupAppTitleBar);
      LOAD_JAVASCRIPT(wApp, "js/AppHtmlMenu.js", "AppHtmlMenu", wtjsTitleBarChangeMaximized);
      
      doJavaScript( "Wt.WT.SetupAppTitleBar();" );
      
#if( BUILD_AS_WX_WIDGETS_APP )
      if(InterSpecApp::isPrimaryWindowInstance())
      {
        //The Edge WebView2 doesnt respect the "-webkit-app-region: drag" property, so we will
        //  do a workaround to have wxWidgets capture the mouse when titlebar is clicked on
        const char* js = "function(el,evt){"
          // Make sure its left mouse button, and for `m_menuDiv`, make sure element clicked on was not a descendant (like a menu button)
          "if( (evt.button!==0) || (el.id !== evt.target.id)) return;"
          "window.wx.postMessage('MouseDownInTitleBar');"
          "evt.stopPropagation();"
          "evt.preventDefault();"
          "}";

        //titleStretcher doesnt work for this since it is all margin, and no actual width
        dragRegion->mouseWentDown().connect(js); //Doesnt seem to be useful; havent checked out why
        menuTitle->mouseWentDown().connect(js);
        appIcon->mouseWentDown().connect(js);
        m_menuDiv->mouseWentDown().connect(js);

        // Should we also send wxWidgets a mouse up signal, e.g., ` m_menuDiv->mouseWentUp().connect(...)`?
      }//if( primary wxWidgets instance )
#endif
      
      
#if( BUILD_AS_ELECTRON_APP || BUILD_AS_WX_WIDGETS_APP)
      if (InterSpecApp::isPrimaryWindowInstance())
      {
#if( BUILD_AS_ELECTRON_APP )
        auto toggleMaximize = []() {
            ElectronUtils::send_nodejs_message("ToggleMaximizeWindow", "");
        };//doMaximize

        maximizeIcon->clicked().connect(std::bind(toggleMaximize));
        appIcon->doubleClicked().connect(std::bind(toggleMaximize));
        dragRegion->doubleClicked().connect(std::bind(toggleMaximize));
        menuTitle->doubleClicked().connect(std::bind(toggleMaximize));
#elif( BUILD_AS_WX_WIDGETS_APP )
        const string js = "function(){window.wx.postMessage('ToggleMaximizeWindow');}";
        maximizeIcon->clicked().connect(js);
        // None of the below double-click events seem to work
        appIcon->doubleClicked().connect(js);
        dragRegion->doubleClicked().connect(js);
        menuTitle->doubleClicked().connect(js);
        m_menuDiv->doubleClicked().connect(js);
#endif
      }
      else
      {
#endif
        const char* toggleMaxJs =
          "function(){let elem = document.querySelector(\".Wt-domRoot\");"
          "if (!document.fullscreenElement) {"
          "  elem.requestFullscreen().catch(err => {"
          "    console.log( 'Error attempting to enable full-screen mode' );"
          "  });"
          "} else {"
          "  document.exitFullscreen();"
          "}"
          "}";

        maximizeIcon->clicked().connect(toggleMaxJs);
        appIcon->doubleClicked().connect(toggleMaxJs);
        dragRegion->doubleClicked().connect(toggleMaxJs);
        menuTitle->doubleClicked().connect(toggleMaxJs);
#if( BUILD_AS_ELECTRON_APP || BUILD_AS_WX_WIDGETS_APP)
      }
#endif

#if( BUILD_AS_ELECTRON_APP )
      minimizeIcon->clicked().connect( std::bind([](){
        ElectronUtils::send_nodejs_message( "MinimizeWindow", "" );
      }) );
      
      closeIcon->clicked().connect( std::bind([](){
        ElectronUtils::send_nodejs_message( "CloseWindow", "" );
      }) );
#endif //BUILD_AS_ELECTRON_APP

#if( BUILD_AS_WX_WIDGETS_APP )
      minimizeIcon->clicked().connect( "function(){ window.wx.postMessage('MinimizeWindow'); }" );
      closeIcon->clicked().connect( "function(){ window.wx.postMessage('CloseWindow'); }" );
#endif //BUILD_AS_WX_WIDGETS_APP


#else //#if( BUILD_AS_ELECTRON_APP - for dev purposes )
      assert( 0 );
#endif //#if( BUILD_AS_ELECTRON_APP - for dev pupropses )
    }//if( !isAppTitlebar ) / else
  }//if( isMobile() ) / else

  addFileMenu( menuWidget, isAppTitlebar );
  addEditMenu( menuWidget );
  addViewMenu( menuWidget );
  addToolsMenu( menuWidget );
  addAboutMenu( menuWidget );

  
  /* Set the loading indicator so that it's the highest z-index, so always visible  */
  WDefaultLoadingIndicator *indicator = new Wt::WDefaultLoadingIndicator();
  indicator->addStyleClass( "LoadingIndicator" );
  app->setLoadingIndicator( indicator );
   
#if( USE_CSS_FLEX_LAYOUT )
  addStyleClass( "InterSpecFlex" );
  
  if( m_menuDiv )
    addWidget( m_menuDiv );
  
  addWidget( m_spectrum );
  
  m_chartResizer = new WContainerWidget( this );
  m_chartResizer->addStyleClass( "Wt-vsh2" );
  m_chartResizer->setHeight( 5 );
  
  addWidget( m_timeSeries );
  
  m_toolsResizer = new WContainerWidget( this );
  m_toolsResizer->addStyleClass( "Wt-vsh2" );
  m_toolsResizer->setHeight( 5 );
  
  {//begin make tool tabs
    m_nuclideSearchWindow = nullptr;
    m_referencePhotopeakLinesWindow = NULL;
    
    
    m_toolsTabs = new WTabWidget( this );
    m_toolsTabs->addStyleClass( "ToolsTabs" );
    
    CompactFileManager *compact = new CompactFileManager( m_fileManager, this, CompactFileManager::LeftToRight );
    m_toolsTabs->addTab( compact, WString::tr(FileTabTitleKey), TabLoadPolicy );
    
    m_spectrum->yAxisScaled().connect( boost::bind( &CompactFileManager::handleSpectrumScale, compact,
                                                   boost::placeholders::_1,
                                                   boost::placeholders::_2,
                                                   boost::placeholders::_3 ) );
    
    m_toolsTabs->addTab( m_peakInfoDisplay, WString::tr(PeakInfoTabTitleKey), TabLoadPolicy );
    
    m_referencePhotopeakLines = new ReferencePhotopeakDisplay( m_spectrum,
                                                              m_materialDB.get(),
                                                              m_shieldingSuggestion,
                                                              this );
    setReferenceLineColors( nullptr );
    
    //PreLoading is necessary on the m_referencePhotopeakLines widget, so that the
    //  "Isotope Search" widget will work properly when a nuclide is clicked
    //  on to display its photopeaks
    //XXX In Wt 3.3.4 at least, the contents of m_referencePhotopeakLines
    //  are not actually loaded to the client until the tab is clicked, and I
    //  cant seem to get this to actually happen.
    //WMenuItem *refPhotoTab =
    m_toolsTabs->addTab( m_referencePhotopeakLines, WString::tr(GammaLinesTabTitleKey), TabLoadPolicy );
    
    m_toolsTabs->currentChanged().connect( this, &InterSpec::handleToolTabChanged );
    
    m_energyCalTool->setWideLayout();
    m_toolsTabs->addTab( m_energyCalTool, WString::tr(CalibrationTabTitleKey), TabLoadPolicy );
    
    m_toolsTabs->setHeight( 245 );
    
    assert( !m_nuclideSearchContainer );
    
    m_nuclideSearchContainer = new WContainerWidget();
    WGridLayout *isoSearchLayout = new WGridLayout();
    m_nuclideSearchContainer->setLayout( isoSearchLayout );
    isoSearchLayout->setContentsMargins( 0, 0, 0, 0 );
    isoSearchLayout->addWidget( m_nuclideSearch, 0, 0 );
    m_nuclideSearchContainer->setMargin( 0 );
    m_nuclideSearchContainer->setPadding( 0 );
    isoSearchLayout->setRowStretch( 0, 1 );
    isoSearchLayout->setColumnStretch( 0, 1 );
    
    //WMenuItem *nuclideTab =
    m_toolsTabs->addTab( m_nuclideSearchContainer, WString::tr(NuclideSearchTabTitleKey), TabLoadPolicy );
    //    const char *tooltip = "Search for nuclides with constraints on energy, "
    //                          "branching ratio, and half life.";
    //    HelpSystem::attachToolTipOn( nuclideTab, tooltip, showToolTips, HelpSystem::ToolTipPosition::Top );
    
#if( USE_TERMINAL_WIDGET || USE_REL_ACT_TOOL )
    // Handle when the user closes the tab for the Math/Command terminal and the Manual Relative
    //  Activity tool
    m_toolsTabs->tabClosed().connect( boost::bind( &InterSpec::handleToolTabClosed, this, boost::placeholders::_1 ) );
#endif
    
    //Make sure the current tab is the peak info display
    m_toolsTabs->setCurrentWidget( m_peakInfoDisplay );
    
    m_toolsTabs->setJavaScriptMember( WT_RESIZE_JS, "function(self,w,h,layout){ console.log( 'wtResize called for tools tab:', w, h, layout ); }" );
    
     // An attempt to call into wtResize from ResizeObserver - not working yet - tool tab contents dont expand...
    const string stackJsRef = m_toolsTabs->contentsStack()->jsRef();
    m_toolsTabs->setJavaScriptMember( "resizeObserver",
      "new ResizeObserver(entries => {"
        "for (let entry of entries) {"
          "if( entry.target && entry.target.wtResize ) {"
            "const w = entry.contentRect.width;"
            "const h = entry.contentRect.height;"
            "console.log( 'Got resize', entry.target.id, 'for {' + w + ',' + h + '}'  );"
            "entry.target.wtResize(entry.target, Math.round(w), Math.round(h), true);"
            "if( (h > 27) && (entry.target.id === '" + m_toolsTabs->id() + "') ){"
              "$('#" + m_toolsTabs->id() + " > .Wt-stack').each( function(i,el){ "
                  "$(el).height( Math.round(h - 27) );"
              "} );"
                                     
            "}"
            "if( (h > 35) && (entry.target.id === '" + m_toolsTabs->id() + "') ){"
              "$('#" + m_toolsTabs->id() + " > .Wt-stack > div').each( function(i,el){ "
                "console.log( 'Setting height to ' + (h - 35) ); "
                "$(el).height( Math.round(h - 35) );"
              "} );"
            "}"
            //"if(" + stackJsRef + " && " + stackJsRef + ".wtResize) {"
            //  + stackJsRef + ".wtResize(" + stackJsRef + ", Math.round(w), Math.round(h-27), true);"
            //  "console.log( 'Will call resize for', " + stackJsRef + " );"
            //"}"
          "}else console.log( 'no wtResize' );"
        "}"
           // "console.log( 'stack=', " + m_toolsTabs->contentsStack()->jsRef() + " );"
           // "console.log( 'stack wtResize=', " + m_toolsTabs->contentsStack()->jsRef() + ".wtResize );"
      "});"
    );
    
    m_toolsTabs->callJavaScriptMember( "resizeObserver.observe", m_toolsTabs->jsRef() );
    //for( int i = 0; i < m_toolsTabs->count(); ++i )
    //  m_toolsTabs->callJavaScriptMember( "resizeObserver.observe", m_toolsTabs->widget(i)->jsRef() );
    
  }//end make tool tabs
  
  // TODO: need to call wtResize of m_toolsTabs so they will get resized correctly
  // TODO: 

  
#else
  

  m_charts = new WContainerWidget();
      
      
  m_charts->addWidget( m_spectrum );
  m_charts->addStyleClass( "charts" );
  m_chartResizer = new WContainerWidget( m_charts );
  m_chartResizer->addStyleClass( "Wt-hrh2" );
  m_chartResizer->setHeight( isMobile() ? 10 : 5 );
  m_charts->addWidget( m_timeSeries );
  
  m_chartResizer->setHidden( m_timeSeries->isHidden() );
  
  LOAD_JAVASCRIPT(wApp, "js/InterSpec.js", "InterSpec", wtjsInitFlexResizer);
  m_charts->doJavaScript( "Wt.WT.InitFlexResizer('" + m_chartResizer->id() + "','" + m_timeSeries->id() + "');" );
  
  m_layout = new WGridLayout();
  m_layout->setContentsMargins( 0, 0, 0, 0 );
  m_layout->setHorizontalSpacing( 0 );
  m_layout->setVerticalSpacing( 0 );
  
  setLayout( m_layout );

  if( m_menuDiv )
    m_layout->addWidget( m_menuDiv, m_layout->rowCount(), 0 );
  m_layout->addWidget( m_charts, m_layout->rowCount(), 0 );
  m_layout->setRowStretch( m_layout->rowCount() - 1, 1 );
#endif
  
  // No need to updated the default axis titles
  //m_timeSeries->setY1AxisTitle( "Gamma CPS" );
  //m_timeSeries->setY2AxisTitle( "Neutron CPS" );
  //m_timeSeries->setXAxisTitle( "Time of Measurement (seconds)", "Time (seconds)" );
  
  m_timeSeries->chartDragged().connect( this, &InterSpec::timeChartDragged );
  m_timeSeries->chartClicked().connect( this, &InterSpec::timeChartClicked );
  
  m_spectrum->enableLegend();
  m_spectrum->showHistogramIntegralsInLegend( true );
  m_spectrum->shiftAltKeyDragged().connect( this, &InterSpec::handleShiftAltDrag );

//  m_spectrum->rightClicked().connect( boost::bind( &InterSpec::createPeakEdit, this, boost::placeholders::_1) );
  m_rightClickMenu = new PopupDivMenu( nullptr, PopupDivMenu::TransientMenu );
  m_rightClickMenu->aboutToHide().connect( this, &InterSpec::rightClickMenuClosed );
  
  if( m_rightClickMenu->isMobile() )
  {
    m_rightClickMenu->addPhoneBackItem( nullptr );
  }else
  {
    m_rightClickMenu->setPositionScheme( Wt::Absolute );
    m_rightClickMenu->addStyleClass( " Wt-popupmenu Wt-outset" );
  }
  
  for( RightClickItems i = RightClickItems(0);
       i < kNumRightClickItems; i = RightClickItems(i+1) )
  {
    switch( i )
    {
      case kPeakEdit:
        m_rightClickMenutItems[i] = m_rightClickMenu->addMenuItem( WString::tr("rclick-mi-peak-editor") );
        m_rightClickMenutItems[i]->triggered().connect( this, &InterSpec::peakEditFromRightClick );
        break;
      case kRefitPeakStandard:
        m_rightClickMenutItems[i] = m_rightClickMenu->addMenuItem( WString::tr("rclick-mi-refit-peak") );
        m_rightClickMenutItems[i]->triggered().connect( boost::bind( &InterSpec::refitPeakFromRightClick, this, PeakSearchGuiUtils::RefitPeakType::Standard ) );
        break;
      case kRefitPeakWithDrfFwhm:
        m_rightClickMenutItems[i] = m_rightClickMenu->addMenuItem( WString::tr("rclick-mi-use-drf-fwhm") );
        m_rightClickMenutItems[i]->setToolTip( WString::tr("rclick-mi-tt-use-drf-fwhm") );
        m_rightClickMenutItems[i]->triggered().connect( boost::bind( &InterSpec::refitPeakFromRightClick, this, PeakSearchGuiUtils::RefitPeakType::WithDrfFwhm ) );
        break;
      case kSetMeanToRefPhotopeak:
        m_rightClickMenutItems[i] = m_rightClickMenu->addMenuItem( WString::tr("rclick-mi-fix-mean") );
        m_rightClickMenutItems[i]->setToolTip( WString::tr("rclick-mi-tt-fix-mean") );
        m_rightClickMenutItems[i]->triggered().connect( this, &InterSpec::setMeanToRefPhotopeak );
        break;
      case kRefitRoiStandard:
        m_rightClickMenutItems[i] = m_rightClickMenu->addMenuItem( WString::tr("rclick-mi-refit-roi") );
        m_rightClickMenutItems[i]->setToolTip( WString::tr("rclick-mi-tt-refit-roi") );
        m_rightClickMenutItems[i]->triggered().connect( boost::bind( &InterSpec::refitPeakFromRightClick, this, PeakSearchGuiUtils::RefitPeakType::Standard ) );
        break;
      case kRefitRoiAgressive:
        m_rightClickMenutItems[i] = m_rightClickMenu->addMenuItem( WString::tr("rclick-mi-refit-roi-aggressive") );
        m_rightClickMenutItems[i]->setToolTip( WString::tr("rclick-mi-tt-refit-roi-aggressive") );
        m_rightClickMenutItems[i]->triggered().connect( boost::bind( &InterSpec::refitPeakFromRightClick, this, PeakSearchGuiUtils::RefitPeakType::RoiAgressive ) );
        break;
      case kDeletePeak:
        m_rightClickMenutItems[i] = m_rightClickMenu->addMenuItem( WString::tr("rclick-mi-delete-peak") );
        m_rightClickMenutItems[i]->triggered().connect( this, &InterSpec::deletePeakFromRightClick );
        break;
      case kChangeNuclide:
        m_rightClickNuclideSuggestMenu = m_rightClickMenu->addPopupMenuItem( WString::tr("rclick-mi-change-nuc") );
        m_rightClickMenutItems[i] = m_rightClickNuclideSuggestMenu->parentItem();
        break;
      case kChangeContinuum:
      {
        m_rightClickChangeContinuumMenu = m_rightClickMenu->addPopupMenuItem( WString::tr("rclick-mi-change-cont") );
        m_rightClickMenutItems[i] = m_rightClickChangeContinuumMenu->parentItem();
        
        for( auto type = PeakContinuum::OffsetType(0);
            type <= PeakContinuum::External; type = PeakContinuum::OffsetType(type+1) )
        {
          WMenuItem *item = m_rightClickChangeContinuumMenu->addItem( WString::tr( PeakContinuum::offset_type_label_tr(type) ) );
          item->triggered().connect( boost::bind( &InterSpec::handleChangeContinuumTypeFromRightClick, this, type ) );
        }//for( loop over PeakContinuum::OffsetTypes )
        break;
      }//case kChangeContinuum:
        
      case kChangeSkew:
      {
        m_rightClickChangeSkewMenu = m_rightClickMenu->addPopupMenuItem( WString::tr("rclick-mi-skew-type") );
        m_rightClickMenutItems[i] = m_rightClickChangeSkewMenu->parentItem();
        for( auto type = PeakDef::SkewType(0);
            type <= PeakDef::SkewType::DoubleSidedCrystalBall; type = PeakDef::SkewType(type+1) )
        {
          WMenuItem *item = m_rightClickChangeSkewMenu->addItem( PeakDef::to_label(type) );
          item->triggered().connect( boost::bind( &InterSpec::handleChangeSkewTypeFromRightClick,
                                                 this, static_cast<int>(type) ) );
        }//for( loop over PeakContinuum::OffsetTypes )
        break;
      }
        
      case kAddPeakToRoi:
        m_rightClickMenutItems[i] = m_rightClickMenu->addMenuItem( WString::tr("rclick-mi-add-peak") );
        m_rightClickMenutItems[i]->triggered().connect( this, &InterSpec::addPeakFromRightClick );
        break;
      case kShareContinuumWithLeftPeak:
        m_rightClickMenutItems[i] = m_rightClickMenu->addMenuItem( WString::tr("rclick-mi-combine-cont-left") );
        m_rightClickMenutItems[i]->triggered().connect( boost::bind( &InterSpec::shareContinuumWithNeighboringPeak, this, true ) );
        break;
      case kShareContinuumWithRightPeak:
        m_rightClickMenutItems[i] = m_rightClickMenu->addMenuItem( WString::tr("rclick-mi-combine-cont-right") );
        m_rightClickMenutItems[i]->triggered().connect( boost::bind( &InterSpec::shareContinuumWithNeighboringPeak, this, false ) );
        break;
        
      case kMakeOwnContinuum:
        m_rightClickMenutItems[i] = m_rightClickMenu->addMenuItem( WString::tr("rclick-mi-own-cont") );
        m_rightClickMenutItems[i]->triggered().connect( this, &InterSpec::makePeakFromRightClickHaveOwnContinuum );
        break;
        
#if( USE_DETECTION_LIMIT_TOOL )
      case kFitNewPeakNotInRoi:
        m_rightClickMenutItems[i] = m_rightClickMenu->addMenuItem( WString::tr("rclick-mi-fit-new-peak") );
        m_rightClickMenutItems[i]->triggered().connect( this, &InterSpec::fitNewPeakNotInRoiFromRightClick );
      break;
      case kAddPeakNotInRoi:
        m_rightClickMenutItems[i] = m_rightClickMenu->addMenuItem( WString::tr("rclick-mi-add-new-peak") );
        m_rightClickMenutItems[i]->triggered().connect( this, &InterSpec::startAddPeakFromRightClick );
      break;
      case kSearchEnergy:
        m_rightClickMenutItems[i] = m_rightClickMenu->addMenuItem( WString::tr("rclick-mi-search-energy") );
        m_rightClickMenutItems[i]->triggered().connect( this, &InterSpec::searchOnEnergyFromRightClick );
      break;
      case kSimpleMda:
        m_rightClickMenutItems[i] = m_rightClickMenu->addMenuItem( WString::tr("rclick-simple-mda") );
        m_rightClickMenutItems[i]->triggered().connect( this, &InterSpec::startSimpleMdaFromRightClick );
      break;
#endif
        
      case kNumRightClickItems:
        break;
    }//switch( i )
  }//for( loop over right click menu items )

  // For touch devices, give an obvious way to close the right-click menu since they cant simply
  //  leave with the mouse (although they could just tap somewhere).
  if( app && app->isMobile() && !m_rightClickMenu->isMobile() )
    m_rightClickMenu->addMenuItem( WString::tr("Cancel") );
    
  m_spectrum->rightClicked().connect( boost::bind( &InterSpec::handleRightClick, this,
                                                  boost::placeholders::_1, boost::placeholders::_2,
                                                  boost::placeholders::_3, boost::placeholders::_4 ) );
  m_spectrum->chartClicked().connect( boost::bind( &InterSpec::handleLeftClick, this,
                                                  boost::placeholders::_1, boost::placeholders::_2,
                                                  boost::placeholders::_3, boost::placeholders::_4 ) );
  
  m_spectrum->shiftKeyDragged().connect( boost::bind( &InterSpec::excludePeaksFromRange, this,
                                                     boost::placeholders::_1,
                                                     boost::placeholders::_2 ) );
  m_spectrum->doubleLeftClick().connect( boost::bind( &InterSpec::searchForSinglePeak, this,
                                                     boost::placeholders::_1 ) );
  m_spectrum->xRangeChanged().connect( boost::bind( &InterSpec::handleSpectrumChartXRangeChange, this,
                                                     boost::placeholders::_1,
                                                   boost::placeholders::_2,
                                                   boost::placeholders::_3,
                                                   boost::placeholders::_4,
                                                   boost::placeholders::_5) );
      
  m_spectrum->yAxisScaled().connect(
          boost::bind( &InterSpec::handleDisplayScaleFactorChangeFromSpectrum, this,
                      boost::placeholders::_1, boost::placeholders::_2, boost::placeholders::_3 ) );
    
  m_spectrum->legendDisabled().connect( std::bind([this](){
    if( m_undo && !m_undo->isInUndoOrRedo() )
      m_undo->addUndoRedoStep( [this](){ m_spectrum->enableLegend(); },
                               [this](){ m_spectrum->disableLegend(); },
                              "Hide spectrum legend." );
    } ) );
    
  m_spectrum->legendEnabled().connect( std::bind([this](){
    if( m_undo && !m_undo->isInUndoOrRedo() )
      m_undo->addUndoRedoStep( [this](){ m_spectrum->disableLegend(); },
                               [this](){ m_spectrum->enableLegend(); },
                              "Show spectrum legend." );
    } ) );
    
    
  m_timeSeries->setHidden( true );
  m_chartResizer->setHidden( m_timeSeries->isHidden() );
  
#if( USE_OSX_NATIVE_MENU )
  if( InterSpecApp::isPrimaryWindowInstance() )
    m_menuDiv->hide();
#endif
  
  if( !isPhone() )
  {
    setToolTabsVisible( true );
  }else
  {
#if( InterSpec_PHONE_ROTATE_FOR_TABS )
    const WEnvironment &env = wApp->environment();
    const bool isVertical = (env.screenWidth() < env.screenHeight());
    setToolTabsVisible( !isVertical );
#else
    //Disallow showing tool tabs when on a phone
    m_toolTabsVisibleItems[1]->setHidden(true);
    
    //Add Ref photopeaks, etc. to tool menu
    addToolsTabToMenuItems();
#endif //#endif InterSpec_PHONE_ROTATE_FOR_TABS
  }//If( start with tool tabs showing ) / else
 
  initDragNDrop();
  
#if( USE_DB_TO_STORE_SPECTRA )
  updateSaveWorkspaceMenu();
#endif
  
#if( APPLY_OS_COLOR_THEME_FROM_JS && !BUILD_AS_OSX_APP && !BUILD_AS_ELECTRON_APP )
  initOsColorThemeChangeDetect();
#endif
  
  applyColorTheme( nullptr );
  
#if( APP_MENU_STATELESS_FIX )
  // Make sure the menus get pre-loaded
  PopupDivMenu::pre_render(m_fileMenuPopup);
  PopupDivMenu::pre_render(m_editMenuPopup);
  PopupDivMenu::pre_render(m_toolsMenuPopup);
  PopupDivMenu::pre_render(m_helpMenuPopup);
  PopupDivMenu::pre_render(m_displayOptionsPopupDiv);
#endif
}//InterSpec( constructor )


InterSpec *InterSpec::instance()
{
  auto app = dynamic_cast<InterSpecApp *>( WApplication::instance() );
  if( !app )
    return nullptr;
  return app->viewer();
}//instance()


void InterSpec::setStaticDataDirectory( const std::string &dir )
{
  std::lock_guard<std::mutex> lock( ns_staticDataDirectoryMutex );
  
  if( !SpecUtils::is_directory(dir) )
    throw runtime_error( "InterSpec::setStaticDataDirectory(): " + dir + " is not a directory." );
  
  ns_staticDataDirectory = dir;
  sm_haveSetStaticDataDirectory = true;

#ifdef _WIN32
  MassAttenuation::set_data_directory( SpecUtils::convert_from_utf8_to_utf16(dir) );
#else
  MassAttenuation::set_data_directory( dir );
#endif
  const string rctn_xml_file = SpecUtils::append_path( dir, "sandia.reactiongamma.xml" );
  if( !SpecUtils::is_file(rctn_xml_file) )
    throw runtime_error( "InterSpec::setStaticDataDirectory(): " + dir + " does not contain a sandia.reactiongamma.xml file." );
  ReactionGammaServer::set_xml_file_location( rctn_xml_file );
  
  const string decay_xml_file = SpecUtils::append_path( dir, "sandia.decay.xml" );
  if( !SpecUtils::is_file(decay_xml_file) )
    throw runtime_error( "InterSpec::setStaticDataDirectory(): " + dir + " does not contain a sandia.decay.xml file." );
  DecayDataBaseServer::setDecayXmlFile( decay_xml_file );
  
  IsotopeId::setDataDirectory( dir );
}//void setStaticDataDirectory( const std::string &dir )


std::string InterSpec::staticDataDirectory()
{
  std::lock_guard<std::mutex> lock( ns_staticDataDirectoryMutex );
  return ns_staticDataDirectory;
}

bool InterSpec::haveSetStaticDataDirectory()
{
  std::lock_guard<std::mutex> lock( ns_staticDataDirectoryMutex );
  return sm_haveSetStaticDataDirectory;
}

#if( BUILD_AS_ELECTRON_APP || IOS || ANDROID || BUILD_AS_OSX_APP || BUILD_AS_LOCAL_SERVER || BUILD_AS_WX_WIDGETS_APP || BUILD_AS_UNIT_TEST_SUITE )
void InterSpec::setWritableDataDirectory( const std::string &dir )
{
  std::lock_guard<std::mutex> lock( ns_writableDataDirectoryMutex );
  
  if( !dir.empty() && !SpecUtils::is_directory(dir) )
    throw runtime_error( "InterSpec::setWritableDataDirectory(): " + dir + " is not a directory." );
  
  //Set the serial to module database file, if the user has one in thier
  //  application data directory.
  //Currently this is being done in the target specific code; it should all be
  //  moved here probably.
  //const vector<string> serial_db = SpecUtils::ls_files_in_directory( dir, "serial_to_model.csv" );
  //if( !serial_db.empty() )
  //  SerialToDetectorModel::set_detector_model_input_csv( serial_db[0] );
  
  ns_writableDataDirectory = dir;
}//setWritableDataDirectory( const std::string &dir )

std::string InterSpec::writableDataDirectory()
{
  std::lock_guard<std::mutex> lock( ns_writableDataDirectoryMutex );
  
  if( ns_writableDataDirectory.empty() )
    throw runtime_error( "writableDataDirectory hasnt been set." );
  
  return ns_writableDataDirectory;
}//string writableDataDirectory()
#endif  //if( not a webapp )



InterSpec::~InterSpec() noexcept(true)
{
  // The DOM root may not actually being deleted, most likely if the "Clear Session..." option
  //  was invoked.  WPopupWidget descendants, except for AuxWindow, SimpleDialog, and any
  //  WPopupWidget-derived widget explicitly given a parent, will not be deleted, so we'll do
  //  some manual cleanup here (as of 20220917 when AuxWindow and SimpleDialog where explicitly
  //  parented by the current InterSpec instance, we are doing much more cleanup than necessary).

  Wt::log("info") << "Destructing InterSpec from session '" << (wApp ? wApp->sessionId() : string("")) << "'";

  // Get rid of undo/redo, so we dont insert anything into them
  del_ptr_set_null( m_undo );
  del_ptr_set_null( m_licenseWindow );
  
  try
  {
    closeShieldingSourceFit();
  }catch(...)
  {
    cerr << "Caught exception closing shielding source window - shouldnt have happened" << endl;
  }
  
  if( m_peakInfoDisplay )
  {
    if( m_toolsTabs && m_toolsTabs->indexOf(m_peakInfoDisplay)>=0 )
        m_toolsTabs->removeTab( m_peakInfoDisplay );
    if( m_peakInfoWindow )
    {
      const bool removed = m_peakInfoWindow->stretcher()->removeWidget( m_peakInfoDisplay );
      assert( removed );
    }
    
    del_ptr_set_null( m_peakInfoDisplay );
  }//if( m_peakInfoDisplay )

  del_ptr_set_null( m_peakInfoWindow );
  
  if( m_energyCalTool )
  {
    if( m_toolsTabs && m_toolsTabs->indexOf(m_energyCalTool)>=0 )
      m_toolsTabs->removeTab( m_energyCalTool );
    
    del_ptr_set_null( m_energyCalTool );
  }//if( m_energyCalTool )
  
  del_ptr_set_null( m_energyCalWindow );
  del_ptr_set_null( m_shieldingSourceFitWindow );
  del_ptr_set_null( m_nuclideSearch );
  del_ptr_set_null( m_nuclideSearchWindow );
  
  if( m_referencePhotopeakLines )
  {
    if( m_toolsTabs && m_toolsTabs->indexOf(m_referencePhotopeakLines)>=0 )
      m_toolsTabs->removeTab( m_referencePhotopeakLines );
    
    m_referencePhotopeakLines->clearAllLines();
    del_ptr_set_null( m_referencePhotopeakLines );
  }//if( m_referencePhotopeakLines )
  
  del_ptr_set_null( m_referencePhotopeakLinesWindow );
  
  handleWarningsWindowClose();
  del_ptr_set_null( m_warnings ); //WarningWidget isnt necessarily parented, so we do have to manually delete it
  
  deletePeakEdit();
  deleteGammaCountDialog();
  
  // The following may be parented by app->domRoot()
  del_ptr_set_null( m_mobileMenuButton );
  del_ptr_set_null( m_mobileBackButton );
  del_ptr_set_null( m_mobileForwardButton );
  del_ptr_set_null( m_notificationDiv );
  del_ptr_set_null( m_fileManager );
  del_ptr_set_null( m_displayOptionsPopupDiv );
  del_ptr_set_null( m_fileMenuPopup );
  del_ptr_set_null( m_editMenuPopup );
  del_ptr_set_null( m_toolsMenuPopup );
  del_ptr_set_null( m_helpMenuPopup );
  del_ptr_set_null( m_menuDiv );
  
  try
  {
    m_user.reset();
  }catch( ... )
  {
    cerr << "Caught unexpected exception doing m_user.reset()" << endl;
  }
  
  try
  {
    m_sql.reset();
  }catch( ... )
  {
    cerr << "Caught unexpected exception doing m_sql.reset()" << endl;
  }
}//InterSpec destructor



#if( SpecUtils_ENABLE_D3_CHART )


D3SpectrumExport::D3SpectrumChartOptions InterSpec::getD3SpectrumOptions() const
{
  double xMin, xMax, yMin, yMax;
  displayedSpectrumRange(xMin, xMax, yMin, yMax);
  
  map<string,string> referc_line_json;
  
  if( m_referencePhotopeakLines )
    referc_line_json = m_referencePhotopeakLines->jsonReferenceLinesMap();

  const string title = "Interactive Spectrum Development";
  const string xAxisTitle = WString::tr("Energy").toUTF8();
  const string yAxisTitle = WString::tr("Counts").toUTF8();
  const string dataTitle = (m_spectrum->data() ? m_spectrum->data()->title() :
                            m_spectrum->background() ? m_spectrum->background()->title() :
                            m_spectrum->secondData() ? m_spectrum->secondData()->title() :
                            WString::tr("Foreground").toUTF8());
  const bool useLogYAxis = m_spectrum->yAxisIsLog();
  const bool showVerticalGridLines = m_spectrum->verticalLinesShowing();
  const bool showHorizontalGridLines = m_spectrum->horizontalLinesShowing();
  const bool legendEnabled = m_spectrum->legendIsEnabled();
  const bool compactXAxis = m_spectrum->isAxisCompacted();
  const bool showPeakUserLabels = m_spectrum->showingPeakLabel( SpectrumChart::kShowPeakUserLabel );
  const bool showPeakEnergyLabels = m_spectrum->showingPeakLabel( SpectrumChart::kShowPeakEnergyLabel );
  const bool showPeakNuclideLabels = m_spectrum->showingPeakLabel( SpectrumChart::kShowPeakNuclideLabel );
  const bool showPeakNuclideEnergyLabels = m_spectrum->showingPeakLabel( SpectrumChart::kShowPeakNuclideEnergies );
  const bool showEscapePeakMarker = (m_featureMarkersWindow && m_featureMarkersShown[static_cast<int>(FeatureMarkerType::EscapePeakMarker)]);
  const bool showComptonPeakMarker = (m_featureMarkersWindow && m_featureMarkersShown[static_cast<int>(FeatureMarkerType::ComptonPeakMarker)]);
  const bool showComptonEdgeMarker = (m_featureMarkersWindow && m_featureMarkersShown[static_cast<int>(FeatureMarkerType::ComptonEdgeMarker)]);
  const bool showSumPeakMarker = (m_featureMarkersWindow && m_featureMarkersShown[static_cast<int>(FeatureMarkerType::SumPeakMarker)]);
  const bool backgroundSubtract = m_spectrum->backgroundSubtract();
  
  
  D3SpectrumExport::D3SpectrumChartOptions options( title, xAxisTitle, yAxisTitle, dataTitle,
      useLogYAxis, showVerticalGridLines, showHorizontalGridLines, legendEnabled, compactXAxis,
      showPeakUserLabels, showPeakEnergyLabels, showPeakNuclideLabels, showPeakNuclideEnergyLabels,
      showEscapePeakMarker, showComptonPeakMarker, showComptonEdgeMarker, showSumPeakMarker,
      backgroundSubtract, xMin, xMax,
      referc_line_json
  );
  

  return options;
}
#endif //#if( SpecUtils_ENABLE_D3_CHART )

/**
 Calls CompactFileManager's refactored and static method handleUserIncrementSampleNum
 */
void InterSpec::handleUserIncrementSampleNum( SpecUtils::SpectrumType type,
                                                      bool increment)
{
    CompactFileManager::handleUserIncrementSampleNum(type, increment, this, m_fileManager->model(), NULL);
}

std::shared_ptr<DataBaseUtils::DbSession> InterSpec::sql()
{
  return m_sql;
};


void InterSpec::layoutSizeChanged( int w, int h )
{
  m_renderedWidth = w;
  m_renderedHeight = h;
  
  
#if( InterSpec_PHONE_ROTATE_FOR_TABS )
  if( isPhone() )
  {
    if( (w <= 20) || (h <= 20) )
    {
      w = wApp->environment().screenWidth();
      h = wApp->environment().screenHeight();
    }
    
    if( (w > 20) && (h > 20) )
    {
      const bool isVertical = (h > w);
      
      // If we are changing orientation - close all the open windows
      //  TODO: close are restore all the windows, instead of just closing them
#if( USE_CSS_FLEX_LAYOUT )
      if( m_toolsTabs->isVisible() != isVertical )
#else
      if( static_cast<bool>(m_toolsTabs) != isVertical )
#endif
      {
        //m_energyCalWindow and m_nuclideSearchWindow will get closed by `setToolTabsVisible(...)`
        if( m_gammaCountDialog )
          deleteGammaCountDialog();
        
        if( m_shieldingSourceFitWindow )
          closeShieldingSourceFit();
        
#if( USE_REL_ACT_TOOL )
        if( m_relActAutoWindow )
          m_relActAutoWindow->hide(); //rejects if, calling `handleRelActAutoClose()`
        if( m_relActManualWindow )
          m_relActManualWindow->hide(); //rejects if, calling `handleRelActManualClose()`
#endif
        
        if( m_multimedia )
          programmaticallyCloseMultimediaWindow();
        
#if( USE_REMOTE_RID )
        if( m_autoRemoteRidResultDialog )
          programaticallyCloseAutoRemoteRidResultDialog();
#endif
        if( m_gammaXsToolWindow )
          m_gammaXsToolWindow->hide(); //calls deleteGammaXsTool
        if( m_doseCalcWindow )
          deleteDoseCalcTool();
        if( m_1overR2Calc )
          deleteOneOverR2Calc();
        if( m_unitsConverter )
          deleteUnitsConverterTool();
        if( m_fluxTool )
          deleteFluxTool();
        if( m_makeDrfTool )
          handleCloseMakeDrfWindow( m_makeDrfTool );
#if( USE_LEAFLET_MAP )
        if( m_leafletWindow )
          programmaticallyCloseLeafletMap();
#endif
        if( m_enterUri )
          m_enterUri->accept();
        assert( !m_enterUri );
#if( USE_TERMINAL_WIDGET )
        if( m_terminalWindow )
          m_terminalWindow->hide();
#endif
#if( USE_REMOTE_RID )
        if( m_remoteRidWindow )
          deleteRemoteRidWindow();
#endif
#if( USE_DETECTION_LIMIT_TOOL )
        if( m_simpleMdaWindow )
          handleSimpleMdaWindowClose();
        if( m_detectionLimitWindow )
          handleDetectionLimitWindowClose();
#endif
        if( m_helpWindow )
          closeHelpWindow();
        if( m_licenseWindow )
          deleteLicenseAndDisclaimersWindow();
        if( m_useInfoWindow )
          deleteWelcomeDialog( true );
        if( m_decayInfoWindow )
          deleteDecayInfoWindow();
        if( m_addFwhmTool )
          deleteFwhmFromForegroundWindow();
        if( m_preserveCalibWindow )
          deleteEnergyCalPreserveWindow();
#if( USE_SEARCH_MODE_3D_CHART )
        if( m_3dViewWindow )
          handle3DSearchModeChartClose( m_3dViewWindow );
#endif
        if( m_riidDisplay )
          programmaticallyCloseRiidResults();
        if( m_drfSelectWindow )
          closeDrfSelectWindow();
      }//if( we are changing orientation )
      
      setToolTabsVisible( isVertical );
    }//if( (w > 20) && (h > 20) )
  }//if( isPhone() )
#endif
  
  const bool comactX = (h <= 420); //Apple iPhone 6+, 6s+, 7+, 8+
  if( (h > 20) && (comactX != m_spectrum->isAxisCompacted()) )
  {
    //Only set axis compact if it isnt already; dont ever set non-compact
    //  ToDo: For case screen is made small, so axis goes compact, then user
    //        makes screen large, currently wont un-compactify axis, even if
    //        user wants this; should evaluate if its worth checking the user
    //        preference about this.
    //const bool makeCompact = UserPreferences::preferenceValue<bool>( "CompactXAxis", this );
    
    if( comactX && !m_spectrum->isAxisCompacted() )
      m_spectrum->setCompactAxis( comactX );
    
    if( comactX && !m_timeSeries->isAxisCompacted() )
      m_timeSeries->setCompactAxis( comactX );
  }
}//void layoutSizeChanged( int w, int h )


bool InterSpec::isMobile() const
{
  return (m_clientDeviceType & MobileClient);
}

bool InterSpec::isPhone() const
{
  return (m_clientDeviceType & PhoneClient);
}

bool InterSpec::isTablet() const
{
  return (m_clientDeviceType & TabletClient);
}

bool InterSpec::isDesktop() const
{
  return (m_clientDeviceType & DesktopBrowserClient);
}

bool InterSpec::isDedicatedApp() const
{
  return (m_clientDeviceType & DedicatedAppClient);
}

bool InterSpec::isAndroid() const
{
  return (m_clientDeviceType & ClientDeviceType::AndroidClient);
}

void InterSpec::detectClientDeviceType()
{
  m_clientDeviceType= 0x0;

  InterSpecApp *app= dynamic_cast<InterSpecApp *>( wApp );
  if( !app )
    return;

  const bool phone  = app->isPhone();
  bool tablet = app->isTablet();
  bool mobile = app->isMobile();
  if( mobile && !phone && tablet )
    tablet = mobile = !UserPreferences::preferenceValue<bool>("TabletUseDesktopMenus", this);

  for( ClientDeviceType type= ClientDeviceType( 0x1 );
       type < NumClientDeviceType; type= ClientDeviceType( type << 1 ) )
  {
    switch( type )
    {
      case DesktopBrowserClient:
        if( !phone && !tablet && !mobile )
          m_clientDeviceType |= type;
        break;

      case PhoneClient:
        if( phone )
          m_clientDeviceType |= type;
        break;

      case TabletClient:
        if( tablet )
          m_clientDeviceType |= type;
        break;

      case MobileClient:
        if( mobile )
          m_clientDeviceType |= type;
        break;

      case DedicatedAppClient:
#if( !BUILD_FOR_WEB_DEPLOYMENT )
        m_clientDeviceType |= type;
#endif
        break;

      case AndroidClient:
        if( app->isAndroid() )
          m_clientDeviceType |= type;
        break;
        
      case NumClientDeviceType:
        break;
    }// switch( type )
  }// for( loop over ClientDeviceType enums )
}// void detectClientDeviceType()


void InterSpec::changeLocale( std::string languageCode )
{
  const string prevLangPref = UserPreferences::preferenceValue<string>("Language", this);
  //if( prevLangPref == local )
  //  return;
  
  const set<string> &languages = InterSpecApp::languagesAvailable();
  if( !languages.count(languageCode) && !languageCode.empty() )
  {
    passMessage( WString::tr("err-invalid-language").arg(languageCode),
                WarningWidget::WarningMsgHigh );
    return;
  }//if( !languages.count(languageCode) )
  
  UserPreferences::setPreferenceValue( "Language", languageCode, this );
  
  // Add the style class to the item selected
  if( m_languagesSubMenu )
  {
    for( WMenuItem *item : m_languagesSubMenu->items() )
    {
      item->removeStyleClass( "CurrentLanguage" );
      const string label = item->text().toUTF8();
      if( (label == languageCode)
         || (languageCode.empty() && (label == "Default")) )
      {
        item->addStyleClass( "CurrentLanguage" );
      }
    }//for( WMenuitem *item : m_languagesSubMenu->items() )
  }//if( m_languagesSubMenu )
  
  
  if( languageCode.empty() )
  {
    wApp->setLocale( WLocale() ); // the default locale is chosen.
  }else
  {
    wApp->setLocale( WLocale( languageCode ) );
  }
}//void changeLocale( std::string locale );


void InterSpec::initDragNDrop()
{
  LOAD_JAVASCRIPT(wApp, "js/InterSpec.js", "InterSpec", wtjsFileUploadFcn);
  
  doJavaScript( "$('.Wt-domRoot').data('ForegroundUpUrl','" +
               m_fileManager->foregroundDragNDrop()->url() + "');" );
  
  doJavaScript( "$('.Wt-domRoot').data('BackgroundUpUrl','" +
               m_fileManager->backgroundDragNDrop()->url() + "');" );
  
  doJavaScript( "$('.Wt-domRoot').data('SecondUpUrl','" +
               m_fileManager->secondForegroundDragNDrop()->url() + "');" );
  
#if( USE_BATCH_TOOLS )
  doJavaScript( "$('.Wt-domRoot').data('BatchUploadEnabled', true);" );
  doJavaScript( "$('.Wt-domRoot').data('BatchUpUrl','" +
               m_fileManager->batchDragNDrop()->url() + "');" );
#endif
  doJavaScript( "Wt.WT.FileUploadFcn();" );
}//void InterSpec::initDragNDrop()


void InterSpec::hotKeyPressed( const unsigned int value )
{
  if( m_toolsTabs )
  {
    //string expectedTxt;
    switch( value )
    {
      case '1': case '2': case '3': case '4': case '5': case '6': case '7':
      {
        const int tabIndex = value - '1';
        
        if( tabIndex < m_toolsTabs->count() )
        {
          m_toolsTabs->setCurrentIndex( tabIndex );
          handleToolTabChanged( tabIndex );
        }
        
        break;
      }// case '1' through '7'
        
        
      case 'h': case 'H':
        HelpSystem::createHelpWindow( "getting-started" );
        break;
      
      case 'i': case 'I':
        showWelcomeDialog( true );
        break;
      
      case 'k': case 'K':
        // TODO: decide how to handle this if the current reference lines are from the
        //       "Nuclide Search" tool
        if( m_referencePhotopeakLines )
          m_referencePhotopeakLines->clearAllLines();
        break;
      
      case 'l': case 'L':
        setLogY( !m_spectrum->yAxisIsLog() );
        break;
        
      case 's': case 'S':
        stateSave();
        break;
        
      case 'e': case 'E':
        createExportSpectrumFileDialog();
        break;
        
    // Temporarily add shortcut for showing FAQ window during development
      case 'f': case 'F':
      {
        showWelcomeDialog( true );
        if( m_useInfoWindow )
          m_useInfoWindow->showFaqTab();
        break;
      }
        
        
      case 37: case 38: case 39: case 40:
        arrowKeyPressed( value );
        break;
        
      case 'z':
        if( m_undo )
          m_undo->executeUndo();
        break;
        
      case 'Z':
        if( m_undo )
          m_undo->executeRedo();
        break;
    }//switch( value )
  
    
    /*
    if( expectedTxt.empty() )
      return;
  
    for( int i = 0; i < m_toolsTabs->count(); ++i )
    {
      if( m_toolsTabs->tabText(i).toUTF8() == expectedTxt )
      {
        m_toolsTabs->setCurrentIndex( i );
        handleToolTabChanged( i );
        break;
      }
    }//for( int i = 0; i < m_toolsTabs->count(); ++i )
     */
  }else
  {
    switch( value )
    {
      case '1': showCompactFileManagerWindow(); break;
      case '2': showPeakInfoWindow();           break;
      case '3': showGammaLinesWindow();         break;
      case '4': showEnergyCalWindow();          break;
      case '5': showNuclideSearchWindow();      break;
      case 'l':
        setLogY( !m_spectrum->yAxisIsLog() );
        break;
      case 37: case 38: case 39: case 40:
        arrowKeyPressed( value );
        break;
    }//switch( value )
  }//if( tool tabs visible ) / else
}//void hotKeyPressed( const int value )


void InterSpec::arrowKeyPressed( const unsigned int value )
{
#if( USE_OSX_NATIVE_MENU || IOS || ANDROID )
  return;
#endif
  
  if( m_mobileMenuButton )
    return;
  
  const vector<PopupDivMenu *> menus{
    m_fileMenuPopup, m_editMenuPopup, m_displayOptionsPopupDiv, m_toolsMenuPopup, m_helpMenuPopup
  };
  
  bool foundActive = false;
  size_t activeIndex = 0;
  for( size_t i = 0; i < menus.size(); ++i )
  {
    if( menus[i] && menus[i]->isVisible() && menus[i]->parentButton() )
    {
      foundActive = true;
      activeIndex = i;
      break;
    }
  }
  
  if( !foundActive )
    return;
  
  const bool leftArrow  = (value == 37);
  const bool upArrow    = (value == 38);
  const bool rightArrow = (value == 39);
  const bool downArrow  = (value == 40);
  
  if( leftArrow || rightArrow )
  {
    size_t nextActiveIndex = activeIndex;
    do
    {
      if( leftArrow )
        nextActiveIndex = (nextActiveIndex == 0) ? (menus.size() - 1) : (nextActiveIndex - 1);
      else
        nextActiveIndex = ((nextActiveIndex + 1) % menus.size());
    }while( !menus[nextActiveIndex] );
    
    menus[activeIndex]->hide();
    menus[nextActiveIndex]->parentClicked();
  }else if( upArrow || downArrow )
  {
    // TODO: Have the up/down arrow keys select different menu items in the menu
    //   I havent gotten the up/down arrows working to select different menu items - maybe
    //    it needs to be purely JS.
    //    And once we do get the up/down arrows working, then need to listen for 'Enter' and
    //    trigger, again probably all in JS
  }//if( leftArrow || rightArrow ) / else if( upArrow || downArrow )
}//void arrowKeyPressed( const unsigned int value )


void InterSpec::rightClickMenuClosed()
{
  m_rightClickEnergy = -DBL_MAX;
}//void rightClickMenuClosed()


void InterSpec::peakEditFromRightClick()
{
  if( m_rightClickEnergy < -99999.9 )
    return;
  createPeakEdit( m_rightClickEnergy );
}//void peakEditFromRightClick()


std::shared_ptr<const PeakDef> InterSpec::nearestPeak( const double energy ) const
{
  // Why not just call m_peakModel->nearestPeak(energy)
  std::shared_ptr<const PeakDef> nearPeak;
  double minDE = std::numeric_limits<double>::infinity();
  
  const int nrow = m_peakModel->rowCount();
  for( int row = 0; row < nrow; ++row )
  {
    WModelIndex index = m_peakModel->index( row, 0 );
    const PeakModel::PeakShrdPtr &peak = m_peakModel->peak( index );
    const double dE = fabs( peak->mean() - energy );
    if( (dE < minDE)
        && ((energy > peak->lowerX()) && (energy < peak->upperX())) )
    {
      minDE = dE;
      nearPeak = peak;
    }//if( dE < minDE )
  }//for( int row = 0; row < nrow; ++row )

  return nearPeak;
}//std::shared_ptr<const PeakDef> nearestPeak() const


void InterSpec::refitPeakFromRightClick( const PeakSearchGuiUtils::RefitPeakType type )
{
  UndoRedoManager::PeakModelChange peak_undo_creator;
  PeakSearchGuiUtils::refit_peaks_from_right_click( this, m_rightClickEnergy, type );
}//void refitPeakFromRightClick()


void InterSpec::setMeanToRefPhotopeak()
{
  UndoRedoManager::PeakModelChange peak_undo_creator;
  PeakSearchGuiUtils::refit_peak_with_photopeak_mean( this, m_rightClickEnergy );
}//void setMeanToRefPhotopeak()


void InterSpec::addPeakFromRightClick()
{
  UndoRedoManager::PeakModelChange peak_undo_creator;
  PeakSearchGuiUtils::add_peak_from_right_click( this, m_rightClickEnergy );
}//void addPeakFromRightClick()


void InterSpec::makePeakFromRightClickHaveOwnContinuum()
{
  UndoRedoManager::PeakModelChange peak_undo_creator;
  
  const std::shared_ptr<const SpecUtils::Measurement> data = m_spectrum->data();
  std::shared_ptr<const PeakDef> peak = nearestPeak( m_rightClickEnergy );
  if( !peak || !data
      || m_rightClickEnergy < peak->lowerX()
      || m_rightClickEnergy > peak->upperX() )
  {
    passMessage( WString::tr("err-no-roi-to-add-peak"), WarningWidget::WarningMsgInfo );
    return;
  }//if( !peak )
  
  std::shared_ptr<const PeakContinuum> oldcont = peak->continuum();
  
  PeakDef newpeak(*peak);
  std::shared_ptr<PeakContinuum> cont
                                = std::make_shared<PeakContinuum>( *oldcont );
  newpeak.setContinuum( cont );
  
  const bool isHPGe = PeakFitUtils::is_likely_high_res( this );
  
  cont->setRange( -1.0, -1.0 );
  size_t lowbin = findROILimit( newpeak, data, false, isHPGe );
  size_t upbin  = findROILimit( newpeak, data, true, isHPGe );
  double minx = data->gamma_channel_lower( lowbin );
  double maxx = data->gamma_channel_upper( upbin );
  cont->setRange( minx, maxx );
  
  m_peakModel->removePeak( peak );
  addPeak( newpeak, true );
  
  refitPeakFromRightClick( PeakSearchGuiUtils::RefitPeakType::Standard );
  
  //Now we gotta refit the peaks that have the continuum we took this peak from
  std::shared_ptr<const std::deque< PeakModel::PeakShrdPtr > > peaks;
  peaks = m_peakModel->peaks();
  if( !peaks )
    return;
  
  //const cast hack!  (I *think* its okay since the peak is refit anyway)
  std::const_pointer_cast<PeakContinuum>(oldcont)->setRange( -1.0, -1.0 );
  
  minx = std::numeric_limits<double>::infinity();
  maxx = -std::numeric_limits<double>::infinity();
  vector<PeakModel::PeakShrdPtr > oldneighbors;
  for( deque< PeakModel::PeakShrdPtr >::const_iterator iter = peaks->begin();
       iter != peaks->end(); ++iter )
  {
    if( (*iter)->continuum() == oldcont )
    {
      oldneighbors.push_back( *iter );
      lowbin = findROILimit( *(*iter), data, false, isHPGe );
      upbin  = findROILimit( *(*iter), data, true, isHPGe );
      const double a = data->gamma_channel_lower( lowbin );
      const double z = data->gamma_channel_upper( upbin );
      minx = std::min( minx, a );
      maxx = std::max( maxx, z );
    }//if( (*iter)->continuum() == oldcont )
  }//for( iterate over peaks )
  
  if( oldneighbors.empty() )
    return;
  
  //const cast hack!  (I *think* its okay since the peak is refit anyway)
  std::const_pointer_cast<PeakContinuum>(oldcont)->setRange( minx, maxx );
  const double oldenergy = m_rightClickEnergy;
  m_rightClickEnergy = oldneighbors[0]->mean();
  refitPeakFromRightClick( PeakSearchGuiUtils::RefitPeakType::Standard );
  m_rightClickEnergy = oldenergy;
}//void makePeakFromRightClickHaveOwnContinuum()


void InterSpec::handleChangeContinuumTypeFromRightClick( const int continuum_type )
{
  UndoRedoManager::PeakModelChange peak_undo_creator;
  
  PeakSearchGuiUtils::change_continuum_type_from_right_click( this, m_rightClickEnergy,
                                                             continuum_type );
}//InterSpec::handleChangeContinuumTypeFromRightClick(...)


void InterSpec::handleChangeSkewTypeFromRightClick( const int peak_skew_type )
{
  UndoRedoManager::PeakModelChange peak_undo_creator;
  
  PeakSearchGuiUtils::change_skew_type_from_right_click( this, m_rightClickEnergy,
                                                        peak_skew_type );
}//void handleChangeSkewTypeFromRightClick( const int peak_continuum_offset_type )


void InterSpec::shareContinuumWithNeighboringPeak( const bool shareWithLeft )
{
  UndoRedoManager::PeakModelChange peak_undo_creator;
  
  std::shared_ptr<const PeakDef> peak = nearestPeak( m_rightClickEnergy );
  if( !peak || m_rightClickEnergy < peak->lowerX() || m_rightClickEnergy > peak->upperX() )
  {
    passMessage( WString::tr("err-no-roi-to-add-peak"), WarningWidget::WarningMsgInfo );
    return;
  }//if( !peak )
  
  std::shared_ptr<const std::deque< PeakModel::PeakShrdPtr > > peaks;
  peaks = m_peakModel->peaks();
  
  if( !peaks )
    return;
  
  std::shared_ptr<const PeakDef> peaktoshare;
  deque<PeakModel::PeakShrdPtr >::const_iterator iter;
  
//  boost::function<bool(const PeakModel::PeakShrdPtr &, const PeakModel::PeakShrdPtr &)> meansort;
//  meansort = boost::bind( &PeakModel::compare, boost::placeholders::_1, boost::placeholders::_2, PeakModel::kMean, Wt::AscendingOrder );
//  iter = lower_bound( peaks->begin(), peaks->end(), peak, meansort );
  iter = std::find( peaks->begin(), peaks->end(), peak );
  
  if( iter==peaks->end() || (*iter)!=peak )
    throw runtime_error( "shareContinuumWithNeighboringPeak: "
                         "error searching for peak I should have found" );
  
  if( shareWithLeft )
  {
    if( iter == peaks->begin() )
      return;
    peaktoshare = *(iter-1);
  }else
  {
    if( (iter+1) == peaks->end() )
      return;
    peaktoshare = *(iter+1);
  }//if( shareWithLeft ) / else
  
  if( peak->continuum() == peaktoshare->continuum() )
    return;
  
  if( !peaktoshare->continuum()->isPolynomial() || !peaktoshare->gausPeak() )
    return;
  
  vector<PeakModel::PeakShrdPtr> leftpeaks, rightpeaks;
  vector<PeakModel::PeakShrdPtr> &pp = (shareWithLeft ? rightpeaks : leftpeaks);
  vector<PeakModel::PeakShrdPtr> &op = (shareWithLeft ? leftpeaks : rightpeaks);
  
  for( auto iter = peaks->begin(); iter != peaks->end(); ++iter )
  {
    if( (*iter)->continuum() == peak->continuum() )
      pp.push_back( *iter );
    else if( (*iter)->continuum() == peaktoshare->continuum() )
      op.push_back( *iter );
  }//for( iterate over peaks )
  
  
  std::shared_ptr<const PeakContinuum> oldcontinuum = peaktoshare->continuum();
  std::shared_ptr<PeakContinuum> continuum = std::make_shared<PeakContinuum>( *oldcontinuum );
  
  const double minx = min( leftpeaks[0]->lowerX(), rightpeaks[0]->lowerX() );
  const double maxx = max( leftpeaks[0]->upperX(), rightpeaks[0]->upperX() );
  continuum->setRange( minx, maxx );
  
  //Make sure the order polynomial is at least the minimum of either side
  if( leftpeaks[0]->continuum()->isPolynomial()
      && continuum->type() < leftpeaks[0]->continuum()->type() )
    continuum->setType( leftpeaks[0]->continuum()->type() );
  
  if( rightpeaks[0]->continuum()->isPolynomial()
     && continuum->type() < rightpeaks[0]->continuum()->type() )
    continuum->setType( rightpeaks[0]->continuum()->type() );
  
  
  for( PeakModel::PeakShrdPtr &p : leftpeaks )
  {
    PeakDef newpeak( *p );
    newpeak.setContinuum( continuum );
    m_peakModel->removePeak( p );
    addPeak( newpeak, false );
  }//for( PeakModel::PeakShrdPtr &p : leftpeaks )
  
  for( PeakModel::PeakShrdPtr &p : rightpeaks )
  {
    PeakDef newpeak( *p );
    newpeak.setContinuum( continuum );
    m_peakModel->removePeak( p );
    addPeak( newpeak, false );
  }//for( PeakModel::PeakShrdPtr &p : leftpeaks )

  
//Instead of the more computationally expensive stuff (lots of signals get
//  emmitted, tables re-rendered, and charts re-drawn - although hopefully
//  mostly lazili) above, you could do the following not very nice const casts
//  std::shared_ptr<PeakContinuum> continuum;
//  continuum = boost::const_pointer_cast<PeakContinuum>( peaktoshare->continuum() );
//  if( shareWithLeft )
//    continuum->setRange( peaktoshare->lowerX(), peak->upperX() );
//  else
//    continuum->setRange( peak->lowerX(), peaktoshare->upperX() );
//  boost::const_pointer_cast<PeakDef>(peak)->setContinuum( continuum );

  refitPeakFromRightClick( PeakSearchGuiUtils::RefitPeakType::Standard );
}//void shareContinuumWithNeighboringPeak( const bool shareWithLeft )


void InterSpec::deletePeakFromRightClick()
{
  UndoRedoManager::PeakModelChange peak_undo_creator;
  
  std::shared_ptr<const PeakDef> peak = nearestPeak( m_rightClickEnergy );
  if( !peak )
  {
    passMessage( WString::tr("err-no-peak-to-del"), WarningWidget::WarningMsgInfo );
    return;
  }

  m_peakModel->removePeak( peak );
}//void deletePeakFromRightClick()




void InterSpec::setPeakNuclide( const std::shared_ptr<const PeakDef> peak,
                                     std::string nuclide )
{
  UndoRedoManager::PeakModelChange peak_undo_creator;
  
  //TODO: should probably add in some error logging or something
  const SandiaDecay::SandiaDecayDataBase *db = DecayDataBaseServer::database();
  
  if( !peak || nuclide.empty() || !db )
  {
    cerr << "InterSpec::setPeakNuclide(): invalid input" << endl;
    return;
  }//if( !peak || nuclide.empty() || !db )
  
  WModelIndex index = m_peakModel->indexOfPeak( peak );
  if( !index.isValid() )
  {
    cerr << "InterSpec::setPeakNuclide(): couldnt find index for peak"
         << endl;
    return;
  }//if( !index.isValid() )
  
  index = m_peakModel->index( index.row(), PeakModel::kIsotope );
  
  m_peakModel->setData( index, boost::any(WString(nuclide)) );
  
  const PeakModel::PeakShrdPtr &p = m_peakModel->peak(index);
  
  //Reactions not implemented yet.
  if( !p || !p->hasSourceGammaAssigned() )
    return;
  
  //Check if source is same as showing reference line, if so, set peak color to that.
  //ToDo: implement this if the user types into the Peak Manager.
  vector<ReferenceLineInfo> refLines;
  if( m_referencePhotopeakLines )
    refLines = m_referencePhotopeakLines->showingNuclides();
  
  // Try for a simple match - that is if the ref lines were for a nuclide, element, or reaction
  for( const auto &lines : refLines )
  {
    if( (lines.m_nuclide && (lines.m_nuclide==p->parentNuclide()))
       || (lines.m_element && (lines.m_element==p->xrayElement()))
       || (p->reaction() && lines.m_reactions.count(p->reaction()))
      )
    {
      index = m_peakModel->index( index.row(), PeakModel::kPeakLineColor );
      m_peakModel->setData( index, boost::any(WString(lines.m_input.m_color.cssText())) );
      
      return;
    }
  }//for( const auto &lines : refLines )
  
  // Lets try check each of the lines
  for( const auto &lines : refLines )
  {
    if( lines.m_nuclide || lines.m_element || !lines.m_reactions.empty() )
      continue;
    
    for( const ReferenceLineInfo::RefLine &line : lines.m_ref_lines )
    {
      if( (line.m_parent_nuclide && (line.m_parent_nuclide == p->parentNuclide()))
         || (line.m_element && (line.m_element == p->xrayElement()))
         || (line.m_reaction && (line.m_reaction == p->reaction()))
         )
      {
        index = m_peakModel->index( index.row(), PeakModel::kPeakLineColor );
        m_peakModel->setData( index, boost::any(WString(lines.m_input.m_color.cssText())) );
        
        return;
      }
    }//for( const ReferenceLineInfo::RefLine &line : lines.m_ref_lines )
      
  }//for( const auto &lines : refLines )
  
}//void setPeakNuclide(...)


void InterSpec::updateRightClickNuclidesMenu(
                                  const std::shared_ptr<const PeakDef> peak,
                                  std::shared_ptr< std::vector<std::string> > nuclides )
{
  //TODO: should probably add in some error logging or something
  PopupDivMenu *menu = m_rightClickNuclideSuggestMenu;
  
  if( !peak || !nuclides || m_rightClickEnergy < 0.0 ||!menu )
    return;
  
  for( WMenuItem *item : menu->items() )
  {
    if( !item->hasStyleClass("PhoneMenuBack") && !item->hasStyleClass("PhoneMenuClose") )
      delete item;
  }//for( WMenuItem *item : menu->items() )

  
  for( size_t i = 0; i < nuclides->size(); ++i )
  {
    const std::string &nuc = (*nuclides)[i];
    
    if( i==0 && nuc.size()
        && (peak->parentNuclide() || peak->reaction() || peak->xrayElement())  )
    {
      PopupDivMenuItem *item = menu->addMenuItem( nuc, "", true );
      item->setAttributeValue("style", "background: grey; color: white;"
                                       + item->attributeValue("style"));
    }else if( nuc.size() )
    {
      PopupDivMenuItem *item = menu->addMenuItem( nuc, "", true );
      
      if( nuc[0]=='(' && nuc[nuc.size()-1]==')' )
        item->disable();
      else
        item->triggered().connect( boost::bind( &InterSpec::setPeakNuclide, this, peak, nuc ) );
    }else if( i != (nuclides->size()-1) )
    {
      menu->addSeparator();
    }
  }//for( size_t i = 0; i < nuclides->size(); ++i )
  
  //Adjust the menu so its all visible, since it may be larger now, but first
  //  check to make sure the menu is still visible.  We have to do this client
  //  side since the server is unaware whats hidden/visible.
  WMenuItem *parentItem = menu->parentItem();
  WMenu *parentMenu = (parentItem ? parentItem->parentMenu() : (WMenu *)0);
  if( !isMobile() && parentMenu )
  {
    //The positioning margin is copied from WPopupMenu.js and could change in
    //  future versions of Wt (current 3.3.4).  The AdjustTopPos(...) function
    //  is from PopupDiv.cpp, and makes sure Wts positioning is reasonable.
    doJavaScript(  "setTimeout(function(){try{"
                     "var u=" + menu->jsRef() + ", p=" + parentItem->jsRef() + ";"
                     "if(u.style.display==='block'){"
                       "var m=Wt.WT.px(u,'paddingTop')+Wt.WT.px(u,'borderTopWidth');"
                       "Wt.WT.positionAtWidget(u.id,p.id, Wt.WT.Horizontal,-m);"
                       "Wt.WT.AdjustTopPos(u.id);"
                     "}"
                   "}catch(e){console.log('Failed re-positioning menu');}},0);" );
  }//if( !isMobile() && parentMenu )
  
  if( nuclides->empty() )
  {
    PopupDivMenuItem *item = menu->addMenuItem( WString::tr("rclick-mi-no-nuc-suggestions"), "", true );
    item->setAttributeValue("style", "background: grey; color: white;"
                            + item->attributeValue("style"));
  }
  
  WApplication *app = wApp;
  if( app )
    app->triggerUpdate();
}//updateRightClickNuclidesMenu()


void InterSpec::handleLeftClick( double energy, double counts,
                                      double pageX, double pageY )
{
  // For touch screen non-mobile devices, the right-click menu may be showing
  //  since when it is touch activated (by holding down for >600ms), there is
  //  no mouse-leave signal to cause it to leave.
  //  Note: I dont think m_rightClickMenu is ever null, but we'll check JIC
  if( m_rightClickMenu && !m_rightClickMenu->isHidden() )
    m_rightClickMenu->hide();

  if( (m_toolsTabs && (m_currentToolsTab == m_toolsTabs->indexOf(m_nuclideSearchContainer)))
      || m_nuclideSearchWindow )
  {
    setIsotopeSearchEnergy( energy );
    return;
  }
  
#if( USE_TERMINAL_WIDGET )
  if( m_toolsTabs && m_terminal
      && (m_toolsTabs->currentIndex() == m_toolsTabs->indexOf(m_terminal)) )
  {
    m_terminal->chartClicked(energy,counts,pageX,pageY);
  }
#endif
  
  if( (m_toolsTabs && (m_currentToolsTab == m_toolsTabs->indexOf(m_peakInfoDisplay)))
     || m_peakInfoWindow )
  {
    m_peakInfoDisplay->handleChartLeftClick( energy );
    return;
  }
}//void handleLeftClick(...)




void InterSpec::handleRightClick( double energy, double counts,
                                  double pageX, double pageY )
{
  if( !m_dataMeasurement )
    return;
  
  const std::shared_ptr<const PeakDef> peak = nearestPeak( energy );
  m_rightClickEnergy = energy;
  
  shared_ptr<const deque<shared_ptr<const PeakDef>>> peaks = m_peakModel->peaks();

#if( !USE_DETECTION_LIMIT_TOOL )
  if( !peaks || !peak )
    return;
#endif
  
  //We actually need to make a copy of peaks since we will post to outside the
  //  main thread where the deque is expected to remain constant, however, the
  //  PeakModel deque may get changed by like the user deleting a peak.
  if( peaks )
    peaks = make_shared< std::deque<shared_ptr<const PeakDef>>>( begin(*peaks), end(*peaks) );
  else
    peaks = make_shared<std::deque<shared_ptr<const PeakDef>>>();
  
  char energy_str[32] = { '\0' };
  snprintf( energy_str, sizeof(energy_str), "%.1f", energy );
  
  //see how many other peaks share ROI
  size_t npeaksInRoi = 0;
  if( peak )
  {
    for( const PeakModel::PeakShrdPtr &p : *peaks )
      npeaksInRoi += (p->continuum() == peak->continuum());
  }//if( peak )
  
  for( RightClickItems i = RightClickItems(0);
      i < kNumRightClickItems; i = RightClickItems(i+1) )
  {
    switch( i )
    {
      case kPeakEdit: 
      case kDeletePeak:
      case kAddPeakToRoi:
        m_rightClickMenutItems[i]->setHidden( !peak );
      break;
      
      case kRefitPeakStandard:
        m_rightClickMenutItems[i]->setHidden( !peak || !peak->gausPeak() || (npeaksInRoi > 1) );
      break;
        
      case kRefitRoiStandard:
      case kRefitRoiAgressive:
        m_rightClickMenutItems[i]->setHidden( !peak || !peak->gausPeak() || (npeaksInRoi < 2) );
      break;
        
      case kRefitPeakWithDrfFwhm:
        m_rightClickMenutItems[i]->setHidden( !peak || !peak->gausPeak() );
      break;
        
      case kChangeContinuum:
      {
        m_rightClickMenutItems[i]->setHidden( !peak );
        
        if( peak && m_rightClickChangeContinuumMenu )
        {
          // Disable current continuum type, enable all others
          const vector<WMenuItem *> items = m_rightClickChangeContinuumMenu->items();
          const char *labelTxt = PeakContinuum::offset_type_label_tr( peak->continuum()->type() );
          for( WMenuItem *item : items )
            item->setDisabled( item->text().key() == labelTxt );
        }//if( peak )
        
        break;
      }//case kChangeContinuum:
        
      case kChangeSkew:
      {
        m_rightClickMenutItems[i]->setHidden( !peak );
        
        if( peak && m_rightClickChangeSkewMenu )
        {
          // Disable current skew type, enable all others
          const vector<WMenuItem *> items = m_rightClickChangeSkewMenu->items();
          const char *labelTxt = PeakDef::to_label( peak->skewType() );
          for( WMenuItem *item : items )
            item->setDisabled( item->text() == labelTxt );
        }//if( peak && m_rightClickChangeSkewMenu )
      }//case kChangeSkew:
        
      case kChangeNuclide:
      {
        assert( m_rightClickNuclideSuggestMenu );
        
        m_rightClickMenutItems[i]->setHidden( !peak );
        
        if( peak && m_rightClickNuclideSuggestMenu )
        {
          for( WMenuItem *item : m_rightClickNuclideSuggestMenu->items() )
          {
            if( !item->hasStyleClass("PhoneMenuBack")
                && !item->hasStyleClass("PhoneMenuClose") )
              delete item;
          }//for( WMenuItem *item : m_rightClickNuclideSuggestMenu->items() )
          
          m_rightClickNuclideSuggestMenu->addMenuItem( WString::tr("rclick-mi-calc-status"),
                                                       "", false );
          
          Wt::WServer *server = Wt::WServer::instance();
          assert( server );
          if( server )  //this should always be true
          {
            Wt::WIOService &io = server->ioService();
            std::shared_ptr< vector<string> > candidates
                                       = std::make_shared<vector<string> >();
            boost::function<void(void)> updater = wApp->bind(
                       boost::bind(&InterSpec::updateRightClickNuclidesMenu,
                                   this, peak, candidates ) );
            
            std::shared_ptr<const SpecUtils::Measurement> hist = displayedHistogram( SpecUtils::SpectrumType::Foreground );
            std::shared_ptr<const SpecMeas> meas = measurment( SpecUtils::SpectrumType::Foreground );
            std::shared_ptr<const DetectorPeakResponse> detector;
            if( !!meas )
              detector = meas->detector();
        
            shared_ptr<const deque<shared_ptr<const PeakDef>>> hintpeaks;
            if( m_dataMeasurement )
              hintpeaks = m_dataMeasurement->automatedSearchPeaks( m_displayedSamples );
//            if( !hintpeaks || (!!peaks && hintpeaks->size() <= peaks->size()) )
//              hintpeaks = peaks;
            
            //Make a copy of hintpeaks deque since we will be posting to outside
            //  the main thread, where the original deque could actually get
            //  modified by another call, but what we're posting to expected it
            //  to remain constant.
            if( hintpeaks )
              hintpeaks = make_shared< std::deque< PeakModel::PeakShrdPtr > >( begin(*hintpeaks), end(*hintpeaks) );
            
            vector<ReferenceLineInfo> refLines;
            if( m_referencePhotopeakLines )
              refLines = m_referencePhotopeakLines->showingNuclides();
            
            const string session_id = wApp->sessionId();
            
            boost::function<void(void)> worker = [=](){
              IsotopeId::populateCandidateNuclides( hist, peak, hintpeaks,
                      peaks, refLines, detector, session_id, candidates, updater );
            };
            
            io.boost::asio::io_service::post( worker );
          }//if( server )
        }//if( peak && m_rightClickNuclideSuggestMenu )
        
        break;
      }//case kChangeNuclide:
        
      case kSetMeanToRefPhotopeak:
      {
        const float energy = peak ? PeakSearchGuiUtils::reference_line_energy_near_peak( this, *peak ) : 0.0;
        const bool hide = (!peak || (energy < 10.0f));
        m_rightClickMenutItems[i]->setHidden( hide );
        if( !hide )
          m_rightClickMenutItems[i]->setText( WString::tr("rclick-mi-fix-energy").arg( energy_str ) );
        
        break;
      }//case kSetMeanToRefPhotopeak:
        
      case kShareContinuumWithLeftPeak:
      {
        m_rightClickMenutItems[i]->setHidden( !peak );
        
        if( peaks && peak )
        {
          auto iter = std::find( peaks->begin(), peaks->end(), peak );
          if( iter == peaks->begin() )
          {
            m_rightClickMenutItems[i]->setHidden( true );
            break;
          }//if( iter == peaks.begin() )
          
          if( iter==peaks->end() || (*iter)!=peak )
            throw runtime_error( "InterSpec::handleRightClick: "
                                "error searching for peak I should have found 1" );
          
          PeakModel::PeakShrdPtr leftpeak = *(iter - 1);
          if( leftpeak->continuum() == peak->continuum()
             || !leftpeak->continuum()->isPolynomial() )
          {
            m_rightClickMenutItems[i]->setHidden( true );
            break;
          }//if( it alread shares a continuum with the left peak )
          
          const double leftupper = leftpeak->upperX();
          const double rightlower = peak->lowerX();
          const double rightupper = peak->upperX();
          
          //The below 2.0 is arbitrary
          const bool show = ((rightlower-leftupper) < 2.0*(rightupper-rightlower));
          m_rightClickMenutItems[i]->setHidden( !show );
        }//if( peak )
        
        break;
      }//case kShareContinuumWithLeftPeak:
        
        
      case kShareContinuumWithRightPeak:
      {
        m_rightClickMenutItems[i]->setHidden( !peak );
        
        if( peaks && peak )
        {
          auto iter = std::find( peaks->begin(), peaks->end(), peak );
          
          if( iter==peaks->end() || (*iter)!=peak )
            throw runtime_error( "InterSpec::handleRightClick: "
                                "error searching for peak I should have found 2" );
          
          if( (iter+1) == peaks->end() )
          {
            m_rightClickMenutItems[i]->setHidden( true );
            break;
          }//if( iter == peaks.begin() )
          
          
          PeakModel::PeakShrdPtr rightpeak = *(iter + 1);
          if( rightpeak->continuum() == peak->continuum()
             || !rightpeak->continuum()->isPolynomial() )
          {
            m_rightClickMenutItems[i]->setHidden( true );
            break;
          }//if( it already shares a continuum with the left peak )
          
          const double rightlower = rightpeak->lowerX();
          const double leftlower = peak->lowerX();
          const double leftupper = peak->upperX();
          
          //The below 2.0 is arbitrary
          const bool show = ((rightlower-leftupper) < 2.0*(leftupper-leftlower));
          m_rightClickMenutItems[i]->setHidden( !show );
        }//if( peaks && peak )
        
        break;
      }//case kShareContinuumWithRightPeak:
      
      
      case kMakeOwnContinuum:
      {
        m_rightClickMenutItems[i]->setHidden( !peak );
        
        if( peaks && peak )
        {
          bool shares = false;
          std::shared_ptr<const PeakContinuum> cont = peak->continuum();
          for( PeakModel::PeakShrdPtr p : *peaks )
            shares = (shares || (p!=peak && p->continuum()==cont) );
          m_rightClickMenutItems[i]->setHidden( !shares );
        }//if( peaks && peak )
        
        break;
      }//kMakeOwnContinuum
        
#if( USE_DETECTION_LIMIT_TOOL )
      case kFitNewPeakNotInRoi:
      {
        m_rightClickMenutItems[i]->setHidden( !!peak );
        
        if( !peak )
          m_rightClickMenutItems[i]->setText( WString::tr("rclick-mi-fit-new-peak").arg(energy_str) );
        
        break;
      }//case kFitNewPeakNotInRoi:
        
      case kAddPeakNotInRoi:
      {
        m_rightClickMenutItems[i]->setHidden( !!peak ); //"Add peak..."
        break;
      }//case kAddPeakNotInRoi:
      
      case kSearchEnergy:
      {
        m_rightClickMenutItems[i]->setHidden( !!peak );
        
        if( !peak )
          m_rightClickMenutItems[i]->setText( WString::tr("rclick-mi-search-energy").arg(energy_str) ); //"Search near {1} keV"
        
        break;
      }//case kSearchEnergy:
        
      case kSimpleMda:
      {
        m_rightClickMenutItems[i]->setHidden( !!peak );
        
        if( !peak )
        {
          WString target_txt;
          const tuple<const SandiaDecay::Nuclide *, double, float> near_line
                                = PeakSearchGuiUtils::nuclide_reference_line_near( this, energy );
          const SandiaDecay::Nuclide *ref_nuc = get<0>(near_line);
          const float ref_energy = get<2>(near_line);
            
          if( ref_nuc && (ref_energy > 10.0) )
          {
            char buffer[64] = { '\0' };
            snprintf( buffer, sizeof(buffer), "%s, %.1f keV", ref_nuc->symbol.c_str(), ref_energy );
            target_txt = WString::fromUTF8( buffer );
          }//if( ref_energy > 10.0 )
          
          if( target_txt.empty() )
            target_txt = WString("{1} keV").arg(energy_str);
          
          m_rightClickMenutItems[i]->setText( WString::tr("rclick-simple-mda").arg(target_txt) ); //"Quick MDA {1}..."
        }//if( !peak )
        
        break;
      }//case kSimpleMda:
#endif  //USE_DETECTION_LIMIT_TOOL
        
        
      case kNumRightClickItems:
      break;
    }//switch( i )
  }//for( loop over right click menu items )
  
  if( m_rightClickMenu->isMobile() )
    m_rightClickMenu->showMobile();
  else
    m_rightClickMenu->popup( WPoint(pageX,pageY) );
}//void handleRightClick(...)


void InterSpec::createPeakEdit( double energy )
{
  auto create_editor = [this]( double ene ){
    m_peakEditWindow = new PeakEditWindow( ene, m_peakModel, this );
    m_peakEditWindow->editingDone().connect( this, &InterSpec::deletePeakEdit );
    m_peakEditWindow->finished().connect( this, &InterSpec::deletePeakEdit );
    m_peakEditWindow->resizeToFitOnScreen();
    
    PeakEdit *editor = m_peakEditWindow->peakEditor();
    if( !editor->isEditingValidPeak() )
    {
      delete m_peakEditWindow;
      m_peakEditWindow = nullptr;
      return;
    }//if( !editor->isEditingValidPeak() )
  };//
  
  auto change_peak = [this,create_editor]( double ene ){
    if( m_peakEditWindow )
    {
      PeakEdit *editor = m_peakEditWindow->peakEditor();
      editor->changePeak( ene );
    }else
    {
      create_editor( ene );
    }
  };//change_peak
  
  
  if( m_peakEditWindow )
  {
    PeakEdit *editor = m_peakEditWindow->peakEditor();
    const double prev_energy = editor->currentPeakEnergy();
    
    change_peak( energy );
    
    auto undo = [prev_energy,change_peak](){ change_peak( prev_energy ); };
    auto redo = [energy,change_peak](){ change_peak( energy ); };
    if( m_undo )
      m_undo->addUndoRedoStep( undo, redo, "Change peak editor peak." );
  }else
  {
    create_editor( energy );
    
    auto undo = [this](){
      if( m_peakEditWindow )
      {
        delete m_peakEditWindow;
        m_peakEditWindow = nullptr;
      }
    };
    
    auto redo = [energy,change_peak](){ change_peak( energy ); };
    if( m_undo )
      m_undo->addUndoRedoStep( undo, redo, "Open peak editor." );
  }//if( m_peakEditWindow ) / else
}//void createPeakEdit( Wt::WMouseEvent event )


PeakEditWindow *InterSpec::peakEdit()
{
  return m_peakEditWindow;
}


void InterSpec::deletePeakEdit()
{
  if( !m_peakEditWindow )
    return;
  
  PeakEdit *editor = m_peakEditWindow->peakEditor();
  assert( editor );
  
  if( m_undo && m_undo->canAddUndoRedoNow() )
  {
    const double currentEnergy = editor ? editor->currentPeakEnergy() : 0.0;
    
    auto undo = [this, currentEnergy](){
      m_peakEditWindow = new PeakEditWindow( currentEnergy, m_peakModel, this );
      m_peakEditWindow->editingDone().connect( this, &InterSpec::deletePeakEdit );
      m_peakEditWindow->finished().connect( this, &InterSpec::deletePeakEdit );
      m_peakEditWindow->resizeToFitOnScreen();
    };//auto undo
    
    auto redo = [this](){
      deletePeakEdit();
    };
    
    m_undo->addUndoRedoStep( undo, redo, "Close peak editor." );
  }//if( m_undo && m_undo->canAddUndoRedoNow() )
  
  delete m_peakEditWindow;
  m_peakEditWindow = nullptr;
}//void deletePeakEdit()



void InterSpec::setIsotopeSearchEnergy( double energy )
{
  if( !m_nuclideSearch )
    return;
  
  double sigma = -1.0;

  if( m_toolsTabs )
  {
    if( m_currentToolsTab != m_toolsTabs->indexOf(m_nuclideSearchContainer) )
      return;
  }else if( !m_nuclideSearchWindow )
  {
    return;
  }
  
  //check to see if this is within 3.0 sigma of a peak, and if so, set the
  //  energy to the mean of that peak
  PeakModel::PeakShrdPtr peak = m_peakModel->nearestPeak( energy );
  
  if( !!peak )
  {
    const double width = peak->gausPeak() ? peak->fwhm() : 0.5*peak->roiWidth();
    if( (fabs(peak->mean()-energy) < (3.0/2.35482)*width) )
    {
      energy = peak->mean();
      sigma = width;
      
      //For low res spectra make relatively less wide
      const auto spectrum = displayedHistogram(SpecUtils::SpectrumType::Foreground);
      if( m_dataMeasurement && spectrum && !PeakFitUtils::is_likely_high_res(this) )
      {
        sigma *= 0.35;
      }
    }//if( within 3 sigma of peak )
  }//if( !!peak )
  
  m_nuclideSearch->setNextSearchEnergy( energy, sigma );
}//void setIsotopeSearchEnergy( double energy );



void InterSpec::setFeatureMarkerOption( const FeatureMarkerType option, const bool show )
{
  const bool wasShown = m_featureMarkersShown[static_cast<int>(option)];
  
  m_featureMarkersShown[static_cast<int>(option)] = show;
  m_spectrum->setFeatureMarkerOption( option, show );
  
  if( m_undo && m_undo->canAddUndoRedoNow() && (show != wasShown) )
  {
    auto undo = [this,option,show](){
      FeatureMarkerWidget *tool = m_featureMarkersWindow ? m_featureMarkersWindow->tool() : nullptr;
      if( !tool && m_referencePhotopeakLines )
        tool = m_referencePhotopeakLines->featureMarkerTool();
        
      if( tool )
        tool->setFeatureMarkerChecked( option, !show );
      setFeatureMarkerOption( option, !show );
    };
    auto redo = [this,option,show](){
      FeatureMarkerWidget *tool = m_featureMarkersWindow ? m_featureMarkersWindow->tool() : nullptr;
      if( !tool && m_referencePhotopeakLines )
        tool = m_referencePhotopeakLines->featureMarkerTool();
      
      if( tool )
        tool->setFeatureMarkerChecked( option, show );
      setFeatureMarkerOption( option, show );
    };
    
    m_undo->addUndoRedoStep( undo, redo, "Toggle feature marker" );
  }//if( m_undo && (show != wasShown) )
}//setFeatureMarkerOption(...)


bool InterSpec::showingFeatureMarker( const FeatureMarkerType option )
{
  return m_featureMarkersShown[static_cast<int>(option)];
}


void InterSpec::setComptonPeakAngle( const int angle )
{
  const int prev_angle = m_spectrum->comptonPeakAngle();
  m_spectrum->setComptonPeakAngle( angle );
  
  if( m_undo && m_undo->canAddUndoRedoNow() && (prev_angle != angle) )
  {
    auto undo = [this,prev_angle](){
      FeatureMarkerWidget *tool = m_featureMarkersWindow ? m_featureMarkersWindow->tool() : nullptr;
      if( !tool && m_referencePhotopeakLines )
        tool = m_referencePhotopeakLines->featureMarkerTool();
      
      if( tool )
        tool->setDisplayedComptonPeakAngle( prev_angle );
      m_spectrum->setComptonPeakAngle( prev_angle );
    };
    auto redo = [this,angle](){
      FeatureMarkerWidget *tool = m_featureMarkersWindow ? m_featureMarkersWindow->tool() : nullptr;
      if( !tool && m_referencePhotopeakLines )
        tool = m_referencePhotopeakLines->featureMarkerTool();
      
      if( tool )
        tool->setDisplayedComptonPeakAngle( angle );
      m_spectrum->setComptonPeakAngle( angle );
    };
    
    m_undo->addUndoRedoStep( undo, redo, "Change Compton angle" );
  }//if( m_undo && (prev_angle != angle) )
}//void setComptonPeakAngle( const float angle );


void InterSpec::toggleFeatureMarkerWindow()
{
  const bool showing = (m_featureMarkersWindow
                  || (m_referencePhotopeakLines && m_referencePhotopeakLines->featureMarkerTool()));
  
  displayFeatureMarkerWindow( !showing );
}//void toggleFeatureMarkerWindow()


void InterSpec::displayFeatureMarkerWindow( const bool show )
{
  if( m_undo && m_undo->canAddUndoRedoNow() )
    m_undo->addUndoRedoStep( [this,show](){ displayFeatureMarkerWindow(!show); },
                            [this,show](){ displayFeatureMarkerWindow(show); },
                            "Show feature marker window" );
  
  const bool showing = (m_featureMarkersWindow
                  || (m_referencePhotopeakLines && m_referencePhotopeakLines->featureMarkerTool()));
  
  if( showing == show )
  {
    if( m_referencePhotopeakLines && m_referencePhotopeakLines->featureMarkerTool() )
    {
      assert( m_toolsTabs );
      if( m_toolsTabs )
      {
        const int index = m_toolsTabs->indexOf(m_referencePhotopeakLines);
        m_toolsTabs->setCurrentIndex( index );
        m_currentToolsTab = index;
      }
      m_referencePhotopeakLines->emphasizeFeatureMarker();
    }//if( reference photopeak tool is showing feature marker options )
    
    return;
  }//if( showing == show )
  
  if( !show )
  {
    if( m_featureMarkersWindow )
    {
      AuxWindow::deleteAuxWindow( m_featureMarkersWindow );
      m_featureMarkersWindow = nullptr;
    }else
    {
      assert( m_referencePhotopeakLines && m_referencePhotopeakLines->featureMarkerTool() );
      m_referencePhotopeakLines->removeFeatureMarkerTool();
    }
    
    for( FeatureMarkerType i = FeatureMarkerType(0);
         i < FeatureMarkerType::NumFeatureMarkers;
         i = FeatureMarkerType(static_cast<int>(i)+1) )
    {
      if( m_featureMarkersShown[static_cast<int>(i)] )
        m_spectrum->setFeatureMarkerOption( i, false );
    }
    
    m_featureMarkerMenuItem->setText( WString::tr("app-mi-view-feature-markers") );
    
    return;
  }//if( !show )
  
  
  m_featureMarkerMenuItem->setText( WString::tr("app-mi-view-hide-feature-markers") );
  
  // Initing the feature marker tool can add some undo/redo steps, by calling into
  //  `InterSpec::setComptonPeakAngle(...)` or `InterSpec::displayFeatureMarkerWindow(bool)`
  //  - lets block these calls.
  UndoRedoManager::BlockUndoRedoInserts undo_blocker;
  
  FeatureMarkerWidget *widget = nullptr;
  if( toolTabsVisible() && m_referencePhotopeakLines )
  {
    widget = m_referencePhotopeakLines->showFeatureMarkerTool();
    assert( m_toolsTabs );
    if( m_toolsTabs )
      m_toolsTabs->setCurrentIndex( m_toolsTabs->indexOf(m_referencePhotopeakLines) );
    m_referencePhotopeakLines->emphasizeFeatureMarker();
  }else
  {
    m_featureMarkersWindow = new FeatureMarkerWindow( this );
    m_featureMarkersWindow->finished().connect( boost::bind(&InterSpec::displayFeatureMarkerWindow, this, false) );
    
    widget = m_featureMarkersWindow->tool();
  }//if( toolTabsVisible() && m_referencePhotopeakLines ) / else
  
  // Restore the widget state to previous opened state.
  for( FeatureMarkerType i = FeatureMarkerType(0);
      i < FeatureMarkerType::NumFeatureMarkers;
      i = FeatureMarkerType(static_cast<int>(i)+1) )
  {
    const bool show = m_featureMarkersShown[static_cast<int>(i)];
    m_spectrum->setFeatureMarkerOption( i, show );
    widget->setFeatureMarkerChecked( i, show );
  }//for( set FeatureMarkers to the last state of the window )
}//void displayFeatureMarkerWindow()



Wt::Signal<SpecUtils::SpectrumType,std::shared_ptr<SpecMeas>, std::set<int>, vector<string> > &
                                      InterSpec::displayedSpectrumChanged()
{
  return m_displayedSpectrumChangedSignal;
}


Wt::Signal<SpecUtils::SpectrumType,double> &InterSpec::spectrumScaleFactorChanged()
{
  return m_spectrumScaleFactorChanged;
}


WModelIndex InterSpec::addPeak( PeakDef peak,
                                    const bool associateShowingNuclideXrayRctn )
{
  if( fabs(peak.mean())<0.1 && fabs(peak.amplitude())<0.1 )
    return WModelIndex();
  
  if( !m_referencePhotopeakLines || !associateShowingNuclideXrayRctn )
    return m_peakModel->addNewPeak( peak );
  
  if( peak.parentNuclide() || peak.xrayElement() || peak.reaction() )
    return m_peakModel->addNewPeak( peak );
  
  const bool showingEscape = showingFeatureMarker(FeatureMarkerType::EscapePeakMarker);
  auto foreground = displayedHistogram(SpecUtils::SpectrumType::Foreground);
  PeakSearchGuiUtils::assign_nuclide_from_reference_lines( peak, m_peakModel,
                         foreground, m_referencePhotopeakLines,
                         m_colorPeaksBasedOnReferenceLines, showingEscape );
  
  WModelIndex newpeakindex = m_peakModel->addNewPeak( peak );
  
  PeakModel::PeakShrdPtr newpeak = m_peakModel->peak(newpeakindex);
  try_update_hint_peak( newpeak, m_dataMeasurement, m_displayedSamples );
  
  return newpeakindex;
}//WModelIndex addPeak( PeakDef peak )


#if( USE_DB_TO_STORE_SPECTRA )
void InterSpec::saveStateToDb( Wt::Dbo::ptr<UserState> entry )
{
  if( !entry || (entry->user != m_user) || !m_user.session() )
    throw runtime_error( "Invalid input to saveStateToDb()" );

  try
  {
    saveShieldingSourceModelToForegroundSpecMeas();
#if( USE_REL_ACT_TOOL )
    saveRelActManualStateToForegroundSpecMeas();
    saveRelActAutoStateToForegroundSpecMeas();
#endif
    
    DataBaseUtils::DbTransaction transaction( *m_sql );
    entry.modify()->serializeTime = WDateTime::currentDateTime();
    
    if( !entry->creationTime.isValid() )
      entry.modify()->creationTime = entry->serializeTime;
    
    const bool deepCopy = ((entry->stateType != UserState::kUserSaved) || !!entry->snapshotTagParent);
    
    std::shared_ptr<const SpecMeas> foreground = measurment( SpecUtils::SpectrumType::Foreground );
    std::shared_ptr<const SpecMeas> second = measurment( SpecUtils::SpectrumType::SecondForeground );
    std::shared_ptr<const SpecMeas> background = measurment( SpecUtils::SpectrumType::Background );
    
    const bool updateInDb = false; //We will update the file, or make a copy ourselves
    Dbo::ptr<UserFileInDb> dbforeground, dbsecond, dbbackground;
    dbforeground = measurementFromDb( SpecUtils::SpectrumType::Foreground, updateInDb );
    if( foreground != second )
      dbsecond = measurementFromDb( SpecUtils::SpectrumType::SecondForeground, updateInDb );
    if( (background != foreground) && (background != second) )
      dbbackground = measurementFromDb( SpecUtils::SpectrumType::Background, updateInDb );
  
    //JIC, make sure indices have all been assigned to everything.
    m_sql->session()->flush();
    
    auto create_copy_or_update_in_db = [this, deepCopy, &entry]( Dbo::ptr<UserFileInDb> &dbfile,
                      shared_ptr<const SpecMeas> &file, const SpecUtils::SpectrumType type ){
      if( !file )
        return;
      
      if( !dbfile )
      {
        // We seem to get here if we recently uploaded the foreground file, so it hasnt been saved
        //  to the database yet.
        Wt::Dbo::ptr<UserFileInDb> answer;
        
        SpectraFileModel *fileModel = m_fileManager->model();
        assert( measurment(type) == file );
        
        const WModelIndex index = fileModel->index( file );
        assert( index.isValid() );
        
        if( !index.isValid() )
          throw runtime_error( "Error saving " + string(SpecUtils::descriptionText(type))
                      + " spectrum file to the database - unable to find in SpectraFileModel!?!" );
          
        shared_ptr<SpectraFileHeader> header = fileModel->fileHeader( index.row() );
        assert( header );
        if( !header )
          throw runtime_error( "Error saving " + string(SpecUtils::descriptionText(type))
               + " spectrum file to the database - no associated header in SpectraFileModel!?!." );
        
        try
        {
          header->saveToDatabase( file );
        }catch( std::exception &e )
        {
          throw runtime_error( "Error saving " + string(SpecUtils::descriptionText(type))
          + " spectrum file to the database - call to write to db failed: " + string(e.what()) );
        }
        
        dbfile = header->dbEntry();
        assert( dbfile );
        if( !dbfile )
          throw runtime_error( "Error saving " + string(SpecUtils::descriptionText(type))
              + " spectrum file to the database - unexpectedly missing reference in db!?!." );
      }else if( deepCopy && (dbfile->isPartOfSaveState || dbfile->snapshotParent) )
      {
        // We dont need to make a copy of the file if it was not part of a save state, but now its
        //  becoming part of one
        dbfile = UserFileInDb::makeDeepCopyOfFileInDatabase( dbfile, *m_sql, true );
        m_sql->session()->flush();
      }
      
      dbfile.modify()->isPartOfSaveState = true;
      
      Dbo::ptr<UserFileInDbData> filedata;
      for( auto iter = dbfile->filedata.begin(); iter != dbfile->filedata.end(); ++iter )
      {
        assert( !filedata );
        if( filedata )
          (*iter).remove();
        else
          filedata = *iter;
      }
      
      //assert( filedata );
      if( !filedata )
      {
        // We may get here if we've removed a state (i.e., a `UserState::kEndOfSessionTemp`) from
        //  the database, but the pointer is still in memory.
        UserFileInDbData *newdata = new UserFileInDbData();
        filedata.reset( newdata );
        newdata->fileInfo = dbfile;
        m_sql->session()->add( filedata );
      }
      
      // This next line will throw an exception if the file is too large to store in database
      filedata.modify()->setFileData( file, UserFileInDbData::SerializedFileFormat::k2012N42 );
    };//create_copy_or_update_in_db lambda
    
    create_copy_or_update_in_db( dbforeground, foreground, SpecUtils::SpectrumType::Foreground );
    if( !dbforeground && foreground )
      throw runtime_error( "Error saving foreground to the database" );  //not displayed to user, so not internationalized
  
    if( second )
    {
      if( second == foreground )
      {
        dbsecond = dbforeground;
      }else
      {
        create_copy_or_update_in_db( dbsecond, second, SpecUtils::SpectrumType::SecondForeground );
        if( !dbsecond )
          throw runtime_error( "Error saving second foreground to the database" );
      }
    }//if( second )
    
    if( background )
    {
      if( background == foreground )
      {
        dbbackground = dbforeground;
      }else if( background == second )
      {
        dbbackground = dbsecond;
      }else
      {
        create_copy_or_update_in_db( dbbackground, background, SpecUtils::SpectrumType::Background );
        if( !dbbackground )
          throw runtime_error( "Error saving background to the database" );
      }
    }//if( background )
    
    //We need to make sure dbforeground, dbbackground, dbsecond will have been
    //  written to the database, so there id()'s will be not -1.
    m_sql->session()->flush();
    
    entry.modify()->foregroundId = static_cast<int>( dbforeground.id() );
    entry.modify()->backgroundId = static_cast<int>( dbbackground.id() );
    entry.modify()->secondForegroundId = static_cast<int>( dbsecond.id() );
    
    // If using is clicking save - remove any `kUserStateAutoSavedWork` states, as
    //  they would now be behind the state the user is saving
    if( entry->stateType == UserState::kUserSaved )
    {
      Dbo::collection<Dbo::ptr<UserState>> eosEntries = entry->snapshotTags.find()
        .where( "StateType = ?" )
        .bind(int(UserState::UserStateType::kUserStateAutoSavedWork));
      for( auto iter = eosEntries.begin(); iter != eosEntries.end(); ++iter )
        iter->remove();
    }//if( remove `kUserStateAutoSavedWork` states )
    
    
    {
      string &str = (entry.modify()->foregroundSampleNumsCsvIds);
      str.clear();
      for( const int i : m_displayedSamples )
        str += (str.empty() ? "" : ",") + std::to_string( i );
    }
    
    {
      string &str = (entry.modify()->backgroundSampleNumsCsvIds);
      str.clear();
      for( const int i : m_backgroundSampleNumbers )
        str += (str.empty() ? "" : ",") + std::to_string( i );
    }
    
    {
      string &str = (entry.modify()->secondForegroundSampleNumsCsvIds);
      str.clear();
      for( const int i : m_sectondForgroundSampleNumbers )
        str += (str.empty() ? "" : ",") + std::to_string( i );
    }
    
    {
      const vector<string> dispDet = detectorsToDisplay(SpecUtils::SpectrumType::Foreground);
      const vector<string> det_names = foreground ? foreground->detector_names() : vector<string>();
      const vector<int>  detNums = foreground ? foreground->detector_numbers() : vector<int>();
      
      string &str = (entry.modify()->showingDetectorNumbersCsv);
      str.clear();
      for( const auto &det : dispDet )
      {
        auto pos = std::find( begin(det_names), end(det_names), det );
        const auto index = pos - begin(det_names);
        if( index < static_cast<int>(detNums.size()) )
          str += (str.empty() ? "" : ",") + to_string(detNums[index]);
      }
    }
    
    entry.modify()->energyAxisMinimum = m_spectrum->xAxisMinimum();
    entry.modify()->energyAxisMaximum = m_spectrum->xAxisMaximum();
    entry.modify()->countsAxisMinimum = m_spectrum->yAxisMinimum();
    entry.modify()->countsAxisMaximum = m_spectrum->yAxisMaximum();
    entry.modify()->displayBinFactor = 0;
    
    // TODO: should add time chart limits here - if showing
    
    entry.modify()->shownDisplayFeatures = 0x0;
    if( toolTabsVisible() )
      entry.modify()->shownDisplayFeatures |= UserState::kDockedWindows;
    if( m_spectrum->yAxisIsLog() )
      entry.modify()->shownDisplayFeatures |= UserState::kLogSpectrumCounts;
    
    try
    {
      if( UserPreferences::preferenceValue<bool>( "ShowVerticalGridlines", this ) )
        entry.modify()->shownDisplayFeatures |= UserState::kVerticalGridLines;
      
      if( UserPreferences::preferenceValue<bool>( "ShowHorizontalGridlines", this ) )
        entry.modify()->shownDisplayFeatures |= UserState::kHorizontalGridLines;
    }catch(...)
    {
      // We shouldnt get here
      assert( 0 );
    }
    
    if( m_spectrum->legendIsEnabled() )
      entry.modify()->shownDisplayFeatures |= UserState::kSpectrumLegend;
    
    if( m_shieldingSourceFit )
      entry.modify()->shownDisplayFeatures |= UserState::kShowingShieldSourceFit;
    
#if( USE_TERMINAL_WIDGET )
    if( m_terminal )
      entry.modify()->shownDisplayFeatures |= UserState::kShowingTerminalWidget;
#endif
    
#if( USE_REL_ACT_TOOL )
    if( m_relActManualGui )
      entry.modify()->shownDisplayFeatures |= UserState::kShowingRelActManual;
    
    if( m_relActAutoGui )
      entry.modify()->shownDisplayFeatures |= UserState::kShowingRelActAuto;
#endif
    
    if( m_multimedia )
      entry.modify()->shownDisplayFeatures |= UserState::kShowingMultimedia;
    
    if( m_gammaXsToolWindow && m_gammaXsToolWindow->xstool() )
    {
      entry.modify()->shownDisplayFeatures |= UserState::kShowingGammaXsTool;
      entry.modify()->gammaXsToolUri = m_gammaXsToolWindow->xstool()->encodeStateToUrl();
    }
    
    if( m_doseCalcWindow && m_doseCalcWindow->tool() )
    {
      entry.modify()->shownDisplayFeatures |= UserState::kShowingDoseCalcTool;
      entry.modify()->doseCalcToolUri = m_doseCalcWindow->tool()->encodeStateToUrl();
    }
    
    if( m_1overR2Calc )
    {
      entry.modify()->shownDisplayFeatures |= UserState::kShowing1OverR2Tool;
      entry.modify()->oneOverR2ToolUri = m_1overR2Calc->encodeStateToUrl();
    }
    
    if( m_fluxTool )
    {
      entry.modify()->shownDisplayFeatures |= UserState::kShowingFluxTool;
      entry.modify()->fluxToolUri = m_fluxTool->encodeStateToUrl();
    }//if( m_fluxTool )
    
    if( m_unitsConverter )
    {
      entry.modify()->shownDisplayFeatures |= UserState::kShowingUnitConvertTool;
      entry.modify()->unitsConverterToolUri = m_unitsConverter->encodeStateToUrl();
    }
    
    if( m_decayInfoWindow )
    {
      entry.modify()->shownDisplayFeatures |= UserState::kShowingNucDecayInfo;
      entry.modify()->nucDecayInfoUri = m_decayInfoWindow->encodeStateToUrl();
    }
    
    if( m_gammaCountDialog )
    {
      entry.modify()->shownDisplayFeatures |= UserState::kShowingEnergyRangeSum;
      entry.modify()->energyRangeSumUri = m_gammaCountDialog->encodeStateToUrl();
    }
    
#if( USE_DETECTION_LIMIT_TOOL )
    if( m_detectionLimitWindow )
    {
      entry.modify()->shownDisplayFeatures |= UserState::kShowingDetectionSens;
      entry.modify()->detectionSensitivityToolUri = m_simpleMdaWindow->tool()->encodeStateToUrl();
    }//if( m_detectionLimitWindow )
    
    if( m_simpleMdaWindow )
    {
      entry.modify()->shownDisplayFeatures |= UserState::kShowingSimpleMda;
      entry.modify()->simpleMdaUri = m_simpleMdaWindow->tool()->encodeStateToUrl();
    }//if( m_simpleMdaWindow )
#endif
    
    entry.modify()->backgroundSubMode = UserState::kNoSpectrumSubtract;
    if( m_spectrum->backgroundSubtract() )
      entry.modify()->backgroundSubMode = UserState::kBackgorundSubtract;
    
    entry.modify()->currentTab = UserState::kNoTabs;
    if( m_toolsTabs )
    {
      const WString &txtKey = m_toolsTabs->tabText( m_toolsTabs->currentIndex() ).key();
      if( txtKey == PeakInfoTabTitleKey )
        entry.modify()->currentTab = UserState::kPeakInfo;
      else if( txtKey == GammaLinesTabTitleKey )
        entry.modify()->currentTab = UserState::kGammaLines;
      else if( txtKey == CalibrationTabTitleKey )
        entry.modify()->currentTab = UserState::kCalibration;
      else if( txtKey == NuclideSearchTabTitleKey )
        entry.modify()->currentTab = UserState::kIsotopeSearch;
      else if( txtKey == FileTabTitleKey )
        entry.modify()->currentTab = UserState::kFileTab;
#if( USE_TERMINAL_WIDGET )
      else if( txtKey == TerminalTabTitleKey )
        entry.modify()->currentTab = UserState::kTerminalTab;
#endif
#if( USE_REL_ACT_TOOL )
      else if( txtKey == RelActManualTitleKey )
        entry.modify()->currentTab = UserState::kRelActManualTab;
#endif
    }//if( m_toolsTabs )
    
    entry.modify()->showingMarkers = 0x0;
    
    entry.modify()->disabledNotifications = 0x0;

    for( WarningWidget::WarningMsgLevel level = WarningWidget::WarningMsgLevel(0);
        level <= WarningWidget::WarningMsgHigh;
        level = WarningWidget::WarningMsgLevel(level+1) )
    {
      if( !m_warnings->active( level ) )
        entry.modify()->disabledNotifications |= (0x1<<level);
    }
    
    entry.modify()->showingPeakLabels = 0x0;
    for( SpectrumChart::PeakLabels label = SpectrumChart::PeakLabels(0);
         label < SpectrumChart::kNumPeakLabels;
         label = SpectrumChart::PeakLabels(label+1) )
    {
      if( m_spectrum->showingPeakLabel( label ) )
        entry.modify()->showingPeakLabels |= (0x1<<label);
    }

    entry.modify()->showingWindows = 0x0;
    //m_warningsWindow
    //m_peakInfoWindow
    //m_energyCalWindow
    //m_shieldingSourceFitWindow
    //m_referencePhotopeakLinesWindow
//    m_nuclideSearchWindow
//    enum ShowingWindows
//    {
//      kEnergyCalibration = 0x1, DrfSelectSelect = 0x2 //etc..
//    };
  
    entry.modify()->isotopeSearchEnergiesXml.clear();
    if( m_nuclideSearch )
      m_nuclideSearch->serialize( entry.modify()->isotopeSearchEnergiesXml );
    
    if( !toolTabsVisible() && m_nuclideSearchWindow )
    {
      entry.modify()->shownDisplayFeatures |= UserState::kShowingEnergySearch;
      entry.modify()->currentTab = UserState::kIsotopeSearch;
    }
  
   
    entry.modify()->gammaLinesXml.clear();
    if( m_referencePhotopeakLines )
      m_referencePhotopeakLines->serialize( entry.modify()->gammaLinesXml );
    
  /*
   enum FeatureMarkers
   {
   kEscapePeaks = 0x1, kCompPeak = 0x2, kComptonEdge = 0x4, kSumPeak = 0x8
   };
   */

    Json::Array userOptions;
    const Wt::Dbo::collection< Wt::Dbo::ptr<UserOption> > &prefs
                                                     = m_user->m_dbPreferences;
    
    vector< Dbo::ptr<UserOption> > options;
    std::copy( prefs.begin(), prefs.end(), std::back_inserter(options) );
    
    for( vector< Dbo::ptr<UserOption> >::const_iterator iter = options.begin();
        iter != options.end(); ++iter )
    {
      Dbo::ptr<UserOption> option = *iter;
      Json::Value val( Json::ObjectType );
      Json::Object &obj = val;
      obj["type"]  = int(option->m_type);
      obj["name"]  = WString(option->m_name);
      
      switch( option->m_type )
      {
        case UserOption::String:
          obj["value"] = WString( option->m_value );
        break;
        
        case UserOption::Decimal:
          obj["value"] = std::stod( option->m_value );
          
        break;
        
        case UserOption::Integer:
          obj["value"] = std::stoi( option->m_value );
        break;
        
        case UserOption::Boolean:
          obj["value"] = (option->m_value== "true" || option->m_value=="1");
        break;
      }//switch( m_type )
      
      userOptions.push_back( val );
    }//for( loop over DB entries )
  
    entry.modify()->userOptionsJson = Json::serialize( userOptions, 0 );
    
    //The color theme, if anything other than default is being used.
    //  (I guess we could serialize the default, but whateer for now)
    try
    {
      Wt::Dbo::ptr<ColorThemeInfo> theme;
      const int colorThemIndex = UserPreferences::preferenceValue<int>("ColorThemeIndex", this);
      if( colorThemIndex > 0 )
        theme = m_user->m_colorThemes.find().where( "id = ?" ).bind( colorThemIndex ).resultValue();
      if( theme )
        entry.modify()->colorThemeJson = theme->json_data;
    }catch(...)
    {
      //Probably shouldnt ever happen
      cerr << "saveStateToDb(): Caught exception retrieving color theme from database" << endl;
    }//try / catch
    
    transaction.commit();
  }catch( FileToLargeForDbException &e )
  {
    cerr << "Caught: " << e.what() << endl;
    throw;
  }catch( std::exception &e )
  {
    cerr << "saveStateToDb(...) caught: " << e.what() << endl;
    string errmsg = e.what();
    errmsg = Wt::Utils::htmlEncode( errmsg, WFlags<Wt::Utils::HtmlEncodingFlag>{} );
    throw runtime_error( WString::tr("err-save-sate-to-db").arg(errmsg).toUTF8() );
  }//try / catch
}//void saveStateToDb( Wt::Dbo::ptr<UserState> entry )


void InterSpec::loadStateFromDb( Wt::Dbo::ptr<UserState> entry )
{
  //This function takes about 5 ms (to load the previous HPGe state, on new app
  //  construction) on my 2.6 GHz Intel Core i7, as of (20150316).
  if( !entry )
    throw runtime_error( "UserState was invalid" );

  UndoRedoManager::BlockUndoRedoInserts undo_blocker;
  
  try
  {
    //Essentially reset the state of the app
    closeShieldingSourceFit();
    programmaticallyCloseMultimediaWindow();
    assert( !m_multimedia );
    
    m_fileManager->removeAllFiles();
    if( m_referencePhotopeakLines )
      m_referencePhotopeakLines->clearAllLines();
    
    deletePeakEdit();
    deleteGammaCountDialog();
    closeNuclideSearchWindow();
    
    setSpectrum( nullptr, {}, SpecUtils::SpectrumType::Background, 0 );
    setSpectrum( nullptr, {}, SpecUtils::SpectrumType::SecondForeground, 0 );

    
    switch( entry->stateType )
    {
      case UserState::kEndOfSessionTemp:
      case UserState::kUserSaved:
      case UserState::kForTest:
      case UserState::kUndefinedStateType:
      case UserState::kUserStateAutoSavedWork:
      break;
    }//switch( entry->stateType )

    DataBaseUtils::DbTransaction transaction( *m_sql );
    
    Wt::Dbo::ptr<UserState> parent = entry->snapshotTagParent;
    while( parent && parent->snapshotTagParent )
      parent = parent->snapshotTagParent;
    
    Dbo::ptr<UserFileInDb> dbforeground, dbsecond, dbbackground;
    if( entry->foregroundId >= 0 )
      dbforeground = m_sql->session()->find<UserFileInDb>().where( "id = ?" )
                                      .bind( entry->foregroundId );
    if( entry->backgroundId >= 0
        && entry->backgroundId != entry->foregroundId )
      dbbackground = m_sql->session()->find<UserFileInDb>().where( "id = ?" )
                                      .bind( entry->backgroundId );
    else if( entry->backgroundId == entry->foregroundId )
      dbbackground = dbforeground;
      
    if( entry->secondForegroundId >= 0
        && entry->secondForegroundId != entry->foregroundId
        && entry->secondForegroundId != entry->backgroundId )
      dbsecond = m_sql->session()->find<UserFileInDb>().where( "id = ?" )
                                  .bind( entry->secondForegroundId );
    else if( entry->secondForegroundId == entry->foregroundId )
      dbsecond = dbforeground;
    else if( entry->secondForegroundId == entry->backgroundId )
      dbsecond = dbbackground;

    if( entry->foregroundId >= 0
        && (!dbforeground || !dbforeground->filedata.size()) )
      throw runtime_error( "Unable to locate foreground in database" );
    if( entry->backgroundId >= 0
        && (!dbbackground || !dbbackground->filedata.size()) )
      throw runtime_error( "Unable to locate background in database" );
    if( entry->secondForegroundId >= 0
        && (!dbsecond || !dbsecond->filedata.size()) )
      throw runtime_error( "Unable to locate second foreground in database" );
    
    
    
    //Now start reloading the state
    std::shared_ptr<SpecMeas> foreground, second, background;
    std::shared_ptr<SpecMeas> snapforeground, snapsecond, snapbackground;
    std::shared_ptr<SpectraFileHeader> foregroundheader, backgroundheader,
                                          secondheader;
    
    
    if( parent )
    {
      //If we are loading a snapshot, we actually want to associate the
      //  foreground/second/background entries in the database with the parent
      //  entries, but actually load the snapshots.  This is so when the user
      //  saves changes, the parents saved state receives the changes, and the
      //  snapshot doesnt get changed.
      //All of this is really ugly and horrible, and should be improved!
      
      if( dbforeground && dbforeground->filedata.size() )
        snapforeground = (*dbforeground->filedata.begin())->decodeSpectrum();
    
      if( dbsecond && dbsecond->filedata.size() && dbsecond != dbforeground )
        snapsecond = (*dbsecond->filedata.begin())->decodeSpectrum();
      else if( dbsecond == dbforeground )
        snapsecond = snapforeground;
    
      if( dbbackground && dbbackground->filedata.size()
          && dbbackground != dbforeground
          && dbbackground != dbsecond  )
        snapbackground = (*dbbackground->filedata.begin())->decodeSpectrum();
      else if( dbbackground == dbforeground )
        snapbackground = snapforeground;
      else if( dbbackground == dbsecond )
        snapbackground = snapsecond;
      
      
      if( parent->foregroundId >= 0 )
        dbforeground = m_sql->session()->find<UserFileInDb>().where( "id = ?" )
                                        .bind( parent->foregroundId );
      if( parent->backgroundId >= 0
          && parent->backgroundId != parent->foregroundId )
      {
        dbbackground = m_sql->session()->find<UserFileInDb>().where( "id = ?" )
                                        .bind( parent->backgroundId );
      }else if( parent->backgroundId == parent->foregroundId )
      {
        dbbackground = dbforeground;
      }else if( parent->backgroundId < 0 && entry->backgroundId >= 0 )
      {
        parent.modify()->backgroundId = entry->backgroundId;
      }else
      {
        dbbackground.reset();
      }
      
      if( parent->secondForegroundId >= 0
         && parent->secondForegroundId != parent->foregroundId
         && parent->secondForegroundId != parent->backgroundId )
      {
        dbsecond = m_sql->session()->find<UserFileInDb>().where( "id = ?" )
                                    .bind( parent->secondForegroundId );
      }else if( parent->secondForegroundId < 0
                && entry->secondForegroundId >= 0 )
      {
        parent.modify()->secondForegroundId = entry->secondForegroundId;
      }else if( parent->secondForegroundId == parent->foregroundId )
      {
        dbsecond = dbforeground;
      }else if( parent->secondForegroundId == parent->backgroundId )
      {
        dbsecond = dbbackground;
      }else
      {
        dbsecond.reset();
      }
    }//if( parent )
    
    auto csvToInts = []( const string &str ) -> set<int> {
      set<int> samples;
      stringstream strm( str );
      std::copy( istream_iterator<int>( strm ), istream_iterator<int>(),
                std::inserter( samples, end(samples) ) );
      return samples;
    }; //csvToInts lambda
    
    const set<int> foregroundNums = csvToInts( entry->foregroundSampleNumsCsvIds );
    const set<int> secondNums     = csvToInts( entry->secondForegroundSampleNumsCsvIds );
    const set<int> backgroundNums = csvToInts( entry->backgroundSampleNumsCsvIds );
    const set<int> otherSamples   = csvToInts( entry->otherSpectraCsvIds );
    
    
    if( dbforeground )
      m_fileManager->setDbEntry( dbforeground, foregroundheader, foreground, 0);
    
    if( !parent || snapbackground )
    {
      if( dbbackground && dbbackground != dbforeground )
        m_fileManager->setDbEntry( dbbackground, backgroundheader, background, 0);
      else if( dbbackground == dbforeground )
        background = foreground;
    }//if( !parent || snapbackground )
    
    if( !parent || snapsecond )
    {
      if( dbsecond && dbsecond != dbforeground && dbsecond != dbbackground )
        m_fileManager->setDbEntry( dbsecond, secondheader, second, 0);
      else if( dbsecond == dbforeground )
        second = foreground;
      else if( dbsecond == dbbackground )
        second = background;
    }//if( !parent || snapsecond )
    
    if( parent )
    {
      if( foregroundheader && snapforeground )
      {
        foregroundheader->setMeasurmentInfo( snapforeground );
        foreground = snapforeground;
      }
      
      if( snapbackground != snapforeground )
      {
        if( backgroundheader && snapbackground )
        {
          backgroundheader->setMeasurmentInfo( snapbackground );
          background = snapbackground;
        }else if( snapbackground && dbbackground )
        {
          dbbackground = UserFileInDb::makeDeepCopyOfFileInDatabase( dbbackground, *m_sql, true );
          m_fileManager->setDbEntry( dbbackground, backgroundheader, background, 0);
        }
      }//if( snapbackground != snapforeground )
      
      
      if( (snapsecond != snapforeground) && (snapsecond != snapbackground) )
      {
        if( secondheader && snapsecond )
        {
          secondheader->setMeasurmentInfo( snapsecond );
          second = snapsecond;
        }else if( snapsecond && dbsecond )
        {
          dbsecond = UserFileInDb::makeDeepCopyOfFileInDatabase( dbsecond, *m_sql, true );
          m_fileManager->setDbEntry( dbsecond, secondheader, second, 0);
        }
      }
    }//if( parent )
    
    
#if( InterSpec_PHONE_ROTATE_FOR_TABS )
    bool wasDocked = (entry->shownDisplayFeatures & UserState::kDockedWindows);
    if( isPhone() )
    {
      wasDocked = (m_toolsTabs != nullptr);
    }else if( toolTabsVisible() != wasDocked )
    {
      setToolTabsVisible( wasDocked );
    }
#else
    bool wasDocked = (entry->shownDisplayFeatures & UserState::kDockedWindows);
    if( toolTabsVisible() != wasDocked )
      setToolTabsVisible( wasDocked );
#endif
    
    
    Wt::WFlags<SetSpectrumOptions> options;
#if( USE_REMOTE_RID )
    if( background || second )
      options |= SetSpectrumOptions::SkipExternalRid;
#endif
    
    setSpectrum( foreground, foregroundNums, SpecUtils::SpectrumType::Foreground, options );
    if( foreground )
    {
      //If we dont have a foreground, we probably shouldnt be loading the state, but...
#if( USE_REMOTE_RID )
      if( !second )
        options.clear( SetSpectrumOptions::SkipExternalRid );
#endif
      setSpectrum( background, backgroundNums, SpecUtils::SpectrumType::Background, options );
      
#if( USE_REMOTE_RID )
      options.clear( SetSpectrumOptions::SkipExternalRid );
#endif
      setSpectrum( second, secondNums, SpecUtils::SpectrumType::SecondForeground, options );
    }//if( foreground )
    
    
    //Load the other spectra the user had opened.  Note that they were not
    //  write protected so they may have been changed or removed
    //...should check to make sure that they are lazily loaded, so as to not
    //  waste to much CPU.
    // TODO: this isnt currently saved when creating a state; should make it an option in the save-state dialog
    for( const int id : otherSamples )
    {
      try
      {
        Dbo::ptr<UserFileInDb> dbfile;
        std::shared_ptr<SpecMeas> meas;
        std::shared_ptr<SpectraFileHeader> header;
        dbfile = m_sql->session()->find<UserFileInDb>().where( "id = ?" ).bind( id );
        if( dbfile )
          m_fileManager->setDbEntry( dbfile, header, meas, 0 );
      }catch(...){}
    }//for( const int id : otherSamples )
    
    //Load the ShieldingSourceModel
    //  20250303: for a long time (10 years?) we've just stored the ShieldingSourceModel as part of
    //            `SpecMeas`, and we arent doing a great job of actually loading the associated
    //            model, so lets just not.  I guess we could/should set `fitmodel->xmlData` to
    //            `foreground->setShieldingSourceModel(...)`, but this would require testing I dont
    //            think I can do easily, so we'll just ignore this.
    //Dbo::ptr<ShieldingSourceModel> fitmodel;
    //if( entry->shieldSourceModelId >= 0 )
    //  fitmodel = m_sql->session()->find<ShieldingSourceModel>()
    //                     .where( "id = ?" ).bind( entry->shieldSourceModelId );
    //
    //if( fitmodel )
    //{
    //  cerr << "When loading state from DB, not loading Shielding/Source Fit"
    //  << " model, due to lame GUI ish" << endl;
//  //    if( !m_shieldingSourceFit )
//  //      shieldingSourceFit();
    //  if( m_shieldingSourceFit )
    //    m_shieldingSourceFit->loadModelFromDb( fitmodel );
    //}//if( fitmodel )
    //
    //if( m_shieldingSourceFitWindow )
    //  m_shieldingSourceFitWindow->hide();
    
    
    float xmin = entry->energyAxisMinimum;
    float xmax = entry->energyAxisMaximum;
    std::shared_ptr<const SpecUtils::Measurement> hist = m_spectrum->data();
    
    if( hist && (xmin != xmax) && (xmax > xmin)
        && !IsInf(xmin) && !IsInf(xmax) && !IsNan(xmin) && !IsNan(xmax) )
    {
      const size_t nbin = hist->num_gamma_channels();
      xmin = std::max( xmin, hist->gamma_channel_lower( 0 ) );
      xmax = std::min( xmax, hist->gamma_channel_upper( nbin - 1 ) );
      m_spectrum->setXAxisRange( xmin, xmax );
    }//if( xmin != xmax )
        
    
    if( foreground )
    {
      const bool vertGridLines = (entry->shownDisplayFeatures & UserState::kVerticalGridLines);
      const bool horizontalGridLines = (entry->shownDisplayFeatures & UserState::kVerticalGridLines);
      m_spectrum->showVerticalLines( vertGridLines );
      m_spectrum->showHorizontalLines( horizontalGridLines );
      m_timeSeries->showVerticalLines( vertGridLines );
      m_timeSeries->showHorizontalLines( horizontalGridLines );
      
      if( (entry->shownDisplayFeatures & UserState::kSpectrumLegend) )
      {
        m_spectrum->enableLegend();
      }else
      {
        m_spectrum->disableLegend();
      }
    }//if( foreground )
    
//  SpectrumSubtractMode backgroundSubMode;
    
    if( (entry->shownDisplayFeatures & UserState::kShowingShieldSourceFit) )
    {
      shieldingSourceFit();
      
      const double windowWidth = 0.95 * renderedWidth();
      const double windowHeight = 0.95 * renderedHeight();
      m_shieldingSourceFitWindow->resizeWindow( windowWidth, windowHeight );
      
      m_shieldingSourceFitWindow->resizeToFitOnScreen();
      m_shieldingSourceFitWindow->show();
      m_shieldingSourceFitWindow->centerWindow();
    }
    
#if( USE_TERMINAL_WIDGET )
    if( (entry->shownDisplayFeatures & UserState::kShowingTerminalWidget) )
      createTerminalWidget();
#endif
    
#if( USE_REL_ACT_TOOL )
    if( (entry->shownDisplayFeatures & UserState::kShowingRelActManual) )
      createRelActManualWidget();
    
    if( (entry->shownDisplayFeatures & UserState::kShowingRelActAuto) )
      showRelActAutoWindow();
#endif
    
    if( (entry->shownDisplayFeatures & UserState::kShowingMultimedia) )
      showMultimedia( SpecUtils::SpectrumType::Foreground );
    
    
    if( (entry->shownDisplayFeatures & UserState::kShowingGammaXsTool)
       && !entry->gammaXsToolUri.empty() )
    {
      try
      {
        GammaXsWindow *w = showGammaXsTool();
        if( w && w->xstool() )
          w->xstool()->handleAppUrl( entry->gammaXsToolUri );
      }catch( std::exception &e )
      {
        cerr << "Failed to xs tool GUI state with error: " << e.what() << endl;
      }
    }//if( show XS tool )
    
    
    if( (entry->shownDisplayFeatures & UserState::kShowingDoseCalcTool)
       && !entry->doseCalcToolUri.empty() )
    {
      try
      {
        DoseCalcWindow *w = showDoseTool();
        DoseCalcWidget *tool = w ? w->tool() : nullptr;
        if( tool )
        {
          string path, uri = entry->doseCalcToolUri;
          const auto pos = uri.find('?');
          if( pos != string::npos )
          {
            path = uri.substr(0,pos);
            uri = uri.substr(pos+1);
          }
          tool->handleAppUrl( path, uri );
        }//if( tool )
      }catch( std::exception &e )
      {
        cerr << "Failed to set dose calc GUI state with error: " << e.what() << endl;
      }
    }//if( show dose calc window )
    
    if( (entry->shownDisplayFeatures & UserState::kShowing1OverR2Tool)
       && !entry->oneOverR2ToolUri.empty() )
    {
      try
      {
        OneOverR2Calc *calc = createOneOverR2Calculator();
        if( calc )
          calc->handleAppUrl( entry->oneOverR2ToolUri );
      }catch( std::exception &e )
      {
        cerr << "Failed to set 1/r2 calc GUI state with error: " << e.what() << endl;
      }
    }//if( show 1/r2 calculator )
    
    if( (entry->shownDisplayFeatures & UserState::kShowingFluxTool)
       && !entry->fluxToolUri.empty() )
    {
      try
      {
        FluxToolWindow *tool = createFluxTool();
        if( tool )
          tool->handleAppUrl( entry->fluxToolUri );
      }catch( std::exception &e )
      {
        cerr << "Failed to set flux tool GUI state with error: " << e.what() << endl;
      }
    }//if( m_fluxTool )
    
    if( (entry->shownDisplayFeatures & UserState::kShowingUnitConvertTool)
       && !entry->unitsConverterToolUri.empty() )
    {
      try
      {
        UnitsConverterTool *converter = createUnitsConverterTool();
        if( converter )
          converter->handleAppUrl( entry->unitsConverterToolUri );
      }catch( std::exception &e )
      {
        cerr << "Failed to set unit converter GUI state with error: " << e.what() << endl;
      }
    }
    
    if( (entry->shownDisplayFeatures & UserState::kShowingNucDecayInfo)
       && !entry->nucDecayInfoUri.empty() )
    {
      try
      {
        DecayWindow *decay = createDecayInfoWindow();
        if( decay )
          decay->handleAppUrl( entry->nucDecayInfoUri );
      }catch( std::exception &e )
      {
        cerr << "Failed to set decay info GUI state with error: " << e.what() << endl;
      }
    }//if( show nuclide decay window )
    
    if( (entry->shownDisplayFeatures & UserState::kShowingEnergyRangeSum)
       && !entry->energyRangeSumUri.empty() )
    {
      try
      {
        GammaCountDialog *dialog = showGammaCountDialog();
        if( dialog )
          dialog->handleAppUrl( entry->energyRangeSumUri );
      }catch( std::exception &e )
      {
        cerr << "Failed to set gamma count GUI state with error: " << e.what() << endl;
      }
    }//if( showing energy range sum )
    
    
#if( USE_DETECTION_LIMIT_TOOL )
    if( (entry->shownDisplayFeatures & UserState::kShowingDetectionSens)
       && !entry->detectionSensitivityToolUri.empty() )
    {
      try
      {
        showDetectionLimitTool( entry->detectionSensitivityToolUri );
      }catch( std::exception &e )
      {
        cerr << "Failed to set detection limit tool state with error: " << e.what() << endl;
      }
    }//if( m_detectionLimitWindow )
    
    if( (entry->shownDisplayFeatures & UserState::kShowingSimpleMda)
       && !entry->simpleMdaUri.empty() )
    {
      try
      {
        auto dialog = showSimpleMdaWindow();
        if( dialog )
          dialog->tool()->handleAppUrl( entry->simpleMdaUri );
      }catch( std::exception &e )
      {
        cerr << "Failed to set MDA GUI state with error: " << e.what() << endl;
      }
    }//if( m_simpleMdaWindow )
#endif
    
    
    if( wasDocked )
    {
      WString titleKey;
      switch( entry->currentTab )
      {
        case UserState::kPeakInfo:        titleKey = PeakInfoTabTitleKey;      break;
        case UserState::kGammaLines:      titleKey = GammaLinesTabTitleKey;    break;
        case UserState::kCalibration:     titleKey = CalibrationTabTitleKey;   break;
        case UserState::kIsotopeSearch:   titleKey = NuclideSearchTabTitleKey; break;
        case UserState::kFileTab:         titleKey = FileTabTitleKey;          break;
#if( USE_TERMINAL_WIDGET )
        case UserState::kTerminalTab:     titleKey = TerminalTabTitleKey;      break;
#endif
#if( USE_REL_ACT_TOOL )
        case UserState::kRelActManualTab: titleKey = RelActManualTitleKey;     break;
#endif
        case UserState::kNoTabs:                                               break;
      };//switch( entry->currentTab )
      
#if( InterSpec_PHONE_ROTATE_FOR_TABS )
      if( isPhone() )
      {
        switch( entry->currentTab )
        {
          case UserState::kPeakInfo:
            m_toolsTabs->setCurrentIndex( 1 ); //m_peakInfoDisplay
            break;
          case UserState::kGammaLines:
            m_toolsTabs->setCurrentIndex( 2 ); //m_referencePhotopeakLines
            break;
          case UserState::kCalibration:
            m_toolsTabs->setCurrentIndex( 3 ); //m_energyCalTool
            break;
          case UserState::kIsotopeSearch:  
            m_toolsTabs->setCurrentIndex( 4 ); //m_nuclideSearchContainer
            break;
          case UserState::kFileTab:
            m_toolsTabs->setCurrentIndex( 0 ); //CompactFileManager
            break;
  #if( USE_TERMINAL_WIDGET )
          case UserState::kTerminalTab:
            if( m_terminal )
              m_toolsTabs->setCurrentWidget( m_terminal );
            break;
  #endif
  #if( USE_REL_ACT_TOOL )
          case UserState::kRelActManualTab: 
            if( m_relActManualGui )
              m_toolsTabs->setCurrentWidget( m_relActManualGui );
            break;
  #endif
          case UserState::kNoTabs:  
            // Leave it where it was
            break;
        };//switch( entry->currentTab )
      }else
      {
        for( int tab = 0; tab < m_toolsTabs->count(); ++tab )
        {
          if( m_toolsTabs->tabText(tab).key() == titleKey )
          {
            // Note: this causes handleToolTabChanged(...) to be called
            m_toolsTabs->setCurrentIndex( tab );
            m_currentToolsTab = tab;
            break;
          }//if( m_toolsTabs->tabText( tab ) == title )
        }//for( int tab = 0; tab < m_toolsTabs->count(); ++tab )
      }
#else
      for( int tab = 0; tab < m_toolsTabs->count(); ++tab )
      {
        if( m_toolsTabs->tabText(tab).key() == titleKey )
        {
          // Note: this causes handleToolTabChanged(...) to be called
          m_toolsTabs->setCurrentIndex( tab );
          m_currentToolsTab = tab;
          break;
        }//if( m_toolsTabs->tabText( tab ) == title )
      }//for( int tab = 0; tab < m_toolsTabs->count(); ++tab )
#endif
    }//if( wasDocked )
    
    
    //Should take care of entry->showingWindows here, so we can rely on it below
    if( entry->gammaLinesXml.size() )
    {
      try
      {
        bool toolTabsHidden = false;
        if( !m_referencePhotopeakLines )    //tool tabs must be hidden, so lets show the window
        {
          showGammaLinesWindow();//if entry->showingWindows was implemented
          toolTabsHidden = true;
          assert( m_referencePhotopeakLines );
        }
        
        string data = entry->gammaLinesXml;
        m_referencePhotopeakLines->deSerialize( data );
        
        if( toolTabsHidden )
          closeGammaLinesWindow();
      }catch( std::exception &e )
      {
        cerr << "Failed to set reference lines GUI state with error: " << e.what() << endl;
      }
    }//if( entry->gammaLinesXml.size() )
    
    if( m_nuclideSearch && entry->isotopeSearchEnergiesXml.size() )
    {
      try
      {
        string data = entry->isotopeSearchEnergiesXml;
        
        bool display = (entry->currentTab == UserState::kIsotopeSearch);
        
        if( !wasDocked )
        {
          display = (entry->shownDisplayFeatures & UserState::kShowingEnergySearch);
          if( display )
            showNuclideSearchWindow();
        }//if( !wasDocked )
        
        m_nuclideSearch->deSerialize( data, display );
      }catch( std::exception &e )
      {
        cerr << "Failed to set nuclide search GUI state with error: " << e.what() << endl;
      }
    }//if( m_nuclideSearch && entry->isotopeSearchEnergiesXml.size() )

    for( SpectrumChart::PeakLabels label = SpectrumChart::PeakLabels(0);
        label < SpectrumChart::kNumPeakLabels;
        label = SpectrumChart::PeakLabels(label+1) )
    {
      const bool showing = (entry->showingPeakLabels & (0x1<<label));
      m_spectrum->setShowPeakLabel( label, showing );
    }//for( loop over peak labels )

    // We wont change user preferences if this state was an end of session state.
    //  This is mostly for development: when developing we often kill process so
    //  the state doesnt get saved, but then any preferences we've updated will
    //  essentially get lost when auto-loading previous end of session state,
    //  which is a bit annoying
    if( entry->userOptionsJson.size()
       && (entry->stateType != UserState::kEndOfSessionTemp) )
    {
      try
      {
        Json::Value userOptionsVal( Json::ArrayType );
        Json::parse( entry->userOptionsJson, userOptionsVal );
        //cerr << "Parsed User Options, but not doing anything with them" << endl;
        
        const Json::Array &userOptions = userOptionsVal;
        for( size_t i = 0; i < userOptions.size(); ++i )
        {
          const Json::Object &obj = userOptions[i];
          const WString &name_wstr = obj.get("name");
          const string name = name_wstr.toUTF8();
          
          // Users probably wont expect loading a state to mess up preferences for how they
          //  currently like things, so we we'll only set the ones that notably impact presentation
          //  of the data, and are hopefully obvious
          static const std::string prefs_to_load[] = {
            "LogY", "ShowVerticalGridlines", "ShowHorizontalGridlines",
            "ColorThemeIndex", "ShowXAxisSlider", "CompactXAxis",
            "ShowYAxisScalers", "DisplayBecquerel"
          };
          
          if( std::find(begin(prefs_to_load), end(prefs_to_load), name) == end(prefs_to_load) )
            continue;
          
          const int type = obj.get("type");
          const UserOption::DataType datatype = UserOption::DataType( type );
          
          switch( datatype )
          {
            case UserOption::String:
            {
              const std::string value = obj.get("value");
              UserPreferences::setPreferenceValue( name, value, this );
              break;
            }//case UserOption::Boolean:
              
            case UserOption::Decimal:
            {
              const double value = obj.get("value");
              UserPreferences::setPreferenceValue( name, value, this );
              break;
            }//case UserOption::Boolean:
              
            case UserOption::Integer:
            {
              const int value = obj.get("value");
              UserPreferences::setPreferenceValue( name, value, this );
              break;
            }//case UserOption::Boolean:
              
            case UserOption::Boolean:
            {
              const bool value = obj.get("value");
              UserPreferences::setPreferenceValue( name, value, this );
            }//case UserOption::Boolean:
          }//switch( datatype )
        }//for( size_t i = 0; i < userOptions.size(); ++i )
      }catch( std::exception &e )
      {
        cerr << "Failed to parse JSON user preference with error: "
        << e.what() << endl;
        //well let this error slide (happens on OSX, Wt::JSON claims boost isnt
        //  new enough)
      }//try / catch
    }//if( entry->userOptionsJson.size() )
    
    
    if( entry->colorThemeJson.size() > 32 )  //32 is arbitrary
    {
      try
      {
        auto theme = make_shared<ColorTheme>();
        ColorTheme::fromJson( entry->colorThemeJson, *theme );
        applyColorTheme( theme );
      }catch(...)
      {
        cerr << "loadStateFromDb(): Caught exception to set hte color them" << endl;
      }//try / catch to load ColorTheme.
    }//if( its reasonable we might have color theme information )
    
//  int showingMarkers;        //bitwise or of FeatureMarkers
//  int showingWindows;
    
    transaction.commit();
    
    const long long int db_index = parent ? parent.id() : entry.id();
    if( m_dataMeasurement && !m_displayedSamples.empty() )
      m_dataMeasurement->setDbStateId( db_index, m_displayedSamples );
    
    updateSaveWorkspaceMenu();
  }catch( std::exception &e )
  {
    if( m_dataMeasurement )
      m_dataMeasurement->setDbStateId( -1, m_displayedSamples );
    
    updateSaveWorkspaceMenu();
    cerr << "\n\n\n\nloadStateFromDb(...) caught: " << e.what() << endl;
    throw runtime_error( e.what() );
  }//try / catch
}//void loadStateFromDb( Wt::Dbo::ptr<UserState> entry )


//Whenever `m_dataMeasurement->dbStateId(db_index, m_displayedSamples)` changes value,
//  we need to update the menu!
void InterSpec::updateSaveWorkspaceMenu()
{
  m_saveStateAs->setDisabled( !m_dataMeasurement );
  
  //check if Save menu needs to be updated
  
  
  const long long int db_index = (m_dataMeasurement && !m_displayedSamples.empty())
                                    ? m_dataMeasurement->dbStateId(m_displayedSamples)
                                    : static_cast<long long int>(-1);
  
  if( db_index >= 0 )
  {
    try
    {
      DataBaseUtils::DbTransaction transaction( *m_sql );
      Dbo::ptr<UserState> state = m_sql->session()
                                       ->find<UserState>( "where id = ?" )
                                       .bind( db_index );
      transaction.commit();
      
      if( state && (state->stateType==UserState::kUserStateAutoSavedWork
                    || state->stateType==UserState::kUserSaved) )
      {
        m_saveState->setDisabled(false);
        m_createTag->setDisabled(false);
      } //UserState exists
      else
      { //no UserState
        m_saveState->setDisabled(true);
        m_createTag->setDisabled(true);
      } //no UserState
      return;
    }catch( std::exception &e )
    {
      cerr << "\nstartStoreStateInDb() caught: " << e.what() << endl;
    }//try / catch
  }

  m_saveState->setDisabled(true);
  m_createTag->setDisabled(true);
}//void updateSaveWorkspaceMenu()


long long int InterSpec::currentAppStateDbId()
{
  if( !m_dataMeasurement || m_displayedSamples.empty() )
    return -1;
  
  return m_dataMeasurement->dbStateId(m_displayedSamples);
}//int currentAppStateDbId()


void InterSpec::resetCurrentAppStateDbId()
{
  if( m_dataMeasurement )
    m_dataMeasurement->setDbStateId( -1, m_displayedSamples );
  updateSaveWorkspaceMenu();
}//void resetCurrentAppStateDbId()
#endif //#if( USE_DB_TO_STORE_SPECTRA )


std::shared_ptr<const ColorTheme> InterSpec::getColorTheme()
{
  if( m_colorTheme )
    return m_colorTheme;
  
  auto theme = make_shared<ColorTheme>();
  
  try
  {
    const int colorThemIndex = UserPreferences::preferenceValue<int>("ColorThemeIndex", this);
    if( colorThemIndex < 0 )
    {
      auto deftheme = ColorTheme::predefinedTheme( ColorTheme::PredefinedColorTheme(-colorThemIndex) );
      if( deftheme )
        theme.reset( deftheme.release() );
    }else
    {
      DataBaseUtils::DbTransaction transaction( *m_sql );
      auto themeFromDb = m_user->m_colorThemes.find().where( "id = ?" ).bind( colorThemIndex ).resultValue();
      transaction.commit();
   
      theme->setFromDataBase( *themeFromDb );
    }
  }catch(...)
  {
    //We'll get the default color theme here.
  }//try / catch
  
  m_colorTheme = theme;
  
  return theme;
}//Wt::Dbo<ColorTheme> getColorTheme()


void InterSpec::setReferenceLineColors( std::shared_ptr<const ColorTheme> theme )
{
  if( !m_referencePhotopeakLines )
    return;
  
  if( !theme )
    theme = getColorTheme();
  
  m_referencePhotopeakLines->setPeaksGetAssignedRefLineColor( theme->peaksTakeOnReferenceLineColor );
  m_referencePhotopeakLines->setColors( theme->referenceLineColor );
  m_referencePhotopeakLines->setColorsForSpecificSources( theme->referenceLineColorForSources );
}//void setReferenceLineColors( Wt::Dbo<ColorTheme> ptr )


void InterSpec::applyColorTheme( shared_ptr<const ColorTheme> theme )
{
  //20190324: This function, called with a nullptr, takes 30us on my 2018 mbp.
  if( !theme )
    theme = getColorTheme();
  m_colorTheme = theme;

  m_colorPeaksBasedOnReferenceLines = theme->peaksTakeOnReferenceLineColor;

  
  m_spectrum->applyColorTheme( theme );
  m_timeSeries->applyColorTheme( theme );
  
  setReferenceLineColors( theme );
  
  string cssfile;
  if( !theme->nonChartAreaTheme.empty() )
    cssfile = "InterSpec_resources/themes/" + theme->nonChartAreaTheme + "/" + theme->nonChartAreaTheme + ".css";
  
  
  if( !m_currentColorThemeCssFile.empty() && (m_currentColorThemeCssFile != cssfile) )
  {
    wApp->removeStyleSheet( m_currentColorThemeCssFile );
    m_currentColorThemeCssFile.clear();
  }
  
  if( (m_currentColorThemeCssFile != cssfile)
      && !SpecUtils::iequals_ascii(theme->nonChartAreaTheme, "default") )
  {
    // We'll explicitly check if the CSS file exists on disk... and we'll generous and check both
    //  from the CWD, and the docRoot() directory (e.g., InterSpec_resources), although I guess
    //  we should only do the latter.
    //  Also, we "know" we should have the dark theme, so we wont touch disk for this.
    if( (theme->nonChartAreaTheme == "dark")
        || SpecUtils::is_file( SpecUtils::append_path(wApp->docRoot(), cssfile) )
        || SpecUtils::is_file(cssfile) )
    {
      wApp->useStyleSheet( cssfile );
      m_currentColorThemeCssFile = cssfile;
    }else
    {
      passMessage( "Could not load the non-peak-area theme '" + theme->nonChartAreaTheme + "'",
                  WarningWidget::WarningMsgLow );
    }
  }//if( should load CSS file )
  
  m_colorThemeChanged.emit( theme );
}//void InterSpec::applyColorTheme()


Wt::Signal< std::shared_ptr<const ColorTheme> > &InterSpec::colorThemeChanged()
{
  return m_colorThemeChanged;
}


#if( BUILD_AS_OSX_APP || APPLY_OS_COLOR_THEME_FROM_JS || IOS || BUILD_AS_ELECTRON_APP || BUILD_AS_WX_WIDGETS_APP )
void InterSpec::osThemeChange( std::string name )
{
  SpecUtils::to_lower_ascii(name);
  if( name != "light" && name != "dark" && name != "default" && name != "no-preference" && name != "no-support" )
  {
    cerr << "InterSpec::osThemeChange('" << name << "'): unknown OS theme." << endl;
    return;
  }
  
  //TODO: if( name == "no-support" ), then should hide widgets associated with "AutoDarkFromOs"
  
  try
  {
    const bool autoDark = UserPreferences::preferenceValue<bool>( "AutoDarkFromOs", this );
    
    if( autoDark && (name == "dark") )
    {
      //Check to see if we already have dark applied
      if( m_colorTheme && SpecUtils::icontains( m_colorTheme->theme_name.toUTF8(), "Dark") )
        return;
     
      unique_ptr<ColorTheme> theme = ColorTheme::predefinedTheme( ColorTheme::PredefinedColorTheme::DarkColorTheme );
      assert( theme );
      if( theme )
        applyColorTheme( make_shared<ColorTheme>(*theme) );
    }else if( !autoDark || name == "light" || name == "default" || name == "no-preference" || name == "no-support" )
    {
      if( m_colorTheme
         && (m_colorTheme->dbIndex < 0)
         && (ColorTheme::PredefinedColorTheme(-m_colorTheme->dbIndex) == ColorTheme::PredefinedColorTheme::DarkColorTheme) )
      {
        cout << "Will set to default or user specified color theme, from \"Dark\"." << endl;
        
        m_colorTheme = nullptr;
        applyColorTheme( nullptr );
      }else
      {
        cout << "Current theme is not \"Dark\", so not setting color theme." << endl;
      }
    }
  }catch( std::exception &e )
  {
    cerr << "InterSpec::osThemeChange() caught exception - not doing anything:" << e.what() << endl;
  }
}//void osThemeChange( std::string name )
#endif


void InterSpec::showColorThemeWindow()
{
  //Takes ~5ms (on the server) to create a ColorThemeWindow.
	ColorThemeWindow *window = new ColorThemeWindow(this);
  
  new UndoRedoManager::BlockGuiUndoRedo( window ); // BlockGuiUndoRedo is WObject, so this `new` doesnt leak
}//void showColorThemeWindow()


void InterSpec::showLicenseAndDisclaimersWindow()
{
  if( m_licenseWindow )
  {
    m_licenseWindow->show();
    return;
  }
  
  m_licenseWindow = new LicenseAndDisclaimersWindow( this );
  
  m_licenseWindow->finished().connect( this, &InterSpec::deleteLicenseAndDisclaimersWindow );
  
  if( m_undo && m_undo->canAddUndoRedoNow() )
  {
    auto undo = wApp->bind( boost::bind(&WDialog::accept, m_licenseWindow) );
    // We wont have redo show the dialog again, because then the closer functionoid wont work, and
    //  it isnt worth making the SimpleDialog a member variable of the InterSpec class.
    m_undo->addUndoRedoStep( std::move(undo), nullptr, "Show disclaimers, credits, and contact window." );
  }//if( m_undo && m_undo->canAddUndoRedoNow() )
}//void showLicenseAndDisclaimersWindow()


void InterSpec::startClearSession()
{
  auto app = dynamic_cast<InterSpecApp *>( WApplication::instance() );
  if( !app )
    return;
  
  SimpleDialog *window = new SimpleDialog( WString::tr("clear-session"),
                                           WString::tr("clear-session-msg") );
  
  WPushButton *button = window->addButton( WString::tr("Yes") );
  button->clicked().connect( app, &InterSpecApp::clearSession );
  
  button = window->addButton( WString::tr("No") );
  button->setFocus();
  
  if( m_undo && m_undo->canAddUndoRedoNow() )
  {
    auto closer = wApp->bind( boost::bind(&WDialog::accept, window) );
    // We wont have redo show the dialog again, because then the closer functionoid wont work, and
    //  it isnt worth making the SimpleDialog a member variable of the InterSpec class.
    m_undo->addUndoRedoStep( closer, nullptr, "Show clear session dialog" );
  }//if( undo )
}//void startClearSession()


UserPreferences *InterSpec::preferences()
{
  return m_preferences;
}


const Wt::Dbo::ptr<InterSpecUser> &InterSpec::user()
{
  return m_user;
}

void InterSpec::reReadUserInfoFromDb()
{
  m_user.reread();
}

void InterSpec::deleteLicenseAndDisclaimersWindow()
{ 
  if( !m_licenseWindow )
    return;
  
  AuxWindow::deleteAuxWindow( m_licenseWindow );
  m_licenseWindow = nullptr;
  
  if( m_undo && m_undo->canAddUndoRedoNow() )
  {
    auto undo = [this](){ showLicenseAndDisclaimersWindow(); };
    auto redo = [this](){ deleteLicenseAndDisclaimersWindow(); };
    m_undo->addUndoRedoStep( std::move(undo), std::move(redo),
                            "Close disclaimers, credits, and contact window." );
  }//if( add undo step )
}//void deleteLicenseAndDisclaimersWindow()


void InterSpec::showWelcomeDialogWorker( const bool force )
{
  if( m_useInfoWindow )
    return;
  
  std::function<void(bool)> dontShowAgainCallback;
  if( !force )
  {
    dontShowAgainCallback = [this](bool value){
      UserPreferences::setPreferenceValue( "ShowSplashScreen", value, this );
    };
  }//if( !force )
  
  m_useInfoWindow = new UseInfoWindow( dontShowAgainCallback , this );

  m_useInfoWindow->finished().connect( boost::bind( &InterSpec::deleteWelcomeDialog, this, force ) );
  
  if( force && m_undo && m_undo->canAddUndoRedoNow() )
  {
    auto undo = [this](){ deleteWelcomeDialog(false); };
    auto redo = [this,force](){ showWelcomeDialog(true); };
    m_undo->addUndoRedoStep( undo, redo, "Show welcome dialog." );
  }//if( force && m_undo && m_undo->canAddUndoRedoNow() )
  
  wApp->triggerUpdate();
}//void showWelcomeDialogWorker( bool force );


void InterSpec::showWelcomeDialog( const bool force )
{
  if( m_useInfoWindow )
  {
    m_useInfoWindow->show();
    m_useInfoWindow->resizeToFitOnScreen();
    m_useInfoWindow->centerWindowHeavyHanded();
    return;
  }//if( m_useInfoWindow )
  
  try
  {
    if( !force && !UserPreferences::preferenceValue<bool>("ShowSplashScreen", this) )
      return;
  }catch(...)
  {
    assert(0);
    //m_user didnt have preference "ShowSplashScreen" for some reason
    if( !force )
      return;
  }
  
  if( force )
  {
    showWelcomeDialogWorker( force );
  }else
  {
    /*
     For Android, showing this useInfoWindow at startup causes some exceptions
     in the JavaScript whenever the loading indicator is shown.  I'm pretty
     confused by it.
     I tried setting a new loading indicator in deleteWelcomeDialog(), but it didnt work
     */
    WServer::instance()->post( wApp->sessionId(), std::bind(&InterSpec::showWelcomeDialogWorker, this, force ) );
  }
}//void showWelcomeDialog()


void InterSpec::deleteWelcomeDialog( const bool addUndoRedoStep )
{
  if( !m_useInfoWindow )
    return;
  
  AuxWindow::deleteAuxWindow( m_useInfoWindow );
  m_useInfoWindow = nullptr;
  
  if( addUndoRedoStep && m_undo && m_undo->canAddUndoRedoNow() )
  {
    auto undo = [this](){ showWelcomeDialog(true); };
    auto redo = [this](){ deleteWelcomeDialog(false); };
    m_undo->addUndoRedoStep( undo, redo, "Close welcome dialog." );
  }//if( force && m_undo && m_undo->canAddUndoRedoNow() )
}//void deleteWelcomeDialog()


void InterSpec::deleteEnergyCalPreserveWindow()
{
  if( m_preserveCalibWindow )
  {
    delete m_preserveCalibWindow;
    m_preserveCalibWindow = nullptr;
  }
}//void deleteEnergyCalPreserveWindow()



ExportSpecFileWindow *InterSpec::createExportSpectrumFileDialog()
{
  assert( !m_exportSpecFileWindow || (m_undo && m_undo->isInUndoOrRedo()) );
  
  if( m_exportSpecFileWindow )
    return m_exportSpecFileWindow;
  
  m_exportSpecFileWindow = new ExportSpecFileWindow( this );
  m_exportSpecFileWindow->finished().connect( this, &InterSpec::handleExportSpectrumFileDialogClose );
  
  if( m_undo && m_undo->canAddUndoRedoNow() )
  {
    auto undo = [this](){
      if( m_exportSpecFileWindow )
        m_exportSpecFileWindow->accept();
    };
    
    auto redo = [this](){
      createExportSpectrumFileDialog();
    };
    
    m_undo->addUndoRedoStep( undo, redo, "Show spectrum file export tool." );
  }//if( m_undo && m_undo->canAddUndoRedoNow() )
  
  return m_exportSpecFileWindow;
}//void createExportSpectrumFileDialog()


void InterSpec::handleExportSpectrumFileDialogClose()
{
  assert( m_exportSpecFileWindow );
  if( !m_exportSpecFileWindow )
    return;
  
  if( m_undo && m_undo->canAddUndoRedoNow() )
  {
    const string uri = m_exportSpecFileWindow->encodeStateToUrl();
    auto undo = [this,uri](){
      createExportSpectrumFileDialog();
      if( m_exportSpecFileWindow )
        m_exportSpecFileWindow->handleAppUrl( uri );
    };
    
    auto redo = [this](){
      if( m_exportSpecFileWindow )
        m_exportSpecFileWindow->accept();
    };
    m_undo->addUndoRedoStep( std::move(undo), std::move(redo), "Close spectrum file export tool." );
  }//if( m_undo && m_undo->canAddUndoRedoNow() )
  
  m_exportSpecFileWindow = nullptr;
}


GammaCountDialog *InterSpec::showGammaCountDialog()
{
  if( m_gammaCountDialog )
    return m_gammaCountDialog;

  m_gammaCountDialog = new GammaCountDialog( this );
  m_gammaCountDialog->finished().connect( this, &InterSpec::deleteGammaCountDialog );
  
  if( m_undo && m_undo->canAddUndoRedoNow() )
  {
    m_undo->addUndoRedoStep( [this](){deleteGammaCountDialog();},
                            [this](){showGammaCountDialog();},
                            "Show Energy Range Sum." );
  }//if( m_undo && m_undo->canAddUndoRedoNow() )
  
  return m_gammaCountDialog;
}//GammaCountDialog *showGammaCountDialog()


void InterSpec::deleteGammaCountDialog()
{
  if( !m_gammaCountDialog )
    return;
  
  if( m_undo && m_undo->canAddUndoRedoNow() )
  {
    const string uri = m_gammaCountDialog->encodeStateToUrl();
    auto undo = [this,uri](){
      GammaCountDialog *dialog = showGammaCountDialog();
      if( dialog )
        dialog->handleAppUrl( uri );
    };
    
    auto redo = [this](){ deleteGammaCountDialog(); };
    m_undo->addUndoRedoStep( std::move(undo), std::move(redo), "Close Energy Range Sum." );
  }//if( m_undo && m_undo->canAddUndoRedoNow() )
  
  AuxWindow::deleteAuxWindow( m_gammaCountDialog );
  m_gammaCountDialog = nullptr;
}//void deleteGammaCountDialog()




#if( USE_SPECRUM_FILE_QUERY_WIDGET )
void InterSpec::showFileQueryDialog()
{
  if( m_specFileQueryDialog )
    return;
  
  
  m_specFileQueryDialog = new AuxWindow( WString::tr("window-title-spec-file-query"), 
                                        Wt::WFlags<AuxWindowProperties>(AuxWindowProperties::TabletNotFullScreen)
                                        | AuxWindowProperties::SetCloseable );
  //set min size so setResizable call before setResizable so Wt/Resizable.js wont cause the initial
  //  size to be the min-size
  m_specFileQueryDialog->setMinimumSize( 640, 480 );
  m_specFileQueryDialog->setResizable( true );
  //m_specFileQueryDialog->disableCollapse();
  
  SpecFileQueryWidget *qw = new SpecFileQueryWidget( this );
  
  WGridLayout *stretcher = m_specFileQueryDialog->stretcher();
  stretcher->addWidget( qw, 0, 0 );
  stretcher->setContentsMargins( 0, 0, 0, 0 );
  stretcher->setVerticalSpacing( 0 );
  stretcher->setHorizontalSpacing( 0 );
  
  WPushButton *closeButton = m_specFileQueryDialog->addCloseButtonToFooter( WString::tr("Close"), true );
  closeButton->clicked().connect( boost::bind( &AuxWindow::hide, m_specFileQueryDialog ) );
  
  m_specFileQueryDialog->finished().connect( this, &InterSpec::deleteFileQueryDialog );
  
  if( m_renderedWidth > 100 && m_renderedHeight > 100 && !isPhone() )
  {
    m_specFileQueryDialog->resize( 0.85*m_renderedWidth, 0.85*m_renderedHeight );
    m_specFileQueryDialog->centerWindow();
  }
  
  AuxWindow::addHelpInFooter( m_specFileQueryDialog->footer(), "spectrum-file-query" );
  
  new UndoRedoManager::BlockGuiUndoRedo( m_specFileQueryDialog ); // BlockGuiUndoRedo is WObject, so this `new` doesnt leak
}//void showFileQueryDialog()


void InterSpec::deleteFileQueryDialog()
{
  if( !m_specFileQueryDialog )
    return;
  delete m_specFileQueryDialog;
  m_specFileQueryDialog = 0;
}//void deleteFileQueryDialog()
#endif




PopupDivMenu * InterSpec::displayOptionsPopupDiv()
{
  return m_displayOptionsPopupDiv;
}//WContainerWidget *displayOptionsPopupDiv()


void InterSpec::logMessage( const Wt::WString& message, int priority )
{
#if( PERFORM_DEVELOPER_CHECKS )
  static std::mutex s_message_mutex;
  
  {//begin codeblock to logg message
    std::lock_guard<std::mutex> file_gaurd( s_message_mutex );
    ofstream output( "interspec_messages_to_users.txt", ios::out | ios::app );
    auto now = std::chrono::time_point_cast<std::chrono::microseconds>(std::chrono::system_clock::now());
    output << "Message " << SpecUtils::to_iso_string( now ) << " ";
    output << "[" << priority << "]: ";
    output << message.toUTF8() << endl << endl;
  }//end codeblock to logg message
#endif
  
  if( wApp )
  {
    m_messageLogged.emit( message, priority );
//    wApp->triggerUpdate();
  }else
  {
    auto now = chrono::time_point_cast<chrono::microseconds>( chrono::system_clock::now() );
    cerr << "Message " << SpecUtils::to_iso_string( now ) << " ";
    cerr << "[" << priority << "]: ";
    cerr << message.toUTF8() << endl << endl;
  }
}//void InterSpec::logMessage(...)


WarningWidget *InterSpec::warningWidget()
{
  return m_warnings;
}

Wt::Signal< Wt::WString, int > &InterSpec::messageLogged()
{
  return m_messageLogged;
}


Wt::WContainerWidget *InterSpec::menuDiv()
{
  return m_menuDiv;
}


void InterSpec::showWarningsWindow()
{
  m_warnings->createContent();
  
  if( !m_warningsWindow )
  {
    m_warningsWindow = new AuxWindow( WString::tr("window-title-notification-log"),
                  (Wt::WFlags<AuxWindowProperties>(AuxWindowProperties::TabletNotFullScreen)
                   | AuxWindowProperties::DisableCollapse
                   | AuxWindowProperties::EnableResize
                   | AuxWindowProperties::SetCloseable) );
    m_warningsWindow->contents()->setOffsets( WLength(0, WLength::Pixel), Wt::Left | Wt::Top );
    m_warningsWindow->rejectWhenEscapePressed();
    m_warningsWindow->stretcher()->addWidget( m_warnings, 0, 0, 1, 1 );
    m_warningsWindow->stretcher()->setContentsMargins(0,0,0,0);
    //set min size so setResizable call before setResizable so Wt/Resizable.js wont cause the initial
    //  size to be the min-size
    m_warningsWindow->setMinimumSize( 640, 480 );
    m_warningsWindow->finished().connect( boost::bind( &InterSpec::handleWarningsWindowClose, this ) );
        
      
    WPushButton *clearButton = new WPushButton( WString::tr("notification-log-clear"),
                                               m_warningsWindow->footer() );
    clearButton->clicked().connect( boost::bind( &WarningWidget::clearMessages, m_warnings ) );
    clearButton->addStyleClass( "BinIcon" );
    if( isMobile() )
      clearButton->setFloatSide( Right );
    WPushButton *closeButton = m_warningsWindow->addCloseButtonToFooter();
    closeButton->clicked().connect( boost::bind( &AuxWindow::hide, m_warningsWindow ) );
  }//if( !m_warningsWindow )
  
  m_warningsWindow->show();
  m_warningsWindow->resizeScaledWindow(0.75, 0.75);
  m_warningsWindow->centerWindow();
  
  if( m_undo && m_undo->canAddUndoRedoNow() )
  {
    auto undo = [this](){ handleWarningsWindowClose(); };
    auto redo = [this](){ showWarningsWindow(); };
    m_undo->addUndoRedoStep( std::move(undo), std::move(redo), "Show notifications window" );
  }//if( m_undo && m_undo->canAddUndoRedoNow() )
}//void showWarningsWindow()


void InterSpec::handleWarningsWindowClose()
{
  if( m_warningsWindow )
  {
    m_warningsWindow->stretcher()->removeWidget( m_warnings );
    AuxWindow::deleteAuxWindow( m_warningsWindow );
    m_warningsWindow = nullptr;
    
    if( m_undo && m_undo->canAddUndoRedoNow() )
    {
      auto undo = [this](){ showWarningsWindow(); };
      auto redo = [this](){ handleWarningsWindowClose(); };
      m_undo->addUndoRedoStep( std::move(undo), std::move(redo), "Close notifications window" );
    }//if( m_undo && m_undo->canAddUndoRedoNow() )
  }//if( m_warningsWindow )
}//void handleWarningsWindowClose( bool )


void InterSpec::showPeakInfoWindow()
{
  if( m_toolsTabs )
  {
    // We get here when user does hotkey (CNTRL, or Command)-2 (
    m_toolsTabs->setCurrentWidget( m_peakInfoDisplay );
    m_currentToolsTab = m_toolsTabs->currentIndex();
    return;
  }//if( m_toolsTabs )
  
  if( !m_peakInfoWindow )
  {
    m_peakInfoWindow = new AuxWindow( WString::tr("window-title-peak-manager"),
                              Wt::WFlags<AuxWindowProperties>(AuxWindowProperties::SetCloseable) );
    m_peakInfoWindow->rejectWhenEscapePressed();
    WGridLayout *layout = m_peakInfoWindow->stretcher();
    layout->setContentsMargins( 0, 0, 0, 0 );
    layout->addWidget( m_peakInfoDisplay, 0, 0 );
    // If the "Peak Manager" tab hasnt been explicitly shown yet, then `m_peakInfoDisplay` will
    //  be hidden, so we need to explicitly show it.
    m_peakInfoDisplay->show();
    WContainerWidget *footer = m_peakInfoWindow->footer();
    WPushButton *closeButton = m_peakInfoWindow->addCloseButtonToFooter(WString::tr("Close"),true);
    closeButton->clicked().connect( boost::bind( &AuxWindow::hide, m_peakInfoWindow ) );
    
    WPushButton *b = new WPushButton( WString::tr(CalibrationTabTitleKey), footer );
    b->clicked().connect( this, &InterSpec::showEnergyCalWindow );
    b->setFloatSide(Wt::Right);
      
    b = new WPushButton( WString::tr(GammaLinesTabTitleKey), footer );
    b->clicked().connect( this, &InterSpec::showGammaLinesWindow );
    b->setFloatSide(Wt::Right);
      
    AuxWindow::addHelpInFooter( footer, "peak-manager" );
      
    m_peakInfoWindow->resizeScaledWindow( 0.75, 0.5 );
    m_peakInfoWindow->centerWindow();
    m_peakInfoWindow->setResizable( true );
    m_peakInfoWindow->finished().connect( this, &InterSpec::handlePeakInfoClose );
  }//if( !m_peakInfoWindow )

  m_peakInfoWindow->show();
}//void showPeakInfoWindow()


void InterSpec::handlePeakInfoClose()
{
  if( !m_peakInfoWindow )
    return;

  const bool removed = m_peakInfoWindow->stretcher()->removeWidget( m_peakInfoDisplay );
  assert( removed );
  
  if( m_toolsTabs )
  {
    if( m_toolsTabs->indexOf(m_peakInfoDisplay) < 0 )
    {
      m_toolsTabs->addTab( m_peakInfoDisplay, WString::tr(PeakInfoTabTitleKey), TabLoadPolicy );
      m_toolsTabs->setCurrentIndex( m_toolsTabs->indexOf(m_peakInfoDisplay) );
    }//if( m_toolsTabs->indexOf(m_peakInfoDisplay) < 0 )
    m_currentToolsTab = m_toolsTabs->currentIndex();
  }//if( m_toolsTabs )
  
  delete m_peakInfoWindow;
  m_peakInfoWindow = nullptr;
}//void handlePeakInfoClose()


#if( USE_DB_TO_STORE_SPECTRA )
void InterSpec::finishStoreStateInDb( const WString &name,
                                      const WString &desc,
                                      Dbo::ptr<UserState> parent )
{
  if( name.empty() )
  {
    passMessage( WString::tr("db-error-no-name"), WarningWidget::WarningMsgHigh );
    return;
  }//if( name.empty() )
  
  
  Dbo::ptr<UserState> answer;
  
  UserState *state = new UserState();
  state->user = m_user;
  state->stateType = UserState::kUserSaved;
  state->creationTime = WDateTime::currentDateTime();
  state->name = name;
  state->description = desc;
  
  {//Begin interaction with database
    DataBaseUtils::DbTransaction transaction( *m_sql );
    if( parent )
    {
      //Making sure we get the main parent
      while( parent->snapshotTagParent )
        parent = parent->snapshotTagParent;
      state->snapshotTagParent = parent;
    }//parent
    
    answer = m_user.session()->add( state );
    transaction.commit();
  }//End interaction with database
  
  try
  {
    saveStateToDb( answer );
  }catch( FileToLargeForDbException &e )
  {
    passMessage( e.message(), WarningWidget::WarningMsgHigh );
  }catch( std::exception &e )
  {
    passMessage( e.what(), WarningWidget::WarningMsgHigh );
  }
   
#if( PERFORM_DEVELOPER_CHECKS )
  {// Begin check if we are leaving any orphaned spectra that were part of a user state
    DataBaseUtils::DbTransaction transaction( *m_sql );
    
    Dbo::collection< Dbo::ptr<UserFileInDb> > query;
    const char *stateQueryTxt = "A.InterSpecUser_id = ? AND A.StateType = ? AND A.SnapshotTagParent_id IS NULL";
    query = m_sql->session()->query<Dbo::ptr<UserFileInDb>>(
              "SELECT ufd FROM UserFileInDb ufd"
              " LEFT JOIN UserState us ON ufd.id IN (us.ForegroundId, us.BackgroundId, us.SecondForegroundId)"
              " WHERE us.id IS NULL AND ufd.IsPartOfSaveState = 1 AND ufd.InterSpecUser_id = ?" ).bind( m_user.id() );
    
    const size_t num_dangling = query.size();
    if( num_dangling )
    {
      // I think this can happen for end-of-session states - but not really sure
      cerr << "There are " << query.size() << " dangling files" << endl;
      for( auto iter = query.begin(); iter != query.end(); ++iter )
        cerr << (*iter)->filename << endl;
      
      cerr << endl;
      
      //The following query is untested - but I think it would cleanup the database of dangling files.
      //m_sql->session()->execute(
      //  "DELETE FROM UserFileInDb WHERE id IN ("
      //    " SELECT ufd.id FROM UserFileInDb ufd LEFT JOIN UserState us"
      //    " ON ufd.id IN (us.ForegroundId, us.BackgroundId, us.SecondForegroundId)"
      //    " WHERE us.id IS NULL AND ufd.IsPartOfSaveState = 1 AND ufd.InterSpecUser_id = ?"
      //  ")"
      //).bind( m_user.id() );
    }//if( num_dangling )
    transaction.commit();
  }// End check if we are leaving any orphaned spectra that were part of a user state
#endif //#if( PERFORM_DEVELOPER_CHECKS )
  
  if( parent )
  {
    WString msg = WString::tr("db-new-tag");
    passMessage( msg.arg(name).arg(parent.get()->name), WarningWidget::WarningMsgInfo );
  }else
  {
    WString msg = WString::tr("db-new-snapshot");
    passMessage( msg.arg(name), WarningWidget::WarningMsgSave );
  }
  
  const long long int db_index = parent ? parent.id() : answer.id();
  if( m_dataMeasurement )
    m_dataMeasurement->setDbStateId( db_index, m_displayedSamples );
  updateSaveWorkspaceMenu();
}//void finishStoreStateInDb()


#if( INCLUDE_ANALYSIS_TEST_SUITE )
void InterSpec::storeTestStateToN42( const Wt::WString name, const Wt::WString descr  )
{
  try
  {
    if( !m_dataMeasurement )
      throw runtime_error( "No valid foreground file" );
    
    // Open the output stream
    string filepath = SpecUtils::append_path(TEST_SUITE_BASE_DIR, "analysis_tests");
      
    if( !SpecUtils::is_directory( filepath ) )
      throw runtime_error( "CWD didnt contain a 'analysis_tests' folder as expected" );
      
    const int offset = wApp->environment().timeZoneOffset();
    auto localtime = chrono::time_point_cast<chrono::microseconds>(chrono::system_clock::now());
    localtime += std::chrono::seconds(60*offset);
    
    string timestr = SpecUtils::to_iso_string( localtime );
    string::size_type period_pos = timestr.find_last_of( '.' );
    timestr = timestr.substr( 0, period_pos );
    
    string filename = name.toUTF8() + "_" + timestr + ".n42";
    SpecUtils::erase_any_character( filename, "\\/:?\"<>|" );
    
    if( name.empty() )
      throw runtime_error( "Name must NOT be empty." );
    
    filename += "_" + timestr + ".n42";
    
    filepath = SpecUtils::append_path( filepath, filename );
      
  #ifdef _WIN32
    const std::wstring wfilepath = SpecUtils::convert_from_utf8_to_utf16(filepath);
    ofstream output( wfilepath.c_str(), ios::binary|ios::out );
  #else
    ofstream output( filepath.c_str(), ios::binary|ios::out );
  #endif
    if( !output.is_open() )
      throw runtime_error( "Couldnt open test file output '" + filepath + "'" );
    
    saveShieldingSourceModelToForegroundSpecMeas();
  #if( USE_REL_ACT_TOOL )
    saveRelActManualStateToForegroundSpecMeas();
    saveRelActAutoStateToForegroundSpecMeas();
  #endif
    
    SpecMeas meas;
    meas.uniqueCopyContents( *m_dataMeasurement );
    
    
#if( PERFORM_DEVELOPER_CHECKS )
    try
    {
      SpecMeas::equalEnough( meas, *m_dataMeasurement );
    }catch( std::exception &e )
    {
      log_developer_error( __func__, e.what() );
    }
#endif
    
    const set<int> foregroundsamples = displayedSamples( SpecUtils::SpectrumType::Foreground );
    const set<int> backgroundsamples = displayedSamples( SpecUtils::SpectrumType::Background );
    set<int> newbacksamples;
    
    for( const std::shared_ptr<const SpecUtils::Measurement> &p : meas.measurements() )
    {
      const int samplenum = p->sample_number();
      if( foregroundsamples.count(samplenum) )
        meas.set_source_type( SpecUtils::SourceType::Foreground, p );
      else
        meas.remove_measurement( p, false );
    }//for( const std::shared_ptr<const SpecUtils::Measurement> &p : meas.measurements() )
    
    
    std::shared_ptr< std::deque< std::shared_ptr<const PeakDef> > >
    foregroundpeaks, backgroundpeaks;
    foregroundpeaks = meas.peaks( foregroundsamples );
    
    if( !!m_backgroundMeasurement )
    {
      backgroundpeaks = m_backgroundMeasurement->peaks( backgroundsamples );
      
      std::vector< std::shared_ptr<const SpecUtils::Measurement> > backgrounds = m_backgroundMeasurement->measurements();
      for( const std::shared_ptr<const SpecUtils::Measurement> &p : backgrounds )
      {
        if( !backgroundsamples.count( p->sample_number()) )
          continue;
        
        std::shared_ptr<SpecUtils::Measurement> backmeas = std::make_shared<SpecUtils::Measurement>( *p );
        meas.add_measurement( backmeas, false );
        meas.set_source_type( SpecUtils::SourceType::Background, backmeas );
        newbacksamples.insert( backmeas->sample_number() );
      }//for( const std::shared_ptr<const SpecUtils::Measurement> &p : m_backgroundMeasurement->measurements() )
    }//if( !!m_backgroundMeasurement )
 
    //Now remove all peaks not for the currently displayed samples.
    meas.removeAllPeaks();
    
    //But add back in peaks for just the displayed foreground and background
    if( !!foregroundpeaks && foregroundpeaks->size() )
      meas.setPeaks( *foregroundpeaks, foregroundsamples );
    if( !!backgroundpeaks && backgroundpeaks->size() )
      meas.setPeaks( *backgroundpeaks, newbacksamples );
    
    using namespace ::rapidxml;
    std::shared_ptr< xml_document<char> > n42doc;
    n42doc = meas.create_2012_N42_xml();
    
    if( !n42doc )
      throw runtime_error( "Failed to create 2012 N42 XML document" );
    
    xml_node<char> *RadInstrumentData = n42doc->first_node( "RadInstrumentData", 17 );
    
    if( !RadInstrumentData )
      throw runtime_error( "Logic error trying to retrieve RadInstrumentData node" );
    
    xml_node<char> *InterSpecNode = RadInstrumentData->first_node( "DHS:InterSpec", 13 );
    if( !InterSpecNode )
      throw runtime_error( "Logic error trying to retrieve DHS:InterSpec node" );
    
    //Make a note that this contains information for testing as well
    xml_attribute<char> *attr = n42doc->allocate_attribute( "ForTesting", "true" );
    InterSpecNode->append_attribute( attr );
    
    //Add user options into the XML
    preferences()->userOptionsToXml( InterSpecNode, this );
    
    if( newbacksamples.size() )
    {
      vector<int> backsamples( newbacksamples.begin(), newbacksamples.end() );
      stringstream backsamplesstrm;
      for( size_t i = 0; i < backsamples.size(); ++i )
        backsamplesstrm << (i?" ":"") << backsamples[i];
      const char *val = n42doc->allocate_string( backsamplesstrm.str().c_str() );
      xml_node<char> *backgroundsamples_node
                    = n42doc->allocate_node( node_element,
                                      "DisplayedBackgroundSampleNumber", val );
      InterSpecNode->append_node( backgroundsamples_node );
    }//if( newbacksamples.size() )
    
    const char *val = n42doc->allocate_string( timestr.c_str(), timestr.size()+1 );
    xml_node<char> *node = n42doc->allocate_node( node_element, "TestSaveDateTime", val );
    InterSpecNode->append_node( node );
    
    if( !name.empty() )
    {
      const string txt = name.toUTF8();
      val = n42doc->allocate_string( txt.c_str(), txt.size()+1 );
      node = n42doc->allocate_node( node_element, "TestName", val );
      InterSpecNode->append_node( node );
    }//if( name.size() )
    
    if( !descr.empty() )
    {
      const string txt = descr.toUTF8();
      val = n42doc->allocate_string( txt.c_str(), txt.size()+1 );
      node = n42doc->allocate_node( node_element, "TestDescription", val );
      InterSpecNode->append_node( node );
    }//if( name.size() )
    
    string xml_data;
    rapidxml::print( std::back_inserter(xml_data), *n42doc, 0 );
    
    if( !output.write( xml_data.c_str(), xml_data.size() ) )
      throw runtime_error( "writing to file failed." );
  }catch( std::exception &e )
  {
    string msg = "Failed to save test state to N42 file: ";
    msg += e.what();
    passMessage( msg, WarningWidget::WarningMsgHigh );
  }//try / catch
}//void storeTestStateToN42( const std::string &name )



void InterSpec::loadTestStateFromN42( const std::string filename )
{
  using namespace rapidxml;
  try
  {
    std::shared_ptr<SpecMeas> meas = std::make_shared<SpecMeas>();
    
    // TODO: If we call load_from_N42_document(...), the sample numbers get all messed up and we
    //       cant match peaks and displayed samples up right - I'm not sure why this is at the
    //       moment, probably some virtual call issue or something, but for the moment will just
    //       patch through it and re-parse the XML a second time.
    //const bool loaded = meas->load_from_N42_document( doc_node );
    const bool loaded = meas->load_file( filename, SpecUtils::ParserType::N42_2012, ".n42" );
    
    if( !loaded )
      throw runtime_error( "Failed to load SpecMeas from XML document" );
    
    
    std::vector<char> data;
    SpecUtils::load_file_data( filename.c_str(), data );
    
    xml_document<char> doc;
    char * const data_start = &data.front();
    char * const data_end = data_start + data.size();
    doc.parse<rapidxml::parse_trim_whitespace|rapidxml::allow_sloppy_parse>( data_start, data_end );
    xml_node<char> *doc_node = doc.first_node();
    
    const xml_node<char> *RadInstrumentData = doc.first_node( "RadInstrumentData", 17 );
    
    if( !RadInstrumentData )
      throw runtime_error( "Error trying to retrieve RadInstrumentData node" );
    
    const xml_node<char> *InterSpecNode = RadInstrumentData->first_node( "DHS:InterSpec", 13 );
    if( !InterSpecNode )
      throw runtime_error( "Error trying to retrieve DHS:InterSpec node" );

    //meas->decodeSpecMeasStuffFromXml( InterSpecNode );
    
    const xml_attribute<char> *attr = InterSpecNode->first_attribute( "ForTesting" );
    if( !attr || !attr->value()
        || !rapidxml::internal::compare(attr->value(), attr->value_size(), "true", 4, true) )
      throw runtime_error( "Input N42 file doesnt look to be a test state" );
    
    set<int> backgroundsamplenums;
    const xml_node<char> *backsample_node
               = InterSpecNode->first_node( "DisplayedBackgroundSampleNumber" );
    
    if( backsample_node && backsample_node->value_size() )
    {
      std::vector<int> results;
      const bool success = SpecUtils::split_to_ints(
                                      backsample_node->value(),
                                      backsample_node->value_size(), results );
      if( !success )
        throw runtime_error( "Error parsing background sample numbers" );
      backgroundsamplenums.insert( results.begin(), results.end() );
    }//if( backsample_node && backsample_node->value_size() )
    
    
    const xml_node<char> *preferences = InterSpecNode->first_node( "preferences" );
    if( preferences )
      UserPreferences::restoreUserPrefsFromXml( preferences, this );
    else
      cerr << "Warning, couldnt find preferences in the XML"
              " when restoring state from XML" << endl;
    
    
//    {
//      std::shared_ptr<const std::deque< std::shared_ptr<const PeakDef> > > peaks;
//      peaks = meas->peaks( meas->displayedSampleNumbers() );
//      if( !!peaks )
//        cerr << "There were NO peaks for displayed sample numbers" << endl;
//      else
//        cerr << "There were " << peaks->size() << " peaks for displayed sample numbers" << endl;
//    
//      cerr << "Displaying sample numbers: ";
//      for( int i : meas->displayedSampleNumbers() )
//        cerr << i << ", ";
//      cerr << endl;
      
//      std::set<std::set<int> > samps = meas->sampleNumsWithPeaks();
//      cerr << "There are samps.size()=" << samps.size() << endl;
//      for( auto a : samps )
//      {
//        cerr << "Set: ";
//        for( auto b : a )
//          cerr << b << " ";
//        cerr << endl;
//      }
//    }
    
    
    
    const xml_node<char> *name = InterSpecNode->first_node( "TestName" );
    const xml_node<char> *descrip = InterSpecNode->first_node( "TestDescription" );
    const xml_node<char> *savedate = InterSpecNode->first_node( "TestSaveDateTime" );
    
    
    std::shared_ptr<SpecMeas> dummy;
    setSpectrum( dummy, {}, SpecUtils::SpectrumType::Background, 0 );
    setSpectrum( dummy, {}, SpecUtils::SpectrumType::SecondForeground, 0 );
    
    string filename = meas->filename();
    if( name && name->value_size() )
      filename = name->value();
    
    std::shared_ptr<SpectraFileHeader> header;
    header = m_fileManager->addFile( filename, meas );
    
    const std::set<int> &dispsamples = meas->displayedSampleNumbers();
    
    setSpectrum( meas, dispsamples, SpecUtils::SpectrumType::Foreground, 0 );
    
    if( backgroundsamplenums.size() )
      setSpectrum( meas, backgroundsamplenums, SpecUtils::SpectrumType::Background, 0 );
    
    const xml_node<char> *sourcefit = InterSpecNode->first_node( "ShieldingSourceFit" );
    if( sourcefit )
    {
      shieldingSourceFit();
      m_shieldingSourceFit->deSerialize( sourcefit );
      closeShieldingSourceFit();
    }//if( sourcefit )
    
    stringstream msg;
    msg << "Loaded test state";
    if( name && name->value_size() )
      msg << " named '" << name->value() << "'";
    if( savedate && savedate->value_size() )
      msg << " saved " << savedate->value();
    if( descrip && descrip->value_size() )
      msg << " with description " << descrip->value();
    
    passMessage( msg.str(), WarningWidget::WarningMsgInfo );
  }catch( std::exception &e )
  {
    string msg = "InterSpec::loadTestStateFromN42: ";
    msg += e.what();
    passMessage( msg, WarningWidget::WarningMsgHigh );
  }//try / catch
}//void InterSpec::loadTestStateFromN42()

namespace
{
  void doTestStateLoad( WSelectionBox *filesbox, AuxWindow *window, InterSpec *viewer )
  {
    const string path_to_tests = SpecUtils::append_path( TEST_SUITE_BASE_DIR, "analysis_tests" );
    const string filename = SpecUtils::append_path( path_to_tests, filesbox->currentText().toUTF8() );
    viewer->loadTestStateFromN42( filename );
    delete window;
  }
}

void InterSpec::startN42TestStates()
{
  const string path_to_tests = SpecUtils::append_path( TEST_SUITE_BASE_DIR, "analysis_tests" );
  const vector<string> files = SpecUtils::recursive_ls( path_to_tests, ".n42" );
  
  if( files.empty() )
  {
    passMessage( "There are no test files to load in the 'analysis_tests' "
                 "directory", WarningWidget::WarningMsgHigh );
    return;
  }//if( files.empty() )
  
  AuxWindow *window = new AuxWindow( "Test State N42 Files", 
                                    (WFlags<AuxWindowProperties>(AuxWindowProperties::SetCloseable)
                                      | AuxWindowProperties::DisableCollapse) );
  window->resizeWindow( 450, 400 );
  
  WGridLayout *layout = window->stretcher();
  WSelectionBox *filesbox = new WSelectionBox();
  layout->addWidget( filesbox, 0, 0, 1, 2 );
  
  //Lets display files by alphabetical name
  vector<string> dispfiles;
  for( const string &p : files )
    dispfiles.push_back( SpecUtils::fs_relative( path_to_tests, p ) );
    
  std::sort( begin(dispfiles), end(dispfiles) );
  
  for( const string &name : dispfiles )
    filesbox->addItem( name );
  
  WPushButton *button = new WPushButton( "Cancel" );
  layout->addWidget( button, 1, 0, AlignCenter );
  button->clicked().connect( boost::bind(&AuxWindow::deleteAuxWindow, window) );
  
  button = new WPushButton( "Load" );
  button->disable();
  button->clicked().connect( boost::bind( &doTestStateLoad, filesbox, window, this ) );
  
  layout->addWidget( button, 1, 1, AlignCenter );
  filesbox->activated().connect( button, &WPushButton::enable );
  
  layout->setRowStretch( 0, 1 );
  
  window->show();
  window->centerWindow();
}//void startN42TestStates()



void InterSpec::startStoreTestState()
{
  AuxWindow *window = new AuxWindow( "Store app test state to N42",
                                    (Wt::WFlags<AuxWindowProperties>(AuxWindowProperties::IsModal)
                                     | AuxWindowProperties::TabletNotFullScreen
                                     | AuxWindowProperties::DisableCollapse) );
  window->rejectWhenEscapePressed();
  window->finished().connect( boost::bind( &AuxWindow::deleteAuxWindow, window ) );
  window->setClosable( false );
  WGridLayout *layout = window->stretcher();
  WLineEdit *edit = new WLineEdit();
  edit->setEmptyText( WString::tr("db-name-empty-txt") );
  
  edit->setAttributeValue( "ondragstart", "return false" );
#if( BUILD_AS_OSX_APP || IOS )
  edit->setAttributeValue( "autocorrect", "off" );
  edit->setAttributeValue( "spellcheck", "off" );
#endif
  
  WText *label = new WText( WString::tr("Name") );
  layout->addWidget( label, 0, 0 );
  layout->addWidget( edit,  0, 1 );
  
  if( !!m_dataMeasurement && m_dataMeasurement->filename().size() )
    edit->setText( m_dataMeasurement->filename() );
  
  WTextArea *summary = new WTextArea();
  label = new WText( WString::tr("Desc.") );
  summary->setEmptyText( WString::tr("db-dec-empty-txt") );
  layout->addWidget( label, 1, 0 );
  layout->addWidget( summary, 1, 1 );
  layout->setColumnStretch( 1, 1 );
  layout->setRowStretch( 1, 1 );
  
  
  WPushButton *closeButton = window->addCloseButtonToFooter( WString::tr("Cancel"), false);
  closeButton->clicked().connect( boost::bind( &AuxWindow::deleteAuxWindow, window ) );
  
  WPushButton *save = new WPushButton( WString::tr("Create"), window->footer() );
  save->setIcon( "InterSpec_resources/images/disk2.png" );
  
  save->clicked().connect( std::bind( [this, edit, summary, window](){
    const WString name = edit ? edit->text() : WString();
    const WString sumtxt = summary ? summary->text() : WString();
    storeTestStateToN42( name, sumtxt );
    window->hide();
  } ) );
  
  window->setMinimumSize(WLength(450), WLength(250));
  
  window->centerWindow();
  window->show();
}//void startStoreTestState()
#endif //#if( INCLUDE_ANALYSIS_TEST_SUITE )


void InterSpec::stateSave()
{
  Dbo::ptr<UserState> state;
  const long long int current_state_index = currentAppStateDbId();
  if( current_state_index >= 0 )
  {
    try
    {
      DataBaseUtils::DbTransaction transaction( *m_sql );
      state = m_sql->session()->find<UserState>( "where id = ?" )
        .bind( current_state_index );
      
      // find ultimate parent state
      while( state && state->snapshotTagParent )
        state = state->snapshotTagParent;
  
      if( state && (state->stateType != UserState::kUserSaved) )
        state.modify()->stateType = UserState::kUserSaved;
      
      transaction.commit();
    }catch( std::exception &e )
    {
      assert( 0 );
    }//try / catch
  }//if( current_state_index >= 0 )
    
  
  if( state )
  {
    try
    {
      saveStateToDb( state );
    }catch( FileToLargeForDbException &e )
    {
      passMessage( e.message(), WarningWidget::WarningMsgHigh );
    }catch( std::exception &e )
    {
      passMessage( e.what(), WarningWidget::WarningMsgHigh );
    }
  }else //No currentStateID, so just save as new state
  {
    stateSaveAs();
  }
}//void stateSave()


void InterSpec::stateSaveAs()
{
  AuxWindow *window = new AuxWindow( WString::tr("window-title-store-state-as"),
    (Wt::WFlags<AuxWindowProperties>(AuxWindowProperties::IsModal)
      | AuxWindowProperties::TabletNotFullScreen
      | AuxWindowProperties::DisableCollapse) );
  window->rejectWhenEscapePressed();
  window->finished().connect( boost::bind( &AuxWindow::deleteAuxWindow, window ) );
  window->setClosable( false );
  window->disableCollapse(); //Not sure why the property flags dont get this
  WGridLayout *layout = window->stretcher();
    
  WLineEdit *edit = new WLineEdit();
  edit->setEmptyText( WString::tr("db-name-empty-txt") );
  
  edit->setAttributeValue( "ondragstart", "return false" );
#if( BUILD_AS_OSX_APP || IOS )
  edit->setAttributeValue( "autocorrect", "off" );
  edit->setAttributeValue( "spellcheck", "off" );
#endif

  
  WText *label = new WText( WString::tr("Name") );
  layout->addWidget( label, 2, 0 );
  layout->addWidget( edit,  2, 1 );
    
  if( !!m_dataMeasurement && m_dataMeasurement->filename().size() )
      edit->setText( m_dataMeasurement->filename() );
    
  WTextArea *summary = new WTextArea();
  label = new WText( WString::tr("Desc.") );
  summary->setEmptyText( WString::tr("db-dec-empty-txt") );
  layout->addWidget( label, 3, 0 );
  layout->addWidget( summary, 3, 1 );
  
  layout->setColumnStretch( 1, 1 );
  layout->setRowStretch( 3, 1 );
  
  label = new WText( WString::tr("db-dec-export-msg") );
  label->setInline( false );
  label->setTextAlignment( Wt::AlignCenter );
  layout->addWidget( label, 4, 1 );
  
  WPushButton *closeButton = window->addCloseButtonToFooter( WString::tr("Cancel"), false);
  closeButton->clicked().connect( boost::bind( &AuxWindow::deleteAuxWindow, window ) );
    
  WPushButton *save = new WPushButton( WString::tr("Save") , window->footer() );
  save->setIcon( "InterSpec_resources/images/disk2.png" );
  
  save->clicked().connect( boost::bind( &InterSpec::stateSaveAsFinish,
                                        this, edit, summary, window ) );
    
  window->setMinimumSize(WLength(450), WLength(250));
    
  window->centerWindow();
  window->show();
  
  if( m_undo && m_undo->canAddUndoRedoNow() )
  {
    auto closer = wApp->bind( boost::bind( &AuxWindow::hide, window ) );
    m_undo->addUndoRedoStep( closer, nullptr, "Show save-as dialog." );
  }//if( m_undo && m_undo->canAddUndoRedoNow() )
}//void stateSaveAs()


//New method to save tag for snapshot
void InterSpec::stateSaveTag()
{
  AuxWindow *window = new AuxWindow( WString::tr("window-title-tag-state"),
                  (Wt::WFlags<AuxWindowProperties>(AuxWindowProperties::IsModal)
                   | AuxWindowProperties::TabletNotFullScreen) );
  window->rejectWhenEscapePressed();
  window->finished().connect( boost::bind( &AuxWindow::deleteAuxWindow, window ) );
  window->setClosable( false );
  window->disableCollapse();
  WGridLayout *layout = window->stretcher();
    
  WLineEdit *edit = new WLineEdit();
  
  edit->setAttributeValue( "ondragstart", "return false" );
#if( BUILD_AS_OSX_APP || IOS )
  edit->setAttributeValue( "autocorrect", "off" );
  edit->setAttributeValue( "spellcheck", "off" );
#endif
  
  if( !isMobile() )
    edit->setFocus(true);
  WText *label = new WText( WString::tr("Name") );
  layout->addWidget( label, 2, 0 );
  layout->addWidget( edit,  2, 1 );
    
  layout->setColumnStretch( 1, 1 );
  layout->setRowStretch( 2, 1 );
  
  WPushButton *closeButton = window->addCloseButtonToFooter( WString::tr("Cancel"), false );
  closeButton->clicked().connect( boost::bind( &AuxWindow::deleteAuxWindow, window ) );
  
  WPushButton *save = new WPushButton( WString::tr("db-Tag"), window->footer() );
  //save->setIcon( "InterSpec_resources/images/disk2.png" );
    
  save->clicked().connect( boost::bind( &InterSpec::stateSaveTagFinish,
                                         this, edit, window ) );
    
  window->setMinimumSize(WLength(450), WLength::Auto);
    
  window->centerWindow();
  window->show();
  
  if( m_undo && m_undo->canAddUndoRedoNow() )
  {
    auto closer = wApp->bind( boost::bind( &AuxWindow::hide, window ) );
    m_undo->addUndoRedoStep( closer, nullptr, "Show save-tag dialog." );
  }//if( m_undo && m_undo->canAddUndoRedoNow() )
}//void stateSaveTag()


void InterSpec::stateSaveTagFinish( WLineEdit *nameedit, AuxWindow *window )
{
  Dbo::ptr<UserState> state;
    
  const long long int current_state_index = currentAppStateDbId();
  
  if( current_state_index >= 0 )
  {
    try
    {
      DataBaseUtils::DbTransaction transaction( *m_sql );
      state = m_sql->session()->find<UserState>( "where id = ?" )
                               .bind( current_state_index );
      transaction.commit();
    }catch( std::exception &e )
    {
      Wt::log("error") << "startStoreStateInDb() caught: " << e.what();
    }//try / catch
  }//if( current_state_index >= 0 )
    
  //Save Snapshot/environment
  assert( state ); // Should always be able to get the state
  if( state )
  {
    WString name = nameedit ? nameedit->text() : WString();
    finishStoreStateInDb( name, "", state );
  }else
  {
    // Shouldnt ever get here
    passMessage( "You must first save a state before creating a snapshot.",
                WarningWidget::WarningMsgHigh );
  }
      
  //close window
  AuxWindow::deleteAuxWindow( window );
}//stateSaveTagFinish()


void InterSpec::stateSaveAsFinish( WLineEdit *nameedit,
                                      WTextArea *descriptionarea,
                                      AuxWindow *window )
{
  // If the files in the DB are currently part of a saved-state, we need to duplicate
  //  them, otherwise `finishStoreStateInDb` will just assume they are part of the measurement
  //  and overwrite them - so in this case we'll just disconnect
  //  Note that in this case `finishStoreStateInDb(...)` --> `saveStateToDb(...)` will
  //  create a new entry in the database.
  SpectraFileModel *filemodel = m_fileManager->model();
  for( int i = 0; i < 3; i++ )
  {
    const SpecUtils::SpectrumType type = SpecUtils::SpectrumType(i);
    auto m = measurment( type );
    if( !m )
      continue;
    
    shared_ptr<SpectraFileHeader> hdr = filemodel->fileHeader( m );
    assert( hdr );
    if( !hdr )
      continue;
    
    Wt::Dbo::ptr<UserFileInDb> dbmeas = hdr->dbEntry();
    
    if( dbmeas && (dbmeas->isPartOfSaveState || dbmeas->snapshotParent) )
      hdr->clearDbEntry();
  }//for( int i = 0; i < 3; i++ )
  
  //Save Snapshot
  const WString name = nameedit->text();
  const WString description = descriptionarea ? descriptionarea->text() : WString();
  
  finishStoreStateInDb( name, description, Dbo::ptr<UserState>() );
    
  //close window
  AuxWindow::deleteAuxWindow(window);
}//stateSaveAsFinish()


void InterSpec::saveStateAtForegroundChange( const bool doAsync )
{
  const bool saveState = UserPreferences::preferenceValue<bool>( "AutoSaveSpectraToDb", this );
  if( !saveState || !m_dataMeasurement )
  {
    saveShieldingSourceModelToForegroundSpecMeas();
  #if( USE_REL_ACT_TOOL )
    saveRelActManualStateToForegroundSpecMeas();
    saveRelActAutoStateToForegroundSpecMeas();
  #endif
    
    return;
  }//if( !saveState || !m_dataMeasurement )
  
  Wt::log( "info" ) << "Auto-saving state for foreground change for file: '" << m_dataMeasurement->filename() << "'.";

  // TODO: possibly check file size, and if we dont have a hope of saving to DB, i.e.,
  //        if( m_dataMeasurement->memmorysize() > UserFileInDb::sm_maxFileSizeBytes )
  //          return;
  
  const int offset = wApp->environment().timeZoneOffset();
  WString desc = "Working Point";
  const auto now = chrono::system_clock::now() + chrono::seconds( 60*offset );
  WString name = SpecUtils::to_common_string( chrono::time_point_cast<chrono::microseconds>(now), true ); //"9-Sep-2014 15:02:15"
  
  DataBaseUtils::DbTransaction transaction( *m_sql );
  
  try
  {
    const long long int current_state_index = currentAppStateDbId();
    Wt::Dbo::ptr<UserState> parentState;
    if( current_state_index >= 0 )
    {
      parentState = m_sql->session()->find<UserState>( "where id = ?" )
            .bind( current_state_index );
    }
    
    // If we are connected to a state in the database, we'll save a `kUserStateAutoSavedWork` state,
    //  otherwise, we'll save just the files to the database
    if( parentState )
    {
      // Remove previous `kUserStateAutoSavedWork` states for this user-saved state - we will make a new one
      Dbo::collection<Dbo::ptr<UserState>> prevEosStates
        = parentState->snapshotTags.find()
        .where( "StateType = ?" )
        .bind( int(UserState::UserStateType::kUserStateAutoSavedWork) );
      
      for( auto iter = prevEosStates.begin(); iter != prevEosStates.end(); ++iter )
        UserState::removeFromDatabase( *iter, *m_sql );
      
      // We will only save a state if the foreground file has been modified
      if( m_dataMeasurement && m_dataMeasurement->modified() )
      {
        UserState *state = new UserState();
        state->user = m_user;
        state->stateType = UserState::kUserStateAutoSavedWork;
        state->creationTime = WDateTime::currentDateTime();
        state->name = name;
        state->description = desc;
        state->snapshotTagParent = parentState;
        
        Wt::Dbo::ptr<UserState> dbstate = m_sql->session()->add( state );
        
        saveStateToDb( dbstate );
        
        Wt::log("debug") << "saveStateAtForegroundChange(): Saved kUserStateAutoSavedWork"
        " state to database";
      }else
      {
        Wt::log("debug") << "saveStateAtForegroundChange(): not saving kUserStateAutoSavedWork"
        " state to database, since there are no changes since last user save.";
      }//if( we have done work we might want to save )
    }else
    {
      saveShieldingSourceModelToForegroundSpecMeas();
#if( USE_REL_ACT_TOOL )
      saveRelActManualStateToForegroundSpecMeas();
      saveRelActAutoStateToForegroundSpecMeas();
#endif
      
      // Get foreground/background/secondary files, and update them to the database..
      SpectraFileModel *filemodel = m_fileManager->model();
      shared_ptr<SpectraFileHeader> forehdr, backhdr, secohdr;
      
      forehdr = filemodel->fileHeader( m_dataMeasurement );
      if( m_backgroundMeasurement != m_dataMeasurement )
        backhdr = filemodel->fileHeader( m_backgroundMeasurement );
      if( (m_secondDataMeasurement != m_backgroundMeasurement)
         && (m_secondDataMeasurement != m_dataMeasurement) )
        secohdr = filemodel->fileHeader( m_secondDataMeasurement );
      
      auto save_to_db = [doAsync]( std::weak_ptr<SpectraFileHeader> wk_ptr, std::shared_ptr<SpecMeas> meas ){
        auto call_save = [wk_ptr, meas](){
          shared_ptr<SpectraFileHeader> hdr = wk_ptr.lock();
          
          if( !hdr )
          {
            cerr << "SpectraFileHeader no longer in memory - not writing to DB." << endl;
            return;
          }
          
          try
          {
            hdr->saveToDatabase( meas );
          }catch( FileToLargeForDbException &e )
          {
            // Expected problem - dont give an error message
          }catch( std::exception &e )
          {
            Wt::log("error") << "InterSpec::saveStateAtForegroundChange() async error: " << e.what();
          }
        };//call_save lambda
        
        assert( wk_ptr.lock() );
        if( doAsync )
        {
          WServer::instance()->schedule( 25, wApp->sessionId(), call_save, [](){
            cerr << "Failed to save spectrum to DB in worker (session dead?)." << endl;
            assert( 0 );
          } );
        }else
        {
          call_save();
        }
      };//save_to_db lambda
      
      // If we load a spectrum file, and get the dialog that lets us pick back up from a
      //  previous working of the file, and we do, `forehdr` may be nullptr, because
      //  #SpectraFileHeader::setDbEntry has not been called for the original file yet
      if( forehdr )
        save_to_db( forehdr, m_dataMeasurement );
      
      if( backhdr )
        save_to_db( backhdr, m_backgroundMeasurement );
      
      if( secohdr )
        save_to_db( secohdr, m_secondDataMeasurement );
      
      Wt::log("debug") << "saveStateAtForegroundChange(): Instead kUserStateAutoSavedWork state,"
      " saved spectrum files to database since not in a user save-state.";
    }//if( current_state_index >= 0 ) / else
    
    transaction.commit();
  }catch( FileToLargeForDbException &e )
  {
    // Expected problem - dont give an error message - but I dont think we ever end up here
    Wt::log("info") << "InterSpec::saveStateAtForegroundChange() Not saving state: " << e.what();
    transaction.rollback();
  }catch( std::exception &e )
  {
    Wt::log("error") << "InterSpec::saveStateAtForegroundChange() error: " << e.what();
    transaction.rollback();
  }
}//void saveStateAtForegroundChange()


void InterSpec::saveStateForEndOfSession()
{
  const bool saveState = UserPreferences::preferenceValue<bool>( "AutoSaveSpectraToDb", this );
  Wt::log( "info" ) << "Will auto-save state for session-id: '" << wApp->sessionId() << "' at end of session.";

  const int offset = wApp->environment().timeZoneOffset();
  WString desc = "End of Session";
  const auto now = chrono::system_clock::now() + chrono::seconds( 60*offset );
  WString name = SpecUtils::to_common_string( chrono::time_point_cast<chrono::microseconds>(now), true ); //"9-Sep-2014 15:02:15"
  
  
  // Remove existing end-of-session state
  try
  {
    DataBaseUtils::DbTransaction transaction( *m_sql );
    Dbo::collection<Dbo::ptr<UserState>> prevEosStates = m_sql->session()->find<UserState>()
      .where( "InterSpecUser_id = ? AND StateType = ?" )
      .bind( m_user.id() )
      .bind( int(UserState::kEndOfSessionTemp) );
    
    try
    {
      for( auto iter = prevEosStates.begin(); iter != prevEosStates.end(); ++iter )
        UserState::removeFromDatabase( *iter, *m_sql );
    }catch( std::exception &e )
    {
      Wt::log("error") << "InterSpec::saveStateForEndOfSession() error removing last state: " << e.what();
    }
    
    transaction.commit();
  }catch( std::exception &e )
  {
    Wt::log("error") << "InterSpec::saveStateForEndOfSession() error getting last state: " << e.what();
    return;
  }
  
  // I we dont want to save states, or there is no foreground - nothing more to do here
  if( !saveState || !m_dataMeasurement )
    return;
  
  try
  {
    DataBaseUtils::DbTransaction transaction( *m_sql );
    
    // Check if we are connected with a database state
    const long long int current_state_index = currentAppStateDbId();
    Wt::Dbo::ptr<UserState> parentState;
    if( current_state_index >= 0 )
    {
      parentState = m_sql->session()->find<UserState>( "where id = ?" )
            .bind( current_state_index );
    }
    
    UserState *state = new UserState();
    state->user = m_user;
    state->stateType = UserState::kEndOfSessionTemp;
    state->creationTime = WDateTime::currentDateTime();
    state->name = name;
    state->description = desc;
    state->snapshotTagParent = parentState;
    
    Wt::Dbo::ptr<UserState> dbstate = m_sql->session()->add( state );
    
    saveStateToDb( dbstate );
    
    transaction.commit();
    
    Wt::log("debug") << "Saved end of session app state to database";
  }catch( std::exception &e )
  {
    Wt::log("error") << "InterSpec::saveStateForEndOfSession() error: " << e.what();
  }
}//void saveStateForEndOfSession()
#endif //#if( USE_DB_TO_STORE_SPECTRA )


#if( USE_DB_TO_STORE_SPECTRA && INCLUDE_ANALYSIS_TEST_SUITE )
void InterSpec::startStateTester()
{
  new SpectrumViewerTesterWindow( this );
}//void startStateTester()
#endif  //#if( INCLUDE_ANALYSIS_TEST_SUITE )




void InterSpec::addFileMenu( WWidget *parent, const bool isAppTitlebar )
{
  if( m_fileMenuPopup )
    return;

  const bool mobile = isMobile();
  const bool showToolTips = UserPreferences::preferenceValue<bool>( "ShowTooltips", this );
  
  PopupDivMenu *parentMenu = dynamic_cast<PopupDivMenu *>( parent );
  WContainerWidget *menuDiv = dynamic_cast<WContainerWidget *>( parent );
  if( !parentMenu && !menuDiv )
    throw runtime_error( "InterSpec::addFileMenu(): parent passed in must"
                         " be a PopupDivMenu  or WContainerWidget" );

  WString menuname = WString::tr( mobile ? "app-menu-spectra" : (isAppTitlebar ? "app-menu-file" : "interspec") );
  
  if( menuDiv )
  {
    WPushButton *button = new WPushButton( menuname, menuDiv );
    button->addStyleClass( "MenuLabel" );
    m_fileMenuPopup = new PopupDivMenu( button, PopupDivMenu::AppLevelMenu );
  }else
  {
    m_fileMenuPopup = parentMenu->addPopupMenuItem( menuname );
  }//if( menuDiv ) / else

  PopupDivMenuItem *item = (PopupDivMenuItem *)0;
  
#if( BUILD_AS_OSX_APP )
  if( InterSpecApp::isPrimaryWindowInstance() )
  {
    item = m_fileMenuPopup->addMenuItem( WString::tr("app-mi-file-about") );
    item->triggered().connect( this, &InterSpec::showLicenseAndDisclaimersWindow );
    m_fileMenuPopup->addSeparator();  //doesnt seem to be showing up for some reason... owe well.
  }//if( InterSpecApp::isPrimaryWindowInstance() )
#endif
  
  
#if( USE_DB_TO_STORE_SPECTRA )
  if( m_fileManager )
  {
    if( mobile )
    {
      item = m_fileMenuPopup->addMenuItem( WString::tr("app-mi-file-open") );
#if( ANDROID )
      item->triggered().connect( std::bind([this](){
        doJavaScript( "window.interspecJava.startBrowseToOpenFile();" );
      }) );
#else
      item->triggered().connect( boost::bind ( &SpecMeasManager::startQuickUpload, m_fileManager ) );
#endif
      
      item = m_fileMenuPopup->addMenuItem( WString::tr("app-mi-file-loaded-spec") );
      item->triggered().connect( this, &InterSpec::showCompactFileManagerWindow );
    }//if( mobile )
    
    
    item = m_fileMenuPopup->addMenuItem( WString::tr("app-mi-file-manager"), "InterSpec_resources/images/file_manager_small.png" );
    HelpSystem::attachToolTipOn(item, WString::tr("app-mi-tt-file-manager"), showToolTips );
    
    item->triggered().connect( m_fileManager, &SpecMeasManager::startSpectrumManager );
    
    m_fileMenuPopup->addSeparator();
    
    // --- new save menu ---
    m_saveState = m_fileMenuPopup->addMenuItem( WString::tr("app-mi-file-store") );
    m_saveState->triggered().connect( boost::bind( &InterSpec::stateSave, this ) );
    HelpSystem::attachToolTipOn(m_saveState, WString::tr("app-mi-tt-file-store"), showToolTips );
    
    
    // --- new save as menu ---
    m_saveStateAs = m_fileMenuPopup->addMenuItem( WString::tr("app-mi-file-store-as") );
    m_saveStateAs->triggered().connect( boost::bind( &InterSpec::stateSaveAs, this ) );
    HelpSystem::attachToolTipOn(m_saveStateAs, WString::tr("app-mi-tt-file-store-as"), showToolTips );
    m_saveStateAs->setDisabled( true );
    
    // --- new save tag menu ---
    m_createTag = m_fileMenuPopup->addMenuItem( WString::tr("app-mi-file-tag"), "InterSpec_resources/images/stop_time_small.png");
    m_createTag->triggered().connect( boost::bind(&InterSpec::stateSaveTag, this ));
    
    HelpSystem::attachToolTipOn(m_createTag, WString::tr("app-mi-tt-file-tag"), showToolTips );
    
#if( PERFORM_DEVELOPER_CHECKS || !defined(NDEBUG) )
    // During development the app often gets killed by the IDE, before the state can
    //  be updated - lets add in a way to trigger updating the on-load app state
    item = m_fileMenuPopup->addMenuItem( "Store EoS" );
    HelpSystem::attachToolTipOn(item,
      "For development purposes - Stores current state as your end of session state, "
      "for loading on next launch.", showToolTips );
    item->triggered().connect( this, &InterSpec::saveStateForEndOfSession );
#endif
    
    m_fileMenuPopup->addSeparator();
    
    item = m_fileMenuPopup->addMenuItem( WString::tr("app-mi-file-prev") , "InterSpec_resources/images/db_small.png");
    item->triggered().connect( m_fileManager, &SpecMeasManager::browsePrevSpectraAndStatesDb );
    HelpSystem::attachToolTipOn(item, WString::tr("app-mi-tt-file-prev"), showToolTips );
    
    m_fileMenuPopup->addSeparator();
  }//if( m_fileManager )
#endif  //USE_DB_TO_STORE_SPECTRA


  item = m_fileMenuPopup->addMenuItem( WString::tr("app-mi-file-clear") );
  item->triggered().connect( this, &InterSpec::startClearSession );
  HelpSystem::attachToolTipOn(item, WString::tr("app-mi-tt-file-clear"), showToolTips );
  m_fileMenuPopup->addSeparator();
  
  PopupDivMenu *subPopup = nullptr;
  subPopup = m_fileMenuPopup->addPopupMenuItem( WString::tr("app-mi-samples") );
  
  const string docroot = wApp->docRoot();
  
  item = subPopup->addMenuItem( WString::tr("app-mi-samples-ba133") );
  item->triggered().connect( boost::bind( &SpecMeasManager::loadFromFileSystem, m_fileManager,
                                         SpecUtils::append_path(docroot, "example_spectra/ba133_source_640s_20100317.n42"),
                                         SpecUtils::SpectrumType::Foreground, SpecUtils::ParserType::N42_2006 ) );
  if( mobile )
    item = subPopup->addMenuItem( WString::tr("app-mi-samples-passthrough-mobile") );
  else
    item = subPopup->addMenuItem( WString::tr("app-mi-samples-passthrough") );
  item->triggered().connect( boost::bind( &SpecMeasManager::loadFromFileSystem, m_fileManager,
                                         SpecUtils::append_path(docroot, "example_spectra/passthrough.n42"),
                                         SpecUtils::SpectrumType::Foreground, SpecUtils::ParserType::N42_2006 ) );
  
  item = subPopup->addMenuItem( WString::tr("app-mi-samples-background") );
  item->triggered().connect( boost::bind( &SpecMeasManager::loadFromFileSystem, m_fileManager,
                                         SpecUtils::append_path(docroot, "example_spectra/background_20100317.n42"),
                                         SpecUtils::SpectrumType::Background, SpecUtils::ParserType::N42_2006 ) );
  
  item = subPopup->addMenuItem( WString::tr("app-mi-samples-reference") );
  item->triggered().connect( boost::bind( &RefSpectraDialog::createDialog, RefSpectraInitialBehaviour::LastUserSelectedSpectra, SpecUtils::SpectrumType::Foreground ) );
  
  
  if( !mobile )
  { 
    item = m_fileMenuPopup->addMenuItem( WString::tr("app-mi-file-open") );
    HelpSystem::attachToolTipOn( item, WString::tr("app-mi-tt-file-open"), showToolTips );
    
#if( ANDROID )
    item->triggered().connect( std::bind([this](){
      doJavaScript( "window.interspecJava.startBrowseToOpenFile();" );
    }) );
#else
    item->triggered().connect( boost::bind ( &SpecMeasManager::startQuickUpload, m_fileManager ) );
#endif
  }//if( !mobile )
  
  m_exportSpecFileMenu = m_fileMenuPopup->addMenuItem( WString::tr("app-mi-export-file") );
  m_exportSpecFileMenu->triggered().connect( boost::bind( &InterSpec::createExportSpectrumFileDialog, this ) );
  m_exportSpecFileMenu->disable();
  
#if( USE_DB_TO_STORE_SPECTRA )
  assert( !m_fileManager || m_saveStateAs );
  assert( !m_fileManager || m_saveState );
#endif //#if( USE_DB_TO_STORE_SPECTRA )
  
  
#if( INCLUDE_ANALYSIS_TEST_SUITE )
  m_fileMenuPopup->addSeparator();
  PopupDivMenu* testing = m_fileMenuPopup->addPopupMenuItem( "Testing" , "InterSpec_resources/images/testing.png");
  item = testing->addMenuItem( "Store App Test State..." );
  item->triggered().connect( boost::bind( &InterSpec::startStoreTestState, this ) );
  HelpSystem::attachToolTipOn(item,"Stores app state as part of the automated test suite", showToolTips );
  
  item = testing->addMenuItem( "Load N42 Test State..." );
  item->triggered().connect( boost::bind(&InterSpec::startN42TestStates, this) );
  HelpSystem::attachToolTipOn(item, "Loads a InterSpec specific variant of a "
                                    "2012 N42 file that contains Foreground, "
                                    "Background, User Settings, and Shielding/"
                                    "Source model.", showToolTips );
  
  item = testing->addMenuItem( "Show Testing Widget..." );
  item->triggered().connect( boost::bind(&InterSpec::startStateTester, this ) );
#endif //#if( INCLUDE_ANALYSIS_TEST_SUITE )


#if( USE_OSX_NATIVE_MENU )
    //Add a separtor before Quit InterSpec
    m_fileMenuPopup->addSeparator();
#endif

#if( BUILD_AS_ELECTRON_APP || BUILD_AS_WX_WIDGETS_APP )
  if( InterSpecApp::isPrimaryWindowInstance() )
  {
#if( BUILD_AS_ELECTRON_APP )
  m_fileMenuPopup->addSeparator();
  PopupDivMenuItem *exitItem = m_fileMenuPopup->addMenuItem( WString::tr("Exit") );
  exitItem->triggered().connect( std::bind( []{
    ElectronUtils::send_nodejs_message( "CloseWindow", "" );
  }) );
#elif(BUILD_AS_WX_WIDGETS_APP)
    m_fileMenuPopup->addSeparator();
    PopupDivMenuItem* exitItem = m_fileMenuPopup->addMenuItem( WString::tr("Exit") );
    exitItem->triggered().connect(std::bind([] {
      wApp->doJavaScript("window.wx.postMessage('CloseWindow');");
    }));
#endif
  }//if( InterSpecApp::isPrimaryWindowInstance() )
#endif //  || BUILD_AS_WX_WIDGETS_APP
}//void addFileMenu( WContainerWidget *menuDiv, bool show_examples )


void InterSpec::addEditMenu( Wt::WWidget *parent )
{
  PopupDivMenu *parentMenu = dynamic_cast<PopupDivMenu *>( parent );
  WContainerWidget *menuDiv = dynamic_cast<WContainerWidget *>( parent );
  if( !parentMenu && !menuDiv )
    throw runtime_error( "InterSpec::addEditMenu(): parent passed in must"
                         " be a PopupDivMenu or WContainerWidget" );

  const WString menuname = WString::tr( "app-menu-edit" );
  
  if( menuDiv )
  {
    WPushButton *button = new WPushButton( menuname, menuDiv );
    button->addStyleClass( "MenuLabel" );
    m_editMenuPopup = new PopupDivMenu( button, PopupDivMenu::AppLevelMenu );
  }else
  {
    m_editMenuPopup = parentMenu->addPopupMenuItem( menuname );
  }//if( menuDiv ) / else
  
  int menuindex = -1;
  if( m_undo )
  {
#if( BUILD_AS_OSX_APP )
  if( InterSpecApp::isPrimaryWindowInstance() )
    menuindex = 0;
#endif
    
    PopupDivMenuItem *undoMenu = m_editMenuPopup->insertMenuItem( menuindex, WString::tr("app-mi-edit-undo"), "", true );
    undoMenu->setDisabled( true );
    undoMenu->triggered().connect( m_undo, &UndoRedoManager::executeUndo );

#if( BUILD_AS_OSX_APP )
  if( InterSpecApp::isPrimaryWindowInstance() )
    menuindex = 1;
#endif
    
    PopupDivMenuItem *redoMenu = m_editMenuPopup->insertMenuItem( menuindex, WString::tr("app-mi-edit-redo"), "", true );
    redoMenu->setDisabled( true );
    redoMenu->triggered().connect( m_undo, &UndoRedoManager::executeRedo );
    
    m_undo->undoMenuDisableUpdate().connect( boost::bind(&PopupDivMenuItem::setDisabled, undoMenu, boost::placeholders::_1) );
    m_undo->redoMenuDisableUpdate().connect( boost::bind(&PopupDivMenuItem::setDisabled, redoMenu, boost::placeholders::_1) );
    m_undo->undoMenuToolTipUpdate().connect( boost::bind(&PopupDivMenuItem::setToolTip, undoMenu, boost::placeholders::_1, TextFormat::PlainText) );
    m_undo->redoMenuToolTipUpdate().connect( boost::bind(&PopupDivMenuItem::setToolTip, redoMenu, boost::placeholders::_1, TextFormat::PlainText) );
  }//if( m_undo )
  
#if( !ANDROID )
    // TODO: On Android we dont currently catch the download for these downloads with the content encoded in the URI, so we will just disable these for now there.
  
#if( BUILD_AS_OSX_APP )
  if( InterSpecApp::isPrimaryWindowInstance() )
    menuindex = 2;
#endif
  m_editMenuPopup->addSeparatorAt( (m_undo ? menuindex : -1) );

#if( BUILD_AS_OSX_APP )
  if( InterSpecApp::isPrimaryWindowInstance() )
    menuindex = 3;
#endif
  
  auto saveitem = m_editMenuPopup->insertMenuItem( (m_undo ? 3 : -1), WString::tr("app-mi-edit-save-png"), "", true );
  saveitem->triggered().connect( boost::bind(&InterSpec::saveChartToImg, this, true, true) );
  
#if( BUILD_AS_OSX_APP )
  if( InterSpecApp::isPrimaryWindowInstance() )
    menuindex = 4;
#endif
  
  saveitem = m_editMenuPopup->insertMenuItem( (m_undo ? 4 : -1), WString::tr("app-mi-edit-save-svg"), "", true );
  saveitem->triggered().connect( boost::bind(&InterSpec::saveChartToImg, this, true, false) );
#endif
  
#if( BUILD_AS_OSX_APP )
  if( InterSpecApp::isPrimaryWindowInstance() )
    menuindex = 5;
#endif
  m_editMenuPopup->addSeparatorAt( (m_undo ? menuindex : -1) );
  
#if( BUILD_AS_OSX_APP )
  if( InterSpecApp::isPrimaryWindowInstance() )
    menuindex = 6;
#endif
  
  PopupDivMenuItem *uriItem = m_editMenuPopup->insertMenuItem( (m_undo ? menuindex : -1), WString::tr("app-mi-edit-enter-url"), "", true );
  uriItem->triggered().connect( boost::bind(&InterSpec::makeEnterAppUrlWindow, this) );
  
#if( BUILD_AS_OSX_APP )
  // All the macOS native menu stuff (copy/paste/select/etc) will be below our stuff
  if( InterSpecApp::isPrimaryWindowInstance() )
    m_editMenuPopup->addSeparatorAt( (m_undo ? 7 : -1) );
#endif
}//void addEditMenu( Wt::WWidget *menuDiv )


bool InterSpec::toolTabsVisible() const
{
  return m_toolsTabs;
}


#if( InterSpec_PHONE_ROTATE_FOR_TABS )
void InterSpec::toolTabContentHeightChanged( int height )
{
  m_toolsTabsContentHeight = height;
}
#endif


void InterSpec::addToolsTabToMenuItems()
{
  if( !m_toolsMenuPopup )
    return;
  
  if( m_tabToolsMenuItems[static_cast<int>(ToolTabMenuItems::RefPhotopeaks)] )
    return;
  
  bool showToolTips = false;
  
  try
  {
    showToolTips = UserPreferences::preferenceValue<bool>( "ShowTooltips", this );
  }catch(...)
  {
  }
  
  const int index_offest = isMobile() ? 1 : 0;
  
  Wt::WMenuItem *item = nullptr;
  WString tooltip;
  const char *icon = nullptr;
  
  icon = "InterSpec_resources/images/reflines.svg";
  item = m_toolsMenuPopup->insertMenuItem( index_offest + 0, WString::tr(GammaLinesTabTitleKey), icon , true );
  item->triggered().connect( boost::bind( &InterSpec::showGammaLinesWindow, this ) );
  
  tooltip = WString::tr("app-tab-tt-ref-photopeak");
  HelpSystem::attachToolTipOn( item, tooltip, showToolTips );
  m_tabToolsMenuItems[static_cast<int>(ToolTabMenuItems::RefPhotopeaks)] = item;
  
  icon = "InterSpec_resources/images/peakmanager.svg";
  item = m_toolsMenuPopup->insertMenuItem( index_offest + 1, WString::tr(PeakInfoTabTitleKey), icon, true );
  item->triggered().connect( this, &InterSpec::showPeakInfoWindow );
  tooltip = WString::tr("app-tab-tt-peak-manager");
  HelpSystem::attachToolTipOn( item, tooltip, showToolTips );
  m_tabToolsMenuItems[static_cast<int>(ToolTabMenuItems::PeakManager)] = item;
  
  icon = "InterSpec_resources/images/calibrate.svg";
  item = m_toolsMenuPopup->insertMenuItem( index_offest + 2, WString::tr(CalibrationTabTitleKey), icon, true );
  item->triggered().connect( this, &InterSpec::showEnergyCalWindow );
  tooltip = WString::tr("app-tab-tt-energy-cal");
  HelpSystem::attachToolTipOn( item, tooltip, showToolTips );
  m_tabToolsMenuItems[static_cast<int>(ToolTabMenuItems::EnergyCal)] = item;
  
  icon = "InterSpec_resources/images/magnifier_black.svg";
  item = m_toolsMenuPopup->insertMenuItem( index_offest + 3, WString::tr(NuclideSearchTabTitleKey), icon, true );
  item->triggered().connect( this, &InterSpec::showNuclideSearchWindow);
  tooltip = WString::tr("app-tab-tt-nuc-search");
  HelpSystem::attachToolTipOn( item, tooltip, showToolTips );
  m_tabToolsMenuItems[static_cast<int>(ToolTabMenuItems::NuclideSearch)] = item;

  icon = "InterSpec_resources/images/auto_peak_search.png";
  item = m_toolsMenuPopup->insertMenuItem( index_offest + 4, WString::tr("app-tab-tt-auto-search"), icon, true );
  item->triggered().connect( boost::bind( &PeakSearchGuiUtils::automated_search_for_peaks, this, true ) );
  m_tabToolsMenuItems[static_cast<int>(ToolTabMenuItems::AutoPeakSearch)] = item;  
  
  item = m_toolsMenuPopup->addSeparatorAt( index_offest + 5 );
  
  m_tabToolsMenuItems[static_cast<int>(ToolTabMenuItems::Seperator)] = item;
}//void addToolsTabToMenuItems()


void InterSpec::removeToolsTabToMenuItems()
{
  if( !m_toolsMenuPopup )
    return;
  
  for( int i = 0; i < static_cast<int>(ToolTabMenuItems::NumItems); ++i )
  {
    if( !m_tabToolsMenuItems[i] )
      continue;
 
    if( m_tabToolsMenuItems[i]->isSeparator() )
      m_toolsMenuPopup->removeSeperator( m_tabToolsMenuItems[i] );
    
    delete m_tabToolsMenuItems[i];
    m_tabToolsMenuItems[i] = nullptr;
  }
  
}//void removeToolsTabToMenuItems()


void InterSpec::setToolTabsVisible( bool showToolTabs )
{
#if( USE_CSS_FLEX_LAYOUT )
  if( m_toolsTabs->isVisible() == showToolTabs )
    return;
#else
  if( static_cast<bool>(m_toolsTabs) == showToolTabs )
    return;
#endif
  
  unique_ptr<UndoRedoManager::BlockUndoRedoInserts> undo_sentry;
  if( m_undo && m_undo->canAddUndoRedoNow() )
  {
    auto undo = [this, showToolTabs]{ setToolTabsVisible( !showToolTabs ); };
    auto redo = [this, showToolTabs]{ setToolTabsVisible( showToolTabs ); };
    m_undo->addUndoRedoStep( undo, redo, "Toggle show tool tabs" );
    
    undo_sentry = make_unique<UndoRedoManager::BlockUndoRedoInserts>();
  }//if( m_undo )
  
  // If feature marker window, or column in "Reference Photopeak" tab is open, then we will close
  //  this tool.  We will not open it up at the end of this function, because that seems a little
  //  confusing (and also, it causes a JS exception....)
  const bool showingFeatureMarkers = (m_featureMarkersWindow
                || (m_referencePhotopeakLines && m_referencePhotopeakLines->featureMarkerTool()));
  if( showingFeatureMarkers )
    displayFeatureMarkerWindow( false );
  
  m_toolTabsVisibleItems[0]->setHidden( showToolTabs );
  m_toolTabsVisibleItems[1]->setHidden( !showToolTabs );
  
  if( showToolTabs )
    removeToolsTabToMenuItems();
  else
    addToolsTabToMenuItems();

#if( USE_CSS_FLEX_LAYOUT )
  m_toolsTabs->setHidden( !showToolTabs );
  m_toolsResizer->setHidden( !showToolTabs );
#else
  
  string refNucXmlState;
  if( m_referencePhotopeakLines
      && ((m_referencePhotopeakLines->currentlyShowingNuclide().m_validity == ReferenceLineInfo::InputValidity::Valid)
           || m_referencePhotopeakLines->persistedNuclides().size()) )
  {
    m_referencePhotopeakLines->serialize( refNucXmlState );
  }
  
  const int layoutVertSpacing = isMobile() ? 10 : 5;

#if( InterSpec_PHONE_ROTATE_FOR_TABS )
    const bool phone = isPhone();
#endif
  
  if( showToolTabs )
  { //We are showing the tool tabs
    if( m_menuDiv )
      m_layout->removeWidget( m_menuDiv );
  
    m_layout->removeWidget( m_charts );
    m_layout->clear();
    
    //We have to completely replace m_layout or else the vertical spacing
    //  changes wont quite trigger.  Prob a Wt bug, so should investigate again
    //  if we ever upgrade Wt.
    delete m_layout;
    m_layout = new WGridLayout();
    m_layout->setContentsMargins( 0, 0, 0, 0 );
    m_layout->setHorizontalSpacing( 0 );
    setLayout( m_layout );
    
    const bool wasShowingPeakManager = !!m_peakInfoWindow;
    handlePeakInfoClose();
    closeGammaLinesWindow();
    
    if( m_energyCalWindow )
    {
      m_energyCalWindow->stretcher()->removeWidget( m_energyCalTool );
      delete m_energyCalWindow;
      m_energyCalWindow = nullptr;
    }//if( m_energyCalWindow )
    
    m_toolsTabs = new WTabWidget();
    m_toolsTabs->addStyleClass( "ToolsTabs" );
    
#if( InterSpec_PHONE_ROTATE_FOR_TABS )
    const CompactFileManager::DisplayMode cfmDispMode = phone ? CompactFileManager::Tabbed : CompactFileManager::LeftToRight;
    CompactFileManager *compact = new CompactFileManager( m_fileManager, this, cfmDispMode );
    WString tabTitle = phone ? WString() : WString::tr(FileTabTitleKey);
    WMenuItem *fileTab = m_toolsTabs->addTab( compact, tabTitle, TabLoadPolicy );
    if( phone )
      fileTab->setIcon( "InterSpec_resources/images/spec_files.svg" );
#else
    CompactFileManager *compact = new CompactFileManager( m_fileManager, this, CompactFileManager::LeftToRight );
    m_toolsTabs->addTab( compact, WString::tr(FileTabTitleKey), TabLoadPolicy );
#endif
    
    m_spectrum->yAxisScaled().connect( boost::bind( &CompactFileManager::handleSpectrumScale, compact,
                                                   boost::placeholders::_1,
                                                   boost::placeholders::_2,
                                                   boost::placeholders::_3 ) );
#if( InterSpec_PHONE_ROTATE_FOR_TABS )
    m_peakInfoDisplay->setNarrowPhoneLayout( phone );
    tabTitle = phone ? WString() : WString::tr(PeakInfoTabTitleKey);
    WMenuItem *peakManTab = m_toolsTabs->addTab( m_peakInfoDisplay, tabTitle, TabLoadPolicy );
    if( phone )
      peakManTab->setIcon( "InterSpec_resources/images/peakmanager.svg" ); //
#else
    m_toolsTabs->addTab( m_peakInfoDisplay, WString::tr(PeakInfoTabTitleKey), TabLoadPolicy );
#endif
//    WString tooltip = WString::tr("app-tab-tt-peak-manager");
//    HelpSystem::attachToolTipOn( peakManTab, tooltip, showToolTips, HelpSystem::ToolTipPosition::Top );
    
    if( m_referencePhotopeakLines )
    {
      m_referencePhotopeakLines->clearAllLines();
      delete m_referencePhotopeakLines;
    }
      
    if( m_referencePhotopeakLinesWindow )
      delete m_referencePhotopeakLinesWindow;
    m_referencePhotopeakLinesWindow = NULL;
      
    m_referencePhotopeakLines = new ReferencePhotopeakDisplay( m_spectrum,
                                              m_materialDB.get(),
                                              m_shieldingSuggestion,
                                              this );
    setReferenceLineColors( nullptr );
    
    //PreLoading is necessary on the m_referencePhotopeakLines widget, so that the
    //  "Isotope Search" widget will work properly when a nuclide is clicked
    //  on to display its photpeaks
    //XXX In Wt 3.3.4 at least, the contents of m_referencePhotopeakLines
    //  are not actually loaded to the client until the tab is clicked, and I
    //  cant seem to get this to actually happen.
#if( InterSpec_PHONE_ROTATE_FOR_TABS )
    m_referencePhotopeakLines->setNarrowPhoneLayout( phone );
    tabTitle = phone ? WString(): WString::tr(GammaLinesTabTitleKey);
    WMenuItem *refPhotoTab = m_toolsTabs->addTab( m_referencePhotopeakLines, tabTitle, TabLoadPolicy );
    if( phone )
      refPhotoTab->setIcon( "InterSpec_resources/images/reflines.svg" );
#else
    m_toolsTabs->addTab( m_referencePhotopeakLines, WString::tr(GammaLinesTabTitleKey), TabLoadPolicy );
#endif
//   WString tooltip = WString::tr("app-tab-tt-ref-photopeak");
//      HelpSystem::attachToolTipOn( refPhotoTab, tooltip, showToolTips, HelpSystem::ToolTipPosition::Top );
      
    m_toolsTabs->currentChanged().connect( this, &InterSpec::handleToolTabChanged );
    
#if( InterSpec_PHONE_ROTATE_FOR_TABS )
    if( phone )
      m_energyCalTool->setTallLayout();
    else
      m_energyCalTool->setWideLayout();
      
    tabTitle = phone ? WString() : WString::tr(CalibrationTabTitleKey);
    WMenuItem *energyCalTab = m_toolsTabs->addTab( m_energyCalTool, tabTitle, TabLoadPolicy );
    if( phone )
      energyCalTab->setIcon( "InterSpec_resources/images/calibrate.svg" );
#else
    m_energyCalTool->setWideLayout();
    m_toolsTabs->addTab( m_energyCalTool, WString::tr(CalibrationTabTitleKey), TabLoadPolicy );
#endif
    
//  WString tooltip = WString::tr("app-tab-tt-energy-cal");
//  HelpSystem::attachToolTipOn( energyCalTab, tooltip, showToolTips, HelpSystem::ToolTipPosition::Top );
    
    m_toolsLayout = new WGridLayout();
    m_toolsLayout->setContentsMargins( 0, 0, 0, 0 );
    m_toolsLayout->setVerticalSpacing( 0 );
    m_toolsLayout->setHorizontalSpacing( 0 );
    m_toolsLayout->addWidget( m_toolsTabs, 0, 0 );
    
    int row = 0;
    if( m_menuDiv )
      m_layout->addWidget( m_menuDiv,  row++, 0 );
    
    m_layout->addWidget( m_charts, row, 0 );
    m_layout->setRowResizable( row, true );
    m_layout->setRowStretch( row, 1 );
    
    m_layout->setVerticalSpacing( layoutVertSpacing );
    if( m_menuDiv && !m_menuDiv->isHidden() )  //get rid of a small amount of space between the menu bar and the chart
      m_charts->setMargin( -layoutVertSpacing, Wt::Top );
    
#if( OPTIMIZE_D3TimeChart_HIDDEN_LOAD )
    // With out this next line the time chart wont show if we hide tool tabs, and then show
    //  them again.  I think it has something to do with the timechart div getting taken out
    //  of the DOM, and references lost.  Maybe.
    m_timeSeries->refreshJs();
#endif
    
    //Without using the wrapper below, the tabs widget will change height, even
    //  if it is explicitly set, when different tabs are clicked (unless a
    //  manual resize is performed by the user first)
    //m_layout->addLayout( toolsLayout,   ++row, 0 );
#if( InterSpec_PHONE_ROTATE_FOR_TABS )
    WContainerWidget *toolsWrapper = new ToolTabContentWrapper( this );
    toolsWrapper->setLayout( m_toolsLayout );
    if( (m_toolsTabsContentHeight <= 100)  //No height set yet (e.g., app is just loading), or user made way to small
       || (m_renderedHeight < 100)         //App is loading
       || ((m_renderedHeight > 0) && (m_toolsTabsContentHeight > (m_renderedHeight/2))) ) //No more than half the screen
    {
      if( phone )
      {
        m_toolsTabsContentHeight = 280;
        if( m_renderedHeight > 100 )
          m_toolsTabsContentHeight = std::max( 245, std::min( m_toolsTabsContentHeight, m_renderedHeight/2 ) );
        else
          m_toolsTabsContentHeight = std::max( 245, std::min( m_toolsTabsContentHeight, wApp->environment().screenHeight()/2 ) );
      }else
      {
        m_toolsTabsContentHeight = 245;
      }
    }
    toolsWrapper->setHeight( m_toolsTabsContentHeight );
#else
    WContainerWidget *toolsWrapper = new WContainerWidget();
    toolsWrapper->setHeight( 245 );
#endif
    
    m_layout->addWidget( toolsWrapper, ++row, 0 );
    m_layout->setRowStretch( row, 0 );
    
    if( m_nuclideSearchWindow )
    {
      m_nuclideSearch->clearSearchEnergiesOnClient();
      m_nuclideSearchWindow->stretcher()->removeWidget( m_nuclideSearch );
      delete m_nuclideSearchWindow;
      m_nuclideSearchWindow = 0;
    }//if( m_nuclideSearchWindow )
    
    assert( !m_nuclideSearchContainer );
    
    m_nuclideSearchContainer = new WContainerWidget();
    WGridLayout *isoSearchLayout = new WGridLayout();
    m_nuclideSearchContainer->setLayout( isoSearchLayout );
    isoSearchLayout->setContentsMargins( 0, 0, 0, 0 );
    isoSearchLayout->addWidget( m_nuclideSearch, 0, 0 );
    m_nuclideSearchContainer->setMargin( 0 );
    m_nuclideSearchContainer->setPadding( 0 );
    isoSearchLayout->setRowStretch( 0, 1 );
    isoSearchLayout->setColumnStretch( 0, 1 );
    
#if( InterSpec_PHONE_ROTATE_FOR_TABS )
    m_nuclideSearch->setNarrowPhoneLayout( phone );
    tabTitle = phone ? WString() : WString::tr(NuclideSearchTabTitleKey);
    WMenuItem *nuclideTab = m_toolsTabs->addTab( m_nuclideSearchContainer, tabTitle, TabLoadPolicy );
    if( phone )
      nuclideTab->setIcon( "InterSpec_resources/images/magnifier_black.svg" );
#else
    m_toolsTabs->addTab( m_nuclideSearchContainer, WString::tr(NuclideSearchTabTitleKey), TabLoadPolicy );
#endif
//  WString tooltip = WString::tr("app-tab-tt-nuc-search");
//  HelpSystem::attachToolTipOn( nuclideTab, tooltip, showToolTips, HelpSystem::ToolTipPosition::Top );
    
#if( USE_TERMINAL_WIDGET || USE_REL_ACT_TOOL )
    // Handle when the user closes the tab for the Math/Command terminal and the Manual Relative
    //  Activity tool
    m_toolsTabs->tabClosed().connect( boost::bind( &InterSpec::handleToolTabClosed, this, boost::placeholders::_1 ) );
#endif
    
#if( InterSpec_PHONE_ROTATE_FOR_TABS )
    // If `m_currentToolsTab` is for `m_peakInfoDisplay`, and the floating peak info display
    //  window was showing when the user toggled to show tool tabs, then we get an exception:
    //    "Uncaught exception in event loop: 'WContainerWidget: error parsing: undefined'."
    //  Just switching to a different tab seems to fix this.  I dont really know why it happens.
    if( wasShowingPeakManager && (m_currentToolsTab == m_toolsTabs->indexOf(m_peakInfoDisplay)) )
      m_currentToolsTab = m_toolsTabs->indexOf(m_referencePhotopeakLines);
       
    if( (m_currentToolsTab >= 0) && (m_currentToolsTab < m_toolsTabs->count()) )
    {
      m_toolsTabs->setCurrentIndex( m_currentToolsTab );
    }else
    {
      //These next `setCurrentWidget(...)` lines will cause `handleToolTabChanged(...)` to be called
      if( phone || wasShowingPeakManager )
        m_toolsTabs->setCurrentWidget( m_referencePhotopeakLines );
      else
        m_toolsTabs->setCurrentWidget( m_peakInfoDisplay );
    }
#else
    //Make sure the current tab is the peak info display
    m_toolsTabs->setCurrentWidget( m_peakInfoDisplay );
#endif
    
    if( m_referencePhotopeakLines && refNucXmlState.size() )
      m_referencePhotopeakLines->deSerialize( refNucXmlState );
  }else
  {
    //We are hiding the tool tabs
    m_layout->removeWidget( m_charts );
    
    if( m_menuDiv )
      m_layout->removeWidget( m_menuDiv );
    m_toolsTabs->removeTab( m_peakInfoDisplay );
    m_toolsTabs->removeTab( m_energyCalTool );

#if( USE_REL_ACT_TOOL )
    if( m_relActManualGui )
    {
      if( !m_relActManualWindow )
        m_toolsTabs->removeTab( m_energyCalTool );
      handleRelActManualClose();
    }//if( m_relActManualGui )
    
    if( m_relActAutoGui )
      handleRelActAutoClose();
#endif
    
#if( USE_TERMINAL_WIDGET )
    if( m_terminal )
    {
      if( !m_terminalWindow )
        m_toolsTabs->removeTab( m_terminal );
      handleTerminalWindowClose();
    }
#endif
    
    m_nuclideSearch->clearSearchEnergiesOnClient();
    m_nuclideSearchContainer->layout()->removeWidget( m_nuclideSearch );
    m_toolsTabs->removeTab( m_nuclideSearchContainer );
    delete m_nuclideSearchContainer;
    m_nuclideSearchContainer = nullptr;
    
    
    m_toolsTabs = nullptr;
    
    if( m_referencePhotopeakLines )
    {
      m_referencePhotopeakLines->clearAllLines();
      delete m_referencePhotopeakLines;
      m_referencePhotopeakLines = nullptr;
    }
    
    if( m_referencePhotopeakLinesWindow )
      delete m_referencePhotopeakLinesWindow;
    m_referencePhotopeakLinesWindow = nullptr;
    
    if( !refNucXmlState.empty() )
    {
      showGammaLinesWindow();
      if( m_referencePhotopeakLines )
        m_referencePhotopeakLines->deSerialize( refNucXmlState );
      if( phone && m_referencePhotopeakLinesWindow )
        m_referencePhotopeakLinesWindow->hide();
    }//if( !refNucXmlState.empty() )
    
    m_toolsLayout = nullptr;
    
    m_layout->clear();
    
    //We have to completely replace m_layout or else the vertical spacing
    //  changes wont quite trigger.  Prob a Wt bug, so should investigate again
    //  if we ever upgrade Wt.
    //delete m_layout;
    m_layout = new WGridLayout();
    m_layout->setContentsMargins( 0, 0, 0, 0 );
    m_layout->setHorizontalSpacing( 0 );
    setLayout( m_layout );
    
    int row = -1;
    if( m_menuDiv )
      m_layout->addWidget( m_menuDiv, ++row, 0 );
    m_layout->addWidget( m_charts, ++row, 0 );
    m_layout->setRowStretch( row, 1 );
  }//if( showToolTabs ) / else
  
  
  // I'm guessing when the charts were temporarily removed from the DOM (or changed or whatever),
  //  the bindings to watch for mousedown and touchstart were removed, so lets re-instate them.
#if( USE_CSS_FLEX_LAYOUT )
#else
  m_charts->doJavaScript( "Wt.WT.InitFlexResizer('" + m_chartResizer->id() + "','" + m_timeSeries->id() + "');" );
#endif
  
  if( m_toolsTabs )
    m_currentToolsTab = m_toolsTabs->currentIndex();
  //else
  //  m_currentToolsTab = -1;
  
#if( InterSpec_PHONE_ROTATE_FOR_TABS )
    if( phone )
    {
      const int w = (m_renderedWidth > 100) ? m_renderedWidth : wApp->environment().screenWidth();
      const int h = (m_renderedWidth > 100) ? m_renderedHeight : wApp->environment().screenHeight();
      if( w < h )
      {
        // On portrait phone, remove the scaler slider, without altering preference
        m_showYAxisScalerItems[0]->show();
        m_showYAxisScalerItems[1]->hide();
        m_spectrum->showYAxisScalers( false );
        
        // TODO: adjust padding in spectrum chart, e.g. in JS:
        //  SpectrumChartD3.padding.labelPad = 5
        //  SpectrumChartD3.padding.left = 5
        //  SpectrumChartD3.padding.right = 10
      }else
      {
        // The phone is landscape, restore showing scaler to user preference
        const bool showScalers = UserPreferences::preferenceValue<bool>( "ShowYAxisScalers", this );
        m_showYAxisScalerItems[0]->setHidden( showScalers );
        m_showYAxisScalerItems[1]->setHidden( !showScalers );
        m_spectrum->showYAxisScalers( showScalers );
      }
    }//if( phone )
#endif
  
  if( m_mobileBackButton && m_mobileForwardButton )
  {
    if( !toolTabsVisible() && m_dataMeasurement && !m_dataMeasurement->passthrough()
        && (m_dataMeasurement->sample_numbers().size() > 1) )
    {
      m_mobileBackButton->setHidden(false);
      m_mobileForwardButton->setHidden(false);
    }else
    {
      m_mobileBackButton->setHidden(true);
      m_mobileForwardButton->setHidden(true);
    }
  }//if( m_mobileBackButton && m_mobileForwardButton )
  
  //Not sure _why_ this next statement is needed, but it is, or else the
  //  spectrum chart shows up with no data
  m_spectrum->scheduleUpdateForeground();
  m_spectrum->scheduleUpdateBackground();
  m_spectrum->scheduleUpdateSecondData();
  
  m_timeSeries->scheduleRenderAll();
#endif // USE_CSS_FLEX_LAYOUT / else
  
  // If we call `displayFeatureMarkerWindow(true);`, we'll get a JS exception - rather than
  //  figure this out, we'll just not re-open it.
  //if( showingFeatureMarkers )
  //  displayFeatureMarkerWindow( true );
}//void setToolTabsVisible( bool showToolTabs )


void InterSpec::addViewMenu( WWidget *parent )
{
  PopupDivMenu *parentMenu = dynamic_cast<PopupDivMenu *>( parent );
  WContainerWidget *menuDiv = dynamic_cast<WContainerWidget *>( parent );
  if( !parentMenu && !menuDiv )
    throw runtime_error( "InterSpec::addViewMenu(): parent passed in"
                        " must be a PopupDivMenu  or WContainerWidget" );
 
  const bool showToolTips = UserPreferences::preferenceValue<bool>( "ShowTooltips", this );
  
  if( menuDiv )
  {
    WPushButton *button = new WPushButton( WString::tr("app-menu-view"), menuDiv );
    button->addStyleClass( "MenuLabel" );
    m_displayOptionsPopupDiv = new PopupDivMenu( button, PopupDivMenu::AppLevelMenu );
  }else
  {
    m_displayOptionsPopupDiv = parentMenu->addPopupMenuItem( WString::tr("app-menu-view") );
  }//if( menuDiv ) / else
  
  m_toolTabsVisibleItems[0] = m_displayOptionsPopupDiv->addMenuItem( WString::tr("app-mi-view-show-tabs"),
                                                      "InterSpec_resources/images/dock_small.png" );
  m_toolTabsVisibleItems[1] = m_displayOptionsPopupDiv->addMenuItem( WString::tr("app-mi-view-hide-tabs"),
                                                    "InterSpec_resources/images/undock_small.png" );
  m_toolTabsVisibleItems[0]->triggered().connect( boost::bind( &InterSpec::setToolTabsVisible, this, true ) );
  m_toolTabsVisibleItems[1]->triggered().connect( boost::bind( &InterSpec::setToolTabsVisible, this, false ) );

  if( isPhone() )
  {
    //hide Dock mode on small phone screens
    m_toolTabsVisibleItems[0]->setHidden(true);
  } //isPhone
    
  m_toolTabsVisibleItems[1]->setHidden(true);
  
  m_displayOptionsPopupDiv->addSeparator();

  addDetectorMenu( m_displayOptionsPopupDiv );
  
  m_displayOptionsPopupDiv->addSeparator();
  
  PopupDivMenu *chartmenu = m_displayOptionsPopupDiv->addPopupMenuItem( WString::tr("app-mi-view-chart-opts"),
                                              "InterSpec_resources/images/spec_settings_small.png");
  
  bool logypref = true;
  try{ logypref = UserPreferences::preferenceValue<bool>( "LogY", this ); }catch(...){}
  
  m_logYItems[0] = chartmenu->addMenuItem( WString::tr("app-mi-view-logy") );
  m_logYItems[1] = chartmenu->addMenuItem( WString::tr("app-mi-view-liny") );
  m_logYItems[0]->setHidden( logypref );
  m_logYItems[1]->setHidden( !logypref );
  m_logYItems[0]->triggered().connect( boost::bind( &InterSpec::setLogY, this, true  ) );
  m_logYItems[1]->triggered().connect( boost::bind( &InterSpec::setLogY, this, false ) );
  m_spectrum->setYAxisLog( logypref );
  m_spectrum->yAxisLogLinChanged().connect( boost::bind(&InterSpec::setLogY, this, boost::placeholders::_1) );
  m_preferences->addCallbackWhenChanged( "LogY", this, &InterSpec::setLogY );
  
  const bool verticleLines = UserPreferences::preferenceValue<bool>( "ShowVerticalGridlines", this );
  m_verticalLinesItems[0] = chartmenu->addMenuItem( WString::tr("app-mi-view-show-vert"),
                                          "InterSpec_resources/images/sc_togglegridvertical.png");
  m_verticalLinesItems[1] = chartmenu->addMenuItem( WString::tr("app-mi-view-hide-vert"),
                                          "InterSpec_resources/images/sc_togglegridvertical.png");
  m_verticalLinesItems[0]->triggered().connect( boost::bind( &InterSpec::setVerticalLines, this, true ) );
  m_verticalLinesItems[1]->triggered().connect( boost::bind( &InterSpec::setVerticalLines, this, false ) );
  m_verticalLinesItems[0]->setHidden( verticleLines );
  m_verticalLinesItems[1]->setHidden( !verticleLines );
  m_spectrum->showVerticalLines( verticleLines );
  m_timeSeries->showVerticalLines( verticleLines );
  m_preferences->addCallbackWhenChanged( "ShowVerticalGridlines", this, &InterSpec::setVerticalLines );
  
  const bool horizontalLines = UserPreferences::preferenceValue<bool>( "ShowHorizontalGridlines", this );
  m_horizantalLinesItems[0] = chartmenu->addMenuItem( WString::tr("app-mi-view-show-horz"),
                                          "InterSpec_resources/images/sc_togglegridhorizontal.png");
  m_horizantalLinesItems[1] = chartmenu->addMenuItem( WString::tr("app-mi-view-hide-horz"),
                                          "InterSpec_resources/images/sc_togglegridhorizontal.png");
  m_horizantalLinesItems[0]->triggered().connect( boost::bind( &InterSpec::setHorizantalLines, this, true ) );
  m_horizantalLinesItems[1]->triggered().connect( boost::bind( &InterSpec::setHorizantalLines, this, false ) );
  m_horizantalLinesItems[0]->setHidden( horizontalLines );
  m_horizantalLinesItems[1]->setHidden( !horizontalLines );
  m_spectrum->showHorizontalLines( horizontalLines );
  m_timeSeries->showHorizontalLines( horizontalLines );
  m_preferences->addCallbackWhenChanged( "ShowHorizontalGridlines", this, &InterSpec::setHorizantalLines );
  
  
  if( isPhone() )
  {
    m_compactXAxisItems[0] = m_compactXAxisItems[1] = nullptr;
  }else
  {
    const bool makeCompact = UserPreferences::preferenceValue<bool>( "CompactXAxis", this );
    m_spectrum->setCompactAxis( makeCompact );
    m_compactXAxisItems[0] = chartmenu->addMenuItem( WString::tr("app-mi-view-compact-x"), "");
    m_compactXAxisItems[1] = chartmenu->addMenuItem( WString::tr("app-mi-view-normal-x"), "");
    m_compactXAxisItems[0]->triggered().connect( boost::bind( &InterSpec::setXAxisCompact, this, true ) );
    m_compactXAxisItems[1]->triggered().connect( boost::bind( &InterSpec::setXAxisCompact, this, false ) );
    m_compactXAxisItems[0]->setHidden( makeCompact );
    m_compactXAxisItems[1]->setHidden( !makeCompact );
    m_preferences->addCallbackWhenChanged( "CompactXAxis", this, &InterSpec::setXAxisCompact );
  }
  
  //What we should do here is have a dialog that pops up that lets users  select
  //  colors for foreground, background, secondary, as well as the first number
  //  of reference lines.
  //  Probably also chart background, chart text, chart axis.  Should allow
  //  users to save these as "themes", as well as include a few by default...
  //Probably should also include an option to say whether fitted phtopeaks
  //  should adopt the color of the current refernce photopeak lines
  
  //With the below, it seems the color of the widget never actually gets
  //  changed... also, it wouldnt be supported on native menus.
  //chartmenu->addSeparator();
  //ColorSelect *color = new ColorSelect(ColorSelect::PrefferNative);
  //chartmenu->addWidget( color );
  //color->cssColorChanged().connect(<#const std::string &function#>)
  
  chartmenu->addSeparator();

  PopupDivMenuItem *item = chartmenu->addMenuItem( WString::tr("app-mi-view-show-leg") );
  m_spectrum->legendDisabled().connect( item, &PopupDivMenuItem::show );
  m_spectrum->legendEnabled().connect( item,  &PopupDivMenuItem::hide );
  
  item->triggered().connect( boost::bind( &D3SpectrumDisplayDiv::enableLegend, m_spectrum ) );
  
  item->hide(); //we are already showing the legend
  
  addPeakLabelSubMenu( m_displayOptionsPopupDiv ); //add Peak menu
  
  const bool showSlider = UserPreferences::preferenceValue<bool>( "ShowXAxisSlider", this );
  m_showXAxisSliderItems[0] = m_displayOptionsPopupDiv->addMenuItem( WString::tr("app-mi-view-show-slider"), "");
  m_showXAxisSliderItems[1] = m_displayOptionsPopupDiv->addMenuItem( WString::tr("app-mi-view-hide-slider"), "");
  m_showXAxisSliderItems[0]->triggered().connect( boost::bind( &InterSpec::setXAxisSlider, this, true, true ) );
  m_showXAxisSliderItems[1]->triggered().connect( boost::bind( &InterSpec::setXAxisSlider, this, false, true ) );
  m_showXAxisSliderItems[0]->setHidden( showSlider );
  m_showXAxisSliderItems[1]->setHidden( !showSlider );
  
  m_spectrum->showXAxisSliderChart( showSlider );
  m_spectrum->xAxisSliderShown().connect( boost::bind(&InterSpec::setXAxisSlider, this, boost::placeholders::_1, true) );
  m_preferences->addCallbackWhenChanged( "ShowXAxisSlider", boost::bind( &InterSpec::setXAxisSlider, this, boost::placeholders::_1, false) );
  
  const bool showScalers = UserPreferences::preferenceValue<bool>( "ShowYAxisScalers", this );
  m_spectrum->showYAxisScalers( showScalers );
  
  m_showYAxisScalerItems[0] = m_displayOptionsPopupDiv->addMenuItem( WString::tr("app-mi-view-show-scaler"), "");
  m_showYAxisScalerItems[1] = m_displayOptionsPopupDiv->addMenuItem( WString::tr("app-mi-view-hide-scaler"), "");
  m_showYAxisScalerItems[0]->triggered().connect( boost::bind( &InterSpec::setShowYAxisScalers, this, true ) );
  m_showYAxisScalerItems[1]->triggered().connect( boost::bind( &InterSpec::setShowYAxisScalers, this, false ) );
  m_showYAxisScalerItems[0]->setHidden( showScalers );
  m_showYAxisScalerItems[1]->setHidden( !showScalers );
  m_preferences->addCallbackWhenChanged( "ShowYAxisScalers", this, &InterSpec::setShowYAxisScalers );
  
  m_displayOptionsPopupDiv->addSeparator();
  
  m_backgroundSubItems[0] = m_displayOptionsPopupDiv->addMenuItem( WString::tr("app-mi-view-back-sub") );
  m_backgroundSubItems[1] = m_displayOptionsPopupDiv->addMenuItem( WString::tr("app-mi-view-back-unsub") );
  m_backgroundSubItems[0]->triggered().connect( boost::bind( &InterSpec::setBackgroundSub, this, true ) );
  m_backgroundSubItems[1]->triggered().connect( boost::bind( &InterSpec::setBackgroundSub, this, false ) );
  m_backgroundSubItems[0]->disable();
  m_backgroundSubItems[1]->hide();
  
  
  m_hardBackgroundSub = m_displayOptionsPopupDiv->addMenuItem( WString::tr("app-mi-view-hard-sub") );
  m_hardBackgroundSub->triggered().connect( this, &InterSpec::startHardBackgroundSub );
  m_hardBackgroundSub->disable();

  
#if( USE_GOOGLE_MAP || USE_LEAFLET_MAP )
  m_mapMenuItem = m_displayOptionsPopupDiv->addMenuItem( WString::tr("app-mi-view-map"),
                                                      "InterSpec_resources/images/map_small.png" );
  m_mapMenuItem->triggered().connect( boost::bind( &InterSpec::createMapWindow, this, 
                                                  SpecUtils::SpectrumType::Foreground, false ) );
  m_mapMenuItem->disable();
  HelpSystem::attachToolTipOn( m_mapMenuItem, WString::tr("app-mi-tt-view-map"), showToolTips );
#endif
  
  /*
   // Example of having a menu-item that triggers opening google maps in an external Window
  auto mapsItem = m_displayOptionsPopupDiv->addMenuItem( "External Google Maps","InterSpec_resources/images/map_small.png" );
  auto dummyItem = m_displayOptionsPopupDiv->addMenuItem( "","" );
  dummyItem->setLink( WLink("#") );
  dummyItem->setLinkTarget( TargetNewWindow );
  
  mapsItem->triggered().connect( std::bind([this,dummyItem](){
    //
    dummyItem->setLink( WLink("https://www.google.com/maps/search/?api=1&query=47.5951518%2C-122.3316393") );
   
    if( dummyItem->anchor() )
    {
      WServer::instance()->schedule( 100, wApp->sessionId(), [dummyItem](){
        const string jsclick = "try{document.getElementById('"+ dummyItem->anchor()->id() + "').click();}catch(e){}";
        wApp->doJavaScript( jsclick );
        wApp->triggerUpdate();
      });
    }else
    {
      cerr << "Unexpected error accessing the anchor for file downloading" << endl;
    }
  }) );
  */
  
  
#if( USE_SEARCH_MODE_3D_CHART )
  m_searchMode3DChart = m_displayOptionsPopupDiv->addMenuItem( WString::tr("app-mi-view-3d"),"" );
  m_searchMode3DChart->triggered().connect( boost::bind( &InterSpec::create3DSearchModeChart, this ) );
  m_searchMode3DChart->disable();
  HelpSystem::attachToolTipOn( m_searchMode3DChart, WString::tr("app-mi-tt-view-3d"), showToolTips );
#endif
  
  m_showRiidResults = m_displayOptionsPopupDiv->addMenuItem( WString::tr("app-mi-view-rid"),"" );
  m_showRiidResults->triggered().connect( boost::bind( &InterSpec::showRiidResults, this, SpecUtils::SpectrumType::Foreground ) );
  HelpSystem::attachToolTipOn( m_showRiidResults, WString::tr("app-mi-tt-view-rid"), showToolTips );
  m_showRiidResults->disable();
  
  m_showMultimedia = m_displayOptionsPopupDiv->addMenuItem( WString::tr("app-mi-view-img"),"" );
  m_showMultimedia->triggered().connect( boost::bind( &InterSpec::showMultimedia, this, SpecUtils::SpectrumType::Foreground ) );
  HelpSystem::attachToolTipOn( m_showMultimedia, WString::tr("app-mi-tt-view-img"), showToolTips );
  m_showMultimedia->disable();
  
  m_featureMarkerMenuItem = m_displayOptionsPopupDiv->addMenuItem( WString::tr("app-mi-view-feature-markers"), "", true );
  HelpSystem::attachToolTipOn( m_featureMarkerMenuItem, WString::tr("app-mi-tt-view-feature-markers"),
                                showToolTips );
  m_featureMarkerMenuItem->triggered().connect( this, &InterSpec::toggleFeatureMarkerWindow );

  
#if( BUILD_AS_ELECTRON_APP || BUILD_AS_OSX_APP || BUILD_AS_WX_WIDGETS_APP )
  if (InterSpecApp::isPrimaryWindowInstance())
  {
    m_displayOptionsPopupDiv->addSeparator();

#if( BUILD_AS_ELECTRON_APP )
    auto newWindowItem = m_displayOptionsPopupDiv->addMenuItem( WString::tr("app-mi-view-new-win") );
    newWindowItem->triggered().connect(std::bind([]() {
      ElectronUtils::send_nodejs_message("NewAppWindow", "");
      }));
#endif

#if( BUILD_AS_WX_WIDGETS_APP )
    auto newWindowItem = m_displayOptionsPopupDiv->addMenuItem( WString::tr("app-mi-view-new-win") );
    newWindowItem->triggered().connect(std::bind([]() {
      wApp->doJavaScript("window.wx.postMessage('NewAppWindow');");
      }));
#endif

    auto browserItem = m_displayOptionsPopupDiv->addMenuItem( WString::tr("app-mi-view-webbrowser") );
#if( BUILD_AS_ELECTRON_APP )
    browserItem->triggered().connect(std::bind([]() {
      ElectronUtils::send_nodejs_message("OpenInExternalBrowser", "");
      }));
#endif

#if( BUILD_AS_OSX_APP )
    // A brief attempt at using javascript to open a browser window failed (probably because I wasnt
    //  doing it right or something), so I just implemented calling back to obj-c; see the
    //  didReceiveScriptMessage method in AppDelegate.mm.
    //  Alternatively we could have added something into macOsUtils.h and then called into there
    //  where we would have the obj-c open a browser window that way, but I wanted to try this
    //  method of communicating between JS and native code (but I shuld check if it introduces any
    //  notable overhead...).
    // A note for the future: should probably have tried to init the javascript:
    //    "try{document.getElementById('" + browserItem->anchor()->id() + "').click();}catch(e){}";
    //    after calling the following c++
    //      browserItem->setLink( WLink("http://localhost:port?restore=no&primary=no") );
    //      browserItem->setLinkTarget( AnchorTarget::TargetNewWindow );
    browserItem->triggered().connect(std::bind([=]() {
      doJavaScript("console.log('Will try to call back to obj-c');"
        "try{"
        "window.webkit.messageHandlers.interOp.postMessage({\"action\": \"ExternalInstance\"});"
        "}catch(error){"
        "console.warn('Failed to callback to the obj-c: ' + error );"
        "}");
      }));
#endif //BUILD_AS_OSX_APP

#if( BUILD_AS_WX_WIDGETS_APP )
    browserItem->triggered().connect(std::bind([=]() {doJavaScript("window.wx.postMessage('OpenInExternalBrowser');"); }));
#endif

  }//if( useNativeMenu )
#endif //BUILD_AS_ELECTRON_APP || BUILD_AS_OSX_APP
  

#if( BUILD_AS_ELECTRON_APP || BUILD_AS_WX_WIDGETS_APP )
  if (InterSpecApp::isPrimaryWindowInstance())
  {
    m_displayOptionsPopupDiv->addSeparator();
    PopupDivMenuItem *fullScreenItem = m_displayOptionsPopupDiv->addMenuItem( WString::tr("app-mi-view-full") );  //F11
#if( BUILD_AS_ELECTRON_APP )
    // Note: the triggered() signal a Wt::Signal, which is C++ only, so we cant just hook it up to
    //       javascript for it to run - we have to make the round-trip JS -> C++ -> JS
    fullScreenItem->triggered().connect(std::bind([] {
      ElectronUtils::send_nodejs_message("ToggleMaximizeWindow", "");
    }));
#else
    fullScreenItem->triggered().connect(std::bind([] {
      wApp->doJavaScript("window.wx.postMessage('ToggleMaximizeWindow');");
    }));
#endif
  }//if (InterSpecApp::isPrimaryWindowInstance())

  m_displayOptionsPopupDiv->addSeparator();
  PopupDivMenuItem *resetZoomItem = m_displayOptionsPopupDiv->addMenuItem( WString::tr("app-mi-view-act-size") ); //Ctrl+0
  PopupDivMenuItem *zoomInItem = m_displayOptionsPopupDiv->addMenuItem( WString::tr("app-mi-view-zin") ); //Ctrl+Shift+=
  PopupDivMenuItem *zoomOutItem = m_displayOptionsPopupDiv->addMenuItem( WString::tr("app-mi-view-zout") ); //Ctrl+-

  LOAD_JAVASCRIPT(wApp, "js/AppHtmlMenu.js", "AppHtmlMenu", wtjsResetPageZoom);
  LOAD_JAVASCRIPT(wApp, "js/AppHtmlMenu.js", "AppHtmlMenu", wtjsIncreasePageZoom);
  LOAD_JAVASCRIPT(wApp, "js/AppHtmlMenu.js", "AppHtmlMenu", wtjsDecreasePageZoom);
  
  resetZoomItem->triggered().connect( std::bind( []{
    wApp->doJavaScript( "Wt.WT.ResetPageZoom();" );
  }) );
  
  zoomInItem->triggered().connect( std::bind( []{
    wApp->doJavaScript( "Wt.WT.IncreasePageZoom();" );
  }) );
  
  zoomOutItem->triggered().connect( std::bind( []{
    wApp->doJavaScript( "Wt.WT.DecreasePageZoom();" );
  }) );

#if( BUILD_AS_ELECTRON_APP )
#if( PERFORM_DEVELOPER_CHECKS )
  if( InterSpecApp::isPrimaryWindowInstance() )
  {
    m_displayOptionsPopupDiv->addSeparator();
    PopupDivMenuItem *devToolItem = m_displayOptionsPopupDiv->addMenuItem( WString::tr("app-mi-view-dev-tool") );
    devToolItem->triggered().connect( std::bind( []{
      ElectronUtils::send_nodejs_message( "ToggleDevTools", "" );
    }) );
  }//if( InterSpecApp::isPrimaryWindowInstance() )
#endif
#endif
#endif
}//void addViewMenu( menuParentDiv )


void InterSpec::addDetectorMenu( WWidget *menuWidget )
{
  if( m_detectorToShowMenu )
    return;
  
  PopupDivMenu *parentPopup = dynamic_cast<PopupDivMenu *>( menuWidget );

  //TODO: Change "Detectors" to "Detectors Displayed"
  if( parentPopup )
  {
    m_detectorToShowMenu = parentPopup->addPopupMenuItem( WString::tr("app-mi-view-dets") ); //"InterSpec_resources/images/detector_small_white.png"
  }else
  {
    WContainerWidget *menuDiv = dynamic_cast<WContainerWidget *>(menuWidget);
    if( !menuDiv )
      throw runtime_error( "addDetectorMenu: serious error" );
    
    WPushButton *button = new WPushButton( WString::tr("app-mi-view-dets"), menuDiv );
    button->addStyleClass( "MenuLabel" );
    m_detectorToShowMenu = new PopupDivMenu( button, PopupDivMenu::AppLevelMenu );
  }//if( parentPopup )
  
  if( m_detectorToShowMenu->parentItem() )
    m_detectorToShowMenu->parentItem()->disable();
//  PopupDivMenuItem *item = m_detectorToShowMenu->addMenuItem( "Energy Calibration" );
//  item->triggered().connect( boost::bind( &WDialog::setHidden, m_energyCalWindow, false, WAnimation() ) );
//  item->triggered().connect( boost::bind( &InterSpec::showEnergyCalWindow, this ) );
}//void addDetectorMenu( WContainerWidget *menuDiv )


void InterSpec::handEnergyCalWindowClose()
{
  if( !m_energyCalWindow || !m_energyCalTool )
    return;
  
  WGridLayout *layout = m_energyCalWindow->stretcher();
  layout->removeWidget( m_energyCalTool );
  
  AuxWindow::deleteAuxWindow( m_energyCalWindow );
  m_energyCalWindow = nullptr;
  
  if( m_toolsTabs )
  {
    m_energyCalTool->setWideLayout();
    if( m_toolsTabs->indexOf(m_energyCalTool) < 0 )
      m_toolsTabs->addTab( m_energyCalTool, WString::tr(CalibrationTabTitleKey), TabLoadPolicy );
    
    m_currentToolsTab = m_toolsTabs->currentIndex();
  }//if( m_toolsTabs )
}//void handEnergyCalWindowClose()


EnergyCalTool *InterSpec::energyCalTool()
{
  return m_energyCalTool;
}


UndoRedoManager *InterSpec::undoRedoManager()
{
  return m_undo;
}//UndoRedoManager *undoRedoManager();


void InterSpec::showEnergyCalWindow()
{
  if( m_energyCalWindow && !m_toolsTabs )
  {
    m_energyCalWindow->show();
    return;
  }

  const int index = (m_toolsTabs ? m_toolsTabs->indexOf(m_energyCalTool) : -1);
  
  if( index >= 0 )
    m_toolsTabs->removeTab( m_energyCalTool );
  
  if( m_energyCalWindow )
  {
    m_energyCalWindow->stretcher()->removeWidget(m_energyCalTool);
    delete m_energyCalWindow;
  }
    
  m_energyCalWindow = new AuxWindow( WString("window-title-energy-cal"),
                                WFlags<AuxWindowProperties>(AuxWindowProperties::SetCloseable)
                                    | AuxWindowProperties::TabletNotFullScreen );
  m_energyCalWindow->rejectWhenEscapePressed();
  m_energyCalWindow->stretcher()->addWidget( m_energyCalTool, 0, 0 );
  m_energyCalTool->setTallLayout();
  m_energyCalTool->show();
   
  //m_energyCalWindow->finished().connect(boost::bind( &AuxWindow::deleteAuxWindow, m_energyCalWindow ) );
  m_energyCalWindow->finished().connect( boost::bind( &InterSpec::handEnergyCalWindowClose, this ) );

  if( (m_renderedWidth > 100) && (m_renderedHeight > 100) )
    m_energyCalWindow->setMaximumSize( 0.8*m_renderedWidth, 0.8*m_renderedHeight );
  m_energyCalWindow->setWidth( 380 );
  
  m_energyCalWindow->show();
  m_energyCalWindow->resizeToFitOnScreen();
  m_energyCalWindow->centerWindow();
  
  AuxWindow::addHelpInFooter( m_energyCalWindow->footer(), "energy-calibration" );
  Wt::WPushButton *closeButton = m_energyCalWindow->addCloseButtonToFooter("Close",true);
  closeButton->clicked().connect( boost::bind( &InterSpec::handEnergyCalWindowClose, this ) );
  
  
  if( m_toolsTabs )
    m_currentToolsTab = m_toolsTabs->currentIndex();
}//void showEnergyCalWindow()



void InterSpec::setLogY( bool logy )
{
  const bool wasLogY = UserPreferences::preferenceValue<bool>( "LogY", this );
  
  UserPreferences::setPreferenceValue( "LogY", logy, this );
  m_logYItems[0]->setHidden( logy );
  m_logYItems[1]->setHidden( !logy );
  m_spectrum->setYAxisLog( logy );
  
  if( m_undo && (wasLogY != logy) )
  {
    m_undo->addUndoRedoStep( [this,logy](){ setLogY(!logy); },
                            [this,logy](){ setLogY(logy); },
                            "Toggle log-y" );
  }//if( m_undo && (wasLogY != logy) )
}//void setLogY( bool logy )


void InterSpec::setBackgroundSub( bool subtract )
{
  const bool wasBackSub = m_spectrum->backgroundSubtract();
  
  m_backgroundSubItems[0]->setHidden( subtract );
  m_backgroundSubItems[1]->setHidden( !subtract );
  m_spectrum->setBackgroundSubtract( subtract );
  
  if( m_undo && (wasBackSub != subtract) )
  {
    m_undo->addUndoRedoStep( [this,subtract](){ setBackgroundSub(!subtract); },
                            [this,subtract](){ setBackgroundSub(subtract); },
                            "Background subtract" );
  }//if( m_undo && (wasLogY != logy) )
}//void setBackgroundSub( bool sub )


void InterSpec::setVerticalLines( bool show )
{
  const bool wasShow = m_spectrum->verticalLinesShowing();
  
  UserPreferences::setPreferenceValue( "ShowVerticalGridlines", show, this );
  m_verticalLinesItems[0]->setHidden( show );
  m_verticalLinesItems[1]->setHidden( !show );
  m_spectrum->showVerticalLines( show );
  m_timeSeries->showVerticalLines( show );
  
  if( m_undo && (wasShow != show) )
  {
    m_undo->addUndoRedoStep( [this,show](){ setVerticalLines(!show); },
                            [this,show](){ setVerticalLines(show); },
                            "Show vertical lines" );
  }//if( m_undo && (wasLogY != logy) )
}//void setVerticalLines( bool show )


void InterSpec::setHorizantalLines( bool show )
{
  const bool wasShow = m_spectrum->horizontalLinesShowing();
  
  UserPreferences::setPreferenceValue( "ShowHorizontalGridlines", show, this );
  m_horizantalLinesItems[0]->setHidden( show );
  m_horizantalLinesItems[1]->setHidden( !show );
  m_spectrum->showHorizontalLines( show );
  m_timeSeries->showHorizontalLines( show );
  
  if( m_undo && (wasShow != show) )
  {
    m_undo->addUndoRedoStep( [this,show](){ setHorizantalLines(!show); },
                            [this,show](){ setHorizantalLines(show); },
                            "Show horizantal lines" );
  }//if( m_undo && (wasLogY != logy) )
}//void setHorizantalLines( bool show )


void InterSpec::startHardBackgroundSub()
{
  SimpleDialog *dialog = new SimpleDialog( WString::tr("window-title-hard-back-sub"),
                                          WString::tr("window-content-hard-back-sub") );
  
  // For some reason on Windows Electron version, the dialog does not expand out very wide - so lets
  //  force it
  const int ww = renderedWidth();
  if( ww > 500 )
    dialog->setWidth( std::min(ww/2, 800) );
  
  auto truncate_neg = make_shared<bool>(false);
  auto round_counts = make_shared<bool>(false);
  
  WContainerWidget *optionsDiv = new WContainerWidget( dialog->contents() );
  optionsDiv->setPadding( 40, Wt::Side::Left );
  optionsDiv->setPadding( 20, Wt::Side::Bottom );
  
  WCheckBox *cb = new WCheckBox( WString::tr("window-hard-back-sub-truncate"), optionsDiv );
  cb->setInline( false );
  cb->checked().connect( std::bind([=](){ *truncate_neg = true; } ) );
  cb->unChecked().connect( std::bind([=](){ *truncate_neg = false; } ) );
  
  cb = new WCheckBox( WString::tr("window-hard-back-sub-round"), optionsDiv );
  cb->setInline( false );
  cb->checked().connect( std::bind([=](){ *round_counts = true; } ) );
  cb->unChecked().connect( std::bind([=](){ *round_counts = false; } ) );
  
  
  WPushButton *button = dialog->addButton( WString::tr("Yes") );
  button->setFocus();
  button->clicked().connect( boost::bind( &InterSpec::finishHardBackgroundSub, this, truncate_neg, round_counts ) );
  dialog->addButton( WString::tr("No") );  //dont need to hook this to anything
}//void startHardBackgroundSub()


void InterSpec::finishHardBackgroundSub( std::shared_ptr<bool> truncate_neg, std::shared_ptr<bool> round_counts )
{
  const auto foreground = m_spectrum->data();
  const auto background = m_spectrum->background();
  const float sf = m_spectrum->displayScaleFactor(SpecUtils::SpectrumType::Background);
  
  const bool no_neg = truncate_neg ? *truncate_neg : false;
  const bool do_round = round_counts ? *round_counts : false;
  
  if( !foreground
     || !background
     || !m_dataMeasurement
     || (foreground->num_gamma_channels() < 7)
     || (background->num_gamma_channels() < 7)
     || IsInf(sf) || IsNan(sf) || (sf <= 0.0)
     || !foreground->channel_energies()  //should be covered by num_gamma_channels(), but whatever
     || !background->channel_energies()
     || !background->energy_calibration() //should always be true, but whatever
     || !foreground->energy_calibration()
     || !background->energy_calibration()->valid()
     || !foreground->energy_calibration()->valid()
     )
  {
    passMessage( "Error doing hard background subtraction."
                 " Foreground or background was not available, or background scale factor invalid.",
                 WarningWidget::WarningMsgHigh );
    return;
  }
  
  try
  {
    shared_ptr<const deque<shared_ptr<const PeakDef>>> orig_peaks = m_peakModel->peaks();
    shared_ptr<const vector<float>> fore_counts = foreground->gamma_counts();
    shared_ptr<const vector<float>> back_counts = background->gamma_counts();
    
    // Make sure back_counts has the same energy calibration and fore_counts, so we can subtract
    //  on a bin-by-bin basis
    if( background->energy_calibration() != foreground->energy_calibration()
       && (*background->energy_calibration()) != (*foreground->energy_calibration()) )
    {
      auto new_backchan = make_shared<vector<float>>( fore_counts->size(), 0.0f );
      SpecUtils::rebin_by_lower_edge( *background->channel_energies(), *back_counts,
                                     *foreground->channel_energies(), *new_backchan );
      back_counts = new_backchan;
    }
    
    // Create what will be the background subtracted foreground
    auto back_sub_counts = make_shared<vector<float>>( *fore_counts );
    
    //back_counts and fore_counts should always be the same size, but we'll be a bit verbose anyway
    assert( back_counts->size() == fore_counts->size() );
    const size_t nchann = std::min( back_counts->size(), fore_counts->size() );
    
    // Do the actual background subtraction
    for( size_t i = 0; i < nchann; ++i )
    {
      float &val = (*back_sub_counts)[i];
      val -= sf*(*back_counts)[i];
      
      if( no_neg )
        val = std::max( 0.0f, val );
      
      if( do_round )
        val = std::round( val );
    }//for( size_t i = 0; i < nchann; ++i )
    
    // Create a new Measurement object, based on the old foreground
    auto newspec = make_shared<SpecUtils::Measurement>( *foreground );
    newspec->set_gamma_counts( back_sub_counts, foreground->live_time(), foreground->real_time() );
    vector<string> remarks = foreground->remarks();
    remarks.push_back( "This spectrum has been background subtracted in InterSpec" );
    newspec->set_remarks( remarks );
    newspec->set_sample_number( 1 );
    
    // Create a new spectrum file object, and set new background subtracted Measurement as its only
    //  record
    auto newmeas = make_shared<SpecMeas>();
    
    // Copy just the SpecUtils::SpecFile stuff over to 'newmeas' so we dont copy things like
    //  displayed sample numbers, and uneeded peaks and stuff
    static_cast<SpecUtils::SpecFile &>(*newmeas) = static_cast<SpecUtils::SpecFile &>(*m_dataMeasurement);
    
    newmeas->remove_measurements( newmeas->measurements() );
    
    // Need to make sure UUID will get updated.
    newmeas->set_uuid( "" );
    
    // Update filename
    newmeas->set_filename( "bkgsub_" + newmeas->filename() );
    
    // Actually add the measurement
    newmeas->add_measurement( newspec, true );
    
    // Reset all displayed sample numbers and peaks and stuff
    //newmeas->clearInterSpecDisplayStuff();
    
    // Re-fit peaks and set them
    std::vector<PeakDef> refit_peaks;
    if( orig_peaks && orig_peaks->size() )
    {
      try
      {
        vector<PeakDef> input_peaks;
        
        for( const auto &i : *orig_peaks )
          input_peaks.push_back( *i );
        
        const auto res_type = PeakFitUtils::coarse_resolution_from_peaks( *orig_peaks );
        const bool isHPGe = (res_type == PeakFitUtils::CoarseResolutionType::High);
        
        const double lowE = newspec->gamma_energy_min();
        const double upE = newspec->gamma_energy_max();
      
        Wt::WFlags<PeakFitLM::PeakFitLMOptions> re_fit_options;
        //re_fit_options |= PeakFitLM::PeakFitLMOptions::MediumRefinementOnly;
        
        refit_peaks = fitPeaksInRange( lowE, upE, 0.0, 0.0, 0.0, input_peaks, newspec, re_fit_options, isHPGe );
        
        std::deque<std::shared_ptr<const PeakDef> > peakdeque;
        for( const auto &p : refit_peaks )
          peakdeque.push_back( std::make_shared<const PeakDef>(p) );
        
        newmeas->setPeaks( peakdeque, {newspec->sample_number()} );
      }catch( std::exception &e )
      {
        cerr << "Unexpected exception re-fitting peaks doing hard background subtract: "
             << e.what() << endl;
      }//try / catch to fit peaks
    }//if( we need to refit peaks )
    
    // Get rid of the previously displayed background if there was one
    setSpectrum( nullptr, {}, SpecUtils::SpectrumType::Background, 0 );
    
    
    auto header = m_fileManager->addFile( newmeas->filename(), newmeas );
    SpectraFileModel *filemodel = m_fileManager->model();
    auto index = filemodel->index( header );
    m_fileManager->displayFile( index.row(), newmeas,
                                SpecUtils::SpectrumType::Foreground,
                                false, false,
                                SpecMeasManager::VariantChecksToDo::None );
  }catch( std::exception &e )
  {
    passMessage( "There was an error loading the newly created spectrum file, sorry:"
                + string(e.what()),
                WarningWidget::WarningMsgHigh );
  }//try / catch
  
}//finishHardBackgroundSub();



void InterSpec::setXAxisSlider( const bool show, const bool addUndoRedo )
{
  UserPreferences::setPreferenceValue( "ShowXAxisSlider", show, this );
  m_showXAxisSliderItems[0]->setHidden( show );
  m_showXAxisSliderItems[1]->setHidden( !show );
  
  if( show )
  {
    //Default to compact x-axis.
    if( m_compactXAxisItems[0] )
      m_compactXAxisItems[0]->setHidden( true );
    if( m_compactXAxisItems[1] )
      m_compactXAxisItems[1]->setHidden( false );
    
    m_timeSeries->setCompactAxis( true );
  }else
  {
    //Go back to whatever the user wants/selects
    const bool makeCompact = UserPreferences::preferenceValue<bool>( "CompactXAxis", this );
    
    if( m_compactXAxisItems[0] )
      m_compactXAxisItems[0]->setHidden( makeCompact );
    if( m_compactXAxisItems[1] )
      m_compactXAxisItems[1]->setHidden( !makeCompact );
    
    m_spectrum->setCompactAxis( makeCompact ); // This shouldn't be necessary, but JIC
    m_timeSeries->setCompactAxis( makeCompact );
  }//show /hide
  
  m_spectrum->showXAxisSliderChart( show );
  
  
  if( addUndoRedo && m_undo )
  {
    m_undo->addUndoRedoStep( [this,show](){ setXAxisSlider(!show, false); },
                            [this,show](){ setXAxisSlider(show, false); },
                            "Show x-axis slider" );
  }//if( m_undo && (wasLogY != logy) )
}//void setXAxisSlider( bool show )


void InterSpec::setXAxisCompact( bool compact )
{
  const bool wasCompact = m_spectrum->isAxisCompacted();
  
  UserPreferences::setPreferenceValue( "CompactXAxis", compact, this );
  
  if( m_compactXAxisItems[0] )
    m_compactXAxisItems[0]->setHidden( compact );
  if( m_compactXAxisItems[1] )
    m_compactXAxisItems[1]->setHidden( !compact );
  
  m_spectrum->setCompactAxis( compact );
  m_timeSeries->setCompactAxis( compact );
  
  if( m_undo && (wasCompact != compact) )
  {
    m_undo->addUndoRedoStep( [this,compact](){ setXAxisCompact(!compact); },
                            [this,compact](){ setXAxisCompact(compact); },
                            "Set x-axis compact" );
  }//if( m_undo && (wasLogY != logy) )
}//void setXAxisCompact( bool compact )


void InterSpec::setShowYAxisScalers( bool show )
{
  const bool hasSecond = (m_secondDataMeasurement || m_backgroundMeasurement);
  
  assert( m_showYAxisScalerItems[0] );
  assert( m_showYAxisScalerItems[1] );
  
  m_showYAxisScalerItems[0]->setHidden( show );
  m_showYAxisScalerItems[1]->setHidden( !show );
  
  const bool wasShowing = m_spectrum->yAxisScalersIsVisible();
  m_spectrum->showYAxisScalers( show );
  
  try
  {
    UserPreferences::setPreferenceValue( "ShowYAxisScalers", show, this );
  }catch( std::exception &e )
  {
    cerr << "InterSpec::setShowYAxisScalers: Got exception setting pref: " << e.what() << endl;
    assert( 0 );
  }
  
  if( m_undo && (wasShowing != show) )
  {
    m_undo->addUndoRedoStep( [this,show](){ setShowYAxisScalers(!show); },
                            [this,show](){ setShowYAxisScalers(show); },
                            "Show y-axis scalers" );
  }//if( m_undo && (wasLogY != logy) )
}//void setShowYAxisScalers( bool show )



ReferencePhotopeakDisplay *InterSpec::referenceLinesWidget()
{
  return m_referencePhotopeakLines;
}

IsotopeSearchByEnergy *InterSpec::nuclideSearch()
{
  return m_nuclideSearch;
}//IsotopeSearchByEnergy *nuclideSearch();


PeakInfoDisplay *InterSpec::peakInfoDisplay()
{
  return m_peakInfoDisplay;
}//PeakInfoDisplay *peakInfoDisplay();


#if( defined(WIN32) && BUILD_AS_ELECTRON_APP )
  //When users drag files from Outlook on windows into the app
  //  you can call the following functions
void InterSpec::dragEventWithFileContentsStarted()
{
  //Set JS variable to indicate that this isnt a normal file drop on the browser
  doJavaScript( "$('.Wt-domRoot').data('DropFileContents',true);" );
}


void InterSpec::dragEventWithFileContentsFinished()
{ 
  doJavaScript( "$('.Wt-domRoot').data('DropFileContents',false);"
	            "$('#Uploader').remove();"
				"$('.Wt-domRoot').data('IsDragging',false);"); 
}

#endif ///#if( defined(WIN32) && BUILD_AS_ELECTRON_APP )


void InterSpec::addPeakLabelSubMenu( PopupDivMenu *parentWidget )
{
  PopupDivMenu *menu = parentWidget->addPopupMenuItem( WString::tr("app-mi-view-peak-labels"),
                                                        "InterSpec_resources/images/tag.svg" );
  
  // Make a lamda to do work of connecting signals, and undo/redo
  auto setupLabelCbCallbacks = [this]( const SpectrumChart::PeakLabels label, WCheckBox *cb ){
    
    cb->checked().connect( boost::bind( &D3SpectrumDisplayDiv::setShowPeakLabel,
            m_spectrum, label, true
    ) );
    cb->unChecked().connect( boost::bind( &D3SpectrumDisplayDiv::setShowPeakLabel,
            m_spectrum, label, false
    ) );
    
    // FIXME: for some reason undoing things wont change the checkbox state, for first undo, but if you undo/redo/undo it does/  Not totally sure why.
    const auto set_checked = [this,label,cb](){
      cb->setChecked( true );
      // emitting checked() signal, instead of calling `m_spectrum->setShowPeakLabel(label,true);`
      //  to keep `nuc_energy_cb` state consistent.
      cb->checked().emit();
    };
    
    const auto set_unchecked = [this,label,cb](){
      cb->setChecked( false );
      cb->unChecked().emit(); //See comment in `set_checked`
    };
    
    const auto undo_uncheck = [this,set_checked,set_unchecked](){
      if( m_undo )
        m_undo->addUndoRedoStep( set_checked, set_unchecked, "Hide peak label" );
    };
    const auto undo_check = [this,set_checked,set_unchecked](){
      if( m_undo )
        m_undo->addUndoRedoStep( set_unchecked, set_checked, "Show peak label" );
    };
    
    cb->checked().connect( std::bind( undo_check ) );
    cb->unChecked().connect( std::bind( undo_uncheck ) );
  };//auto setupLabelCbCallbacks
  
  WCheckBox *cb = new WCheckBox( WString::tr("app-mi-view-lbl-usr") );
  cb->setChecked(false);
  PopupDivMenuItem *item = menu->addWidget( cb );
  // We will show user labels by default
  item->setChecked( true );
  m_spectrum->setShowPeakLabel( SpectrumChart::PeakLabels::kShowPeakUserLabel, true );
  setupLabelCbCallbacks( SpectrumChart::kShowPeakUserLabel, cb );
  
  cb = new WCheckBox( WString::tr("app-mi-view-lbl-peak-en") );
  cb->setChecked(false);
  item = menu->addWidget( cb );
  setupLabelCbCallbacks( SpectrumChart::kShowPeakEnergyLabel, cb );
  
  cb = new WCheckBox( WString::tr("app-mi-view-lbl-nuc-nm") );
  cb->setChecked(false);
  item = menu->addWidget( cb );
  setupLabelCbCallbacks( SpectrumChart::kShowPeakNuclideLabel, cb );
  
  WCheckBox *nuc_energy_cb = new WCheckBox( WString::tr("app-mi-view-lbl-nuc-en") );
  nuc_energy_cb->setChecked(false);
  item = menu->addWidget( nuc_energy_cb );
  
  nuc_energy_cb->disable();
  cb->checked().connect( nuc_energy_cb, &WCheckBox::enable );
  cb->unChecked().connect( nuc_energy_cb, &WCheckBox::disable );
  cb->unChecked().connect( nuc_energy_cb, &WCheckBox::setUnChecked );
  setupLabelCbCallbacks( SpectrumChart::kShowPeakNuclideEnergies, nuc_energy_cb );
}//void addPeakLabelMenu( Wt::WContainerWidget *menuDiv )



void InterSpec::addAboutMenu( Wt::WWidget *parent )
{
  if( m_helpMenuPopup )
    return;
  
  PopupDivMenu *parentMenu = dynamic_cast<PopupDivMenu *>( parent );
  WContainerWidget *menuDiv = dynamic_cast<WContainerWidget *>( parent );
  if( !parentMenu && !menuDiv )
    throw runtime_error( "InterSpec::addAboutMenu(): parent passed in"
                         " must be a PopupDivMenu  or WContainerWidget" );

  if( menuDiv )
  {
    WPushButton *button = new WPushButton( WString::tr("app-menu-help"), menuDiv );
    button->addStyleClass( "MenuLabel" );
    m_helpMenuPopup = new PopupDivMenu( button, PopupDivMenu::AppLevelMenu );
  }else
  {
    m_helpMenuPopup = parentMenu->addPopupMenuItem( WString::tr("app-menu-help") );
  }//if( menuDiv ) / else
  
  PopupDivMenuItem *item = m_helpMenuPopup->addMenuItem( WString::tr("app-mi-help-welcome") );
  item->triggered().connect( boost::bind( &InterSpec::showWelcomeDialog, this, true ) );

  m_helpMenuPopup->addSeparator();
  
  item = m_helpMenuPopup->addMenuItem( WString::tr("app-mi-help-contents"),
                                      "InterSpec_resources/images/help_minimal.svg");
  
  item->triggered().connect( boost::bind( &HelpSystem::createHelpWindow, string("getting-started") ) );

  Wt::WMenuItem *notifications = m_helpMenuPopup->addMenuItem( WString::tr("app-mi-help-notif-log"),
                                                  "InterSpec_resources/images/log_file_small.png");
  notifications->triggered().connect( this, &InterSpec::showWarningsWindow );

  m_helpMenuPopup->addSeparator();
  PopupDivMenu *subPopup = m_helpMenuPopup->addPopupMenuItem( WString::tr("app-mi-help-opts"),
                                                      "InterSpec_resources/images/cog_small.png" );
    
  const bool showToolTips = UserPreferences::preferenceValue<bool>( "ShowTooltips", this );
  
  // Note: we will associate the WCheckBox's with a option, to set their checked state,
  //       BEFORE adding to the menu - so this way macOS native menus will pickup the
  //       correct values.
  WCheckBox *cb = new WCheckBox( WString::tr("app-mi-help-pref-auto-store") );
  UserPreferences::associateWidget( "AutoSaveSpectraToDb", cb, this );
  item = subPopup->addWidget( cb );
  HelpSystem::attachToolTipOn( item, WString::tr("app-mi-tt-help-pref-auto-store"), showToolTips );
  
  
  cb = new WCheckBox( WString::tr("app-mi-help-pref-check-prev") );
  UserPreferences::associateWidget( "CheckForPrevOnSpecLoad", cb, this );
  item = subPopup->addWidget( cb );
  HelpSystem::attachToolTipOn( item, WString::tr("app-mi-tt-help-pref-check-prev"), showToolTips );
  
  
  if( !isMobile() )
  {
    WCheckBox *checkbox = new WCheckBox( WString::tr("app-mi-help-pref-show-tt") );
    UserPreferences::associateWidget( "ShowTooltips", checkbox, this );
    item = subPopup->addWidget( checkbox );
    HelpSystem::attachToolTipOn( item, WString::tr("app-mi-tt-help-pref-show-tt"),
                                true, HelpSystem::ToolTipPosition::Right );
    checkbox->checked().connect( boost::bind( &InterSpec::toggleToolTip, this, true ) );
    checkbox->unChecked().connect( boost::bind( &InterSpec::toggleToolTip, this, false ) );
  }//if( !isMobile() )
  
  {//begin add "AskPropagatePeaks" to menu
    WCheckBox *checkbox = new WCheckBox( WString::tr("app-mi-help-pref-prop-peak") );
    UserPreferences::associateWidget( "AskPropagatePeaks", checkbox, this );
    item = subPopup->addWidget( checkbox );
    HelpSystem::attachToolTipOn( item, WString::tr("app-mi-tt-help-pref-prop-peak"),
                                 true, HelpSystem::ToolTipPosition::Right );
    checkbox->checked().connect( boost::bind( &InterSpec::toggleToolTip, this, true ) );
    checkbox->unChecked().connect( boost::bind( &InterSpec::toggleToolTip, this, false ) );
  }//end add "AskPropagatePeaks" to menu
  
  
  {//begin add "DisplayBecquerel"
    WCheckBox *checkbox = new WCheckBox( WString::tr("app-mi-help-pref-disp-bq") );
    UserPreferences::associateWidget( "DisplayBecquerel", checkbox, this );
    item = subPopup->addWidget( checkbox );
    HelpSystem::attachToolTipOn( item, WString::tr("app-mi-tt-help-pref-disp-bq"),
                                 true, HelpSystem::ToolTipPosition::Right );
  }//end add "DisplayBecquerel"
    
  {//begin add "LoadDefaultDrf"
    WCheckBox *checkbox = new WCheckBox( WString::tr("app-mi-help-pref-def-drfs") );
    UserPreferences::associateWidget( "LoadDefaultDrf", checkbox, this );
    item = subPopup->addWidget( checkbox );
    HelpSystem::attachToolTipOn( item, WString::tr("app-mi-tt-help-def-drfs"),
                                true, HelpSystem::ToolTipPosition::Right );
  }//end add "LoadDefaultDrf"
  
  InterSpecApp *app = dynamic_cast<InterSpecApp *>(wApp);
  if( app && app->isTablet() )
  {
    WCheckBox *checkbox = new WCheckBox( WString::tr("app-mi-help-pref-desktop") );
    UserPreferences::associateWidget( "TabletUseDesktopMenus", checkbox, this );
    item = subPopup->addWidget( checkbox );
    HelpSystem::attachToolTipOn( item, WString::tr("app-mi-tt-help-desktop"),
                                true, HelpSystem::ToolTipPosition::Right );
    
    const WString msg = WString("{1}"
    "<div onclick=\"Wt.emit( $('.specviewer').attr('id'), {name:'miscSignal'}, 'clearSession');"
    "try{$(this.parentElement.parentElement).remove();}catch(e){}return false;\" "
    "class=\"clearsession\"><span class=\"clearsessiontxt\">{2}</span></div>")
      .arg( WString::tr("warn-desktop-disp-switch") )
      .arg( WString::tr("warn-desktop-disp-switch-refresh") );
    
    checkbox->checked().connect( boost::bind( &WarningWidget::addMessageUnsafe,
      m_warnings, msg, WarningWidget::WarningMsgShowOnBoardRiid, 5000 ) );
    checkbox->unChecked().connect( boost::bind( &WarningWidget::addMessageUnsafe,
      m_warnings, msg, WarningWidget::WarningMsgShowOnBoardRiid, 5000 ) );
  }//if( is tablet )
  
  WCheckBox *autoDarkCb = new WCheckBox( WString::tr("app-mi-help-pref-auto-dark") );
  UserPreferences::associateWidget( "AutoDarkFromOs", autoDarkCb, this );
  item = subPopup->addWidget( autoDarkCb );
  HelpSystem::attachToolTipOn( item, WString::tr("app-mi-tt-help-auto-dark"),
                              true, HelpSystem::ToolTipPosition::Right );
  
  m_preferences->addCallbackWhenChanged( "AutoDarkFromOs", std::bind([](){
    InterSpec *viewer = InterSpec::instance();
    if( viewer )
      viewer->doJavaScript( "try{ Wt.WT.DetectOsColorThemeJs('" + viewer->id() + "'); }"
                            "catch(e){ console.error('Error with DetectOsColorThemeJs:',e); }" );
  }) );
  
	item = subPopup->addMenuItem( WString::tr("app-mi-help-pref-theme") );
	item->triggered().connect(boost::bind(&InterSpec::showColorThemeWindow, this));

#if( PROMPT_USER_BEFORE_LOADING_PREVIOUS_STATE )
  subPopup->addSeparator();
  WCheckBox *promptOnLoad = new WCheckBox( WString::tr("app-mi-help-pref-prompt-prev") );
  UserPreferences::associateWidget( "PromptStateLoadOnStart", promptOnLoad, this );
  item = subPopup->addWidget( promptOnLoad );
  HelpSystem::attachToolTipOn( item, WString::tr("app-mi-tt-help-pref-prompt-prev"), showToolTips );
  
  WCheckBox *doLoad = new WCheckBox( WString::tr("app-mi-help-pref-load-prev") );
  UserPreferences::associateWidget( "LoadPrevStateOnStart", doLoad, this );
  item = subPopup->addWidget( doLoad );
  HelpSystem::attachToolTipOn( item, WString::tr("app-mi-tt-help-pref-load-prev"), showToolTips );
#endif
  
  
  //Check for multiple languages, and if so, add a menu to let the user select
  const set<string> &languages = InterSpecApp::languagesAvailable();
  if( languages.size() > 1 )
  {
    const string langPref = UserPreferences::preferenceValue<string>("Language", this);
      
    m_languagesSubMenu = m_helpMenuPopup->addPopupMenuItem( WString::tr("app-mi-help-language")  );
    
    item = m_languagesSubMenu->addMenuItem( WString::fromUTF8("Default") );
    if( langPref == "" )
      item->addStyleClass( "CurrentLanguage" );
    item->triggered().connect( boost::bind( &InterSpec::changeLocale, this, "" ) );
    
    
    for( const string &lang : languages )
    {
      string label = lang;
      
      vector<string> parts;
      SpecUtils::split( parts, lang, "-" );
      
      const string &lang_code = !parts.empty() ? parts[0] : lang;
      if( !lang_code.empty() )
      {
        string language;
        if( wApp->messageResourceBundle().resolveKey( "lang-" + lang_code, language ) )
          label = language;
      }//if( !lang_code.empty() )
      
      if( (parts.size() > 1) && !parts[1].empty() )
      {
        string country;
        if( wApp->messageResourceBundle().resolveKey( "country-" + parts[1], country ) )
          label += ", " + country;
      }//if( (parts.size() > 1) && !parts[1].empty() )
      
      item = m_languagesSubMenu->addMenuItem( label );
      if( langPref == lang )
        item->addStyleClass( "CurrentLanguage" );
      item->triggered().connect( boost::bind( &InterSpec::changeLocale, this, lang ) );
    }//for( const string &lang : languages )
  }//if( languages.size() > 1 )
  
#if( BUILD_AS_OSX_APP )
  const bool addAboutInterSpec = !InterSpecApp::isPrimaryWindowInstance();
#else
    const bool addAboutInterSpec = true;
#endif
  
  if( addAboutInterSpec )
  {
    m_helpMenuPopup->addSeparator();
    item = m_helpMenuPopup->addMenuItem( WString::tr("app-mi-help-about") );
    item->triggered().connect( this, &InterSpec::showLicenseAndDisclaimersWindow );
  }

}//void addAboutMenu( Wt::WContainerWidget *menuDiv )


void InterSpec::toggleToolTip( const bool showToolTips )
{
  //update all existing qtips
  if( showToolTips )
  {
    wApp->doJavaScript( "$('.qtip-rounded.canDisableTt').qtip('option', 'show.event', 'mouseenter');" );
  }else
  {
    wApp->doJavaScript( "$('.qtip-rounded.canDisableTt').qtip('option', 'show.event', '');" );
  }
}//void toggleToolTip( const bool sticky )



const std::set<int> &InterSpec::displayedSamples( SpecUtils::SpectrumType type ) const
{
  static const std::set<int> empty;
  switch( type )
  {
    case SpecUtils::SpectrumType::Foreground:
    {
      if( !m_dataMeasurement )
        return empty;
      return m_displayedSamples;
    }//case SpecUtils::SpectrumType::Foreground:

    case SpecUtils::SpectrumType::SecondForeground:
    {
      if( !m_secondDataMeasurement )
        return empty;
      return m_sectondForgroundSampleNumbers;
    }//case SpecUtils::SpectrumType::SecondForeground:

    case SpecUtils::SpectrumType::Background:
    {
      if( !m_backgroundMeasurement )
        return empty;
      return m_backgroundSampleNumbers;
    }//case SpecUtils::SpectrumType::Background:
  }//switch( type )

  throw runtime_error( "InterSpec::displayedSamples(...) - Serious Badness" );

  return empty;  //keep compiler from complaining
}//const std::set<int> &displayedSamples( SpecUtils::SpectrumType spectrum_type ) const


std::shared_ptr<const SpecMeas> InterSpec::measurment( SpecUtils::SpectrumType type ) const
{
  switch( type )
  {
    case SpecUtils::SpectrumType::Foreground:
      return m_dataMeasurement;
    case SpecUtils::SpectrumType::SecondForeground:
      return m_secondDataMeasurement;
    case SpecUtils::SpectrumType::Background:
      return m_backgroundMeasurement;
  }//switch( type )

  return std::shared_ptr<const SpecMeas>();
}//measurment(...)


std::shared_ptr<SpecMeas> InterSpec::measurment( SpecUtils::SpectrumType type )
{
  switch( type )
  {
    case SpecUtils::SpectrumType::Foreground:
      return m_dataMeasurement;
    case SpecUtils::SpectrumType::SecondForeground:
      return m_secondDataMeasurement;
    case SpecUtils::SpectrumType::Background:
      return m_backgroundMeasurement;
  }//switch( type )

  return std::shared_ptr<SpecMeas>();
}//std::shared_ptr<SpecMeas> measurment( SpecUtils::SpectrumType spectrum_type )


#if( USE_DB_TO_STORE_SPECTRA )
Wt::Dbo::ptr<UserFileInDb> InterSpec::measurementFromDb( const SpecUtils::SpectrumType type,
                                                          const bool update )
{
  Wt::Dbo::ptr<UserFileInDb> answer;
  
  SpectraFileModel *fileModel = m_fileManager->model();
  std::shared_ptr<SpecMeas> meas = measurment( type );
  if( !meas )
    return answer;
  
  WModelIndex index = fileModel->index( meas );
  if( !index.isValid() )
    return answer;
    
  shared_ptr<SpectraFileHeader> header = fileModel->fileHeader( index.row() );
  if( !header )
    return answer;
  
  answer = header->dbEntry();
  if( answer && !meas->modified() )
    return answer;
    
  if( update )
    header->saveToDatabase( meas );
    
  return header->dbEntry();
}//Wt::Dbo::ptr<UserFileInDb> measurementFromDb( SpecUtils::SpectrumType type, bool update );
#endif //#if( USE_DB_TO_STORE_SPECTRA )

std::shared_ptr<const SpecUtils::Measurement> InterSpec::displayedHistogram( SpecUtils::SpectrumType spectrum_type ) const
{
  switch( spectrum_type )
  {
    case SpecUtils::SpectrumType::Foreground:
      return m_spectrum->data();
    case SpecUtils::SpectrumType::SecondForeground:
      return m_spectrum->secondData();
    case SpecUtils::SpectrumType::Background:
      return m_spectrum->background();
//  m_spectrum->continuum();
  }//switch( spectrum_type )

  throw runtime_error( "InterSpec::displayedHistogram(...): invalid input arg" );

  return std::shared_ptr<const SpecUtils::Measurement>();
}//displayedHistogram(...)


void InterSpec::saveChartToImg( const bool spectrum, const bool asPng )
{
  std::shared_ptr<const SpecMeas> spec = measurment(SpecUtils::SpectrumType::Foreground);
  string filename = (spec ? spec->filename() : string("spectrum"));
  const string ext = SpecUtils::file_extension(filename);
  if( !ext.empty() && (ext.size() <= filename.size()) )
    filename = filename.substr(0,filename.size()-ext.size());
  if( filename.empty() )
    filename = "spectrum";
  if( !spectrum )
    filename += "_timechart";
  
  const int offset = wApp->environment().timeZoneOffset();
  auto localtime = chrono::time_point_cast<chrono::microseconds>( chrono::system_clock::now() );
  localtime += chrono::seconds(60*offset);
  
  std::string timestr = SpecUtils::to_iso_string( localtime );
  auto ppos = timestr.find('.');
  if( ppos != string::npos )
    timestr = timestr.substr(0,ppos);
  filename += "_" + timestr + ((!spectrum || asPng) ? ".png" : ".svg");
  
  string illegal_chars = "\\/:?\"<>|";
  SpecUtils::erase_any_character( filename, illegal_chars.c_str() );
  
  if( spectrum )
  {
    m_spectrum->saveChartToImg( filename, asPng );
  }else
  {
    m_timeSeries->saveChartToPng( filename );
  }
}//saveSpectrumToPng()


double InterSpec::displayScaleFactor( SpecUtils::SpectrumType spectrum_type ) const
{
  return m_spectrum->displayScaleFactor( spectrum_type );
}//double displayScaleFactor( SpecUtils::SpectrumType spectrum_type ) const


void InterSpec::setDisplayScaleFactor( const double sf,
                                      const SpecUtils::SpectrumType spec_type,
                                      const bool addUndoRedoStep )
{
  const double prevSF = m_spectrum->displayScaleFactor( spec_type );
  
  m_spectrum->setDisplayScaleFactor( sf, spec_type );
  m_spectrumScaleFactorChanged.emit( spec_type, sf );
  
  if( !addUndoRedoStep || !m_undo || m_undo->isInUndoOrRedo() )
    return;
  
  auto undo = [this, prevSF, spec_type, sf](){
    setDisplayScaleFactor( prevSF, spec_type, false );
    m_spectrum->yAxisScaled().emit( prevSF, sf, spec_type ); // To update the compact file manager
  };
    
  auto redo = [this, sf, spec_type, prevSF](){
    setDisplayScaleFactor( sf, spec_type, false );
    m_spectrum->yAxisScaled().emit( sf, prevSF, spec_type ); // To update the compact file manager
  };
    
  m_undo->addUndoRedoStep( undo, redo, "Change y-axis scale factor" );
}//void setDisplayScaleFactor( const double sf, SpecUtils::SpectrumType spectrum_type );


void InterSpec::handleDisplayScaleFactorChangeFromSpectrum( const double sf, const double prevSF,
                                                           const SpecUtils::SpectrumType spec_type )
{
  // This function is called when the user slides the slider on the spectrum, through the
  //  D3SpectrumDisplayDiv::yAxisScaled() signal.
  
  if( !m_undo || m_undo->isInUndoOrRedo() )
    return;
  
  auto undo = [this, prevSF, spec_type, sf](){
    setDisplayScaleFactor( prevSF, spec_type, false );
    m_spectrum->yAxisScaled().emit( prevSF, sf, spec_type ); // To update the compact file manager
  };
  
  auto redo = [this, sf, spec_type, prevSF](){
    setDisplayScaleFactor( sf, spec_type, false );
    m_spectrum->yAxisScaled().emit( sf, prevSF, spec_type ); // To update the compact file manager
  };
  
  m_undo->addUndoRedoStep( undo, redo, "Change y-axis scale factor" );
}//void handleDisplayScaleFactorChangeFromSpectrum(...)


float InterSpec::liveTime( SpecUtils::SpectrumType type ) const
{
  if( !measurment(type) )
    return 0.0f;
  
  switch( type )
  {
    case SpecUtils::SpectrumType::Foreground:
      return m_spectrum->foregroundLiveTime();
    case SpecUtils::SpectrumType::SecondForeground:
      return m_spectrum->secondForegroundLiveTime();
    case SpecUtils::SpectrumType::Background:
      return m_spectrum->backgroundLiveTime();
  }//switch( type )
  
  return 0.0f;
}//float liveTime( SpecUtils::SpectrumType type ) const


int InterSpec::renderedWidth() const
{
  return m_renderedWidth;
}


int InterSpec::renderedHeight() const
{
  return m_renderedHeight;
}


OneOverR2Calc *InterSpec::createOneOverR2Calculator()
{
  if( !m_1overR2Calc )
  {
    m_1overR2Calc = new OneOverR2Calc();
    m_1overR2Calc->finished().connect( boost::bind( &InterSpec::deleteOneOverR2Calc, this ) );
    
    if( m_undo && m_undo->canAddUndoRedoNow() )
    {
      auto undo = [this](){ deleteOneOverR2Calc(); };
      auto redo = [this](){ createOneOverR2Calculator(); };
      m_undo->addUndoRedoStep( std::move(undo), std::move(redo), "Show 1/r2 calculator" );
    }
  }//if( !m_1overR2Calc )
  
  m_1overR2Calc->show();
  m_1overR2Calc->resizeToFitOnScreen();
  m_1overR2Calc->centerWindowHeavyHanded();
  
  return m_1overR2Calc;
}//void createOneOverR2Calculator()


void InterSpec::deleteOneOverR2Calc()
{
  if( !m_1overR2Calc )
    return;
  
  const bool do_undo = (m_undo && m_undo->canAddUndoRedoNow());
  const string state_uri = do_undo ? m_1overR2Calc->encodeStateToUrl() : string();
  
  AuxWindow::deleteAuxWindow( m_1overR2Calc );
  m_1overR2Calc = nullptr;
  
  if( do_undo )
  {
    auto undo = [this,state_uri](){
      OneOverR2Calc *calc = createOneOverR2Calculator();
      if( calc )
        calc->handleAppUrl( state_uri );
    };
    auto redo = [this](){ deleteOneOverR2Calc(); };
    m_undo->addUndoRedoStep( std::move(undo), std::move(redo), "Hide 1/r2 calculator" );
  }//if( do_undo )
}//void deleteOneOverR2Calc()


UnitsConverterTool *InterSpec::createUnitsConverterTool()
{
  if( !m_unitsConverter )
  {
    m_unitsConverter = new UnitsConverterTool();
    m_unitsConverter->finished().connect( boost::bind( &InterSpec::deleteUnitsConverterTool, this ) );
    
    if( m_undo && m_undo->canAddUndoRedoNow() )
    {
      auto undo = [this](){ deleteUnitsConverterTool(); };
      auto redo = [this](){ createUnitsConverterTool(); };
      m_undo->addUndoRedoStep( std::move(undo), std::move(redo), "Show units converter" );
    }//if( undo )
  }//if( !m_unitsConverter )
  
  m_unitsConverter->show();
  m_unitsConverter->resizeToFitOnScreen();
  m_unitsConverter->centerWindowHeavyHanded();
  
  return m_unitsConverter;
}//void createUnitsConverterTool()


void InterSpec::deleteUnitsConverterTool()
{
  if( !m_unitsConverter )
    return;
  
  const bool do_undo = (m_undo && m_undo->canAddUndoRedoNow());
  const string state_uri = do_undo ? m_unitsConverter->encodeStateToUrl() : string();
  
  AuxWindow::deleteAuxWindow( m_unitsConverter );
  m_unitsConverter = nullptr;
  
  if( do_undo )
  {
    auto undo = [this,state_uri](){
      UnitsConverterTool *tool = createUnitsConverterTool();
      if( tool )
        tool->handleAppUrl( state_uri );
    };
    auto redo = [this](){ deleteUnitsConverterTool(); };
    m_undo->addUndoRedoStep( std::move(undo), std::move(redo), "Hide units converter" );
  }//if( do_undo )
}//void deleteUnitsConverterTool()


FluxToolWindow *InterSpec::createFluxTool()
{
  if( !m_fluxTool )
  {
    m_fluxTool = new FluxToolWindow( this );
    m_fluxTool->finished().connect( boost::bind( &InterSpec::deleteFluxTool, this ) );
  }
  
  m_fluxTool->show();
  m_fluxTool->resizeToFitOnScreen();
  m_fluxTool->centerWindowHeavyHanded();
  
  if( m_undo && m_undo->canAddUndoRedoNow() )
  {
    auto undo = [this](){ deleteFluxTool(); };
    auto redo = [this](){ createFluxTool(); };
    m_undo->addUndoRedoStep( std::move(undo), std::move(redo), "Show flux tool" );
  }//if( undo )
  
  return m_fluxTool;
}//void createFluxTool()


void InterSpec::deleteFluxTool()
{
  if( !m_fluxTool )
    return;
  
  const bool do_undo = (m_undo && m_undo->canAddUndoRedoNow());
  const string state_uri = do_undo ? m_fluxTool->encodeStateToUrl() : string();
  
  AuxWindow::deleteAuxWindow( m_fluxTool );
  m_fluxTool = nullptr;
  
  if( do_undo )
  {
    auto undo = [this,state_uri](){
      FluxToolWindow *flux = createFluxTool();
      if( flux )
        flux->handleAppUrl( state_uri );
    };
    auto redo = [this](){ deleteFluxTool(); };
    m_undo->addUndoRedoStep( std::move(undo), std::move(redo), "Hide flux tool" );
  }//if( do_undo )
}//void deleteFluxTool();


DecayWindow *InterSpec::createDecayInfoWindow()
{
  string initial_uri;
  
  if( m_decayInfoWindow )
  {
    initial_uri = m_decayInfoWindow->encodeStateToUrl();
  }else
  {
    m_decayInfoWindow = new DecayWindow( this );
    m_decayInfoWindow->finished().connect( boost::bind( &InterSpec::deleteDecayInfoWindow, this ) );
  }
  
  if( m_referencePhotopeakLines )
  {
    const ReferenceLineInfo &nuc = m_referencePhotopeakLines->currentlyShowingNuclide();
    if( nuc.m_nuclide )
    {
      m_decayInfoWindow->clearAllNuclides();
      
      // TODO: We could do a little better and check the Shielding/Source Fit widget and grab those activities (and ages) if they match
      
      const bool useBq = UserPreferences::preferenceValue<bool>("DisplayBecquerel", InterSpec::instance());
      const double act = useBq ? PhysicalUnits::MBq : (1.0E-6 * PhysicalUnits::curie);
      const string actStr = useBq ? "1 MBq" : "1 uCi";
      const double hl = nuc.m_nuclide->halfLife;
      double age = hl;
      try
      {
        age = PhysicalUnitsLocalized::stringToTimeDurationPossibleHalfLife( nuc.m_input.m_age, hl );
      }catch(exception &)
      {}
      
      m_decayInfoWindow->addNuclide( nuc.m_nuclide->atomicNumber,
                         nuc.m_nuclide->massNumber,
                         nuc.m_nuclide->isomerNumber,
                         1.0*PhysicalUnits::microCi, !useBq,
                         0.0, actStr, 5.0*age );
    }//if( nuc.nuclide )
  }//if( m_referencePhotopeakLines )
  
  if( m_undo && m_undo->canAddUndoRedoNow() )
  {
    auto undo = [this,initial_uri](){
      if( initial_uri.empty() )
      {
        deleteDecayInfoWindow();
      }else
      {
        DecayWindow *dialog = createDecayInfoWindow();
        if( dialog )
          dialog->handleAppUrl( initial_uri );
      }
    };
    auto redo = [this](){ createDecayInfoWindow(); };
    m_undo->addUndoRedoStep( std::move(undo), std::move(redo), "Show decay tool" );
  }//if( undo )
  
  return m_decayInfoWindow;
}//void createDecayInfoWindow()


MakeFwhmForDrfWindow *InterSpec::fwhmFromForegroundWindow( const bool use_auto_fit_peaks )
{
  if( m_addFwhmTool )
    return m_addFwhmTool;
  
  m_addFwhmTool = new MakeFwhmForDrfWindow( use_auto_fit_peaks );
  m_addFwhmTool->tool()->updatedDrf().connect( m_addFwhmTool, &AuxWindow::hide );
  m_addFwhmTool->finished().connect( boost::bind( &InterSpec::deleteFwhmFromForegroundWindow, this ) );
  
  if( m_drfSelectWindow )
  {
    m_addFwhmTool->tool()->updatedDrf().connect(
        boost::bind( &DrfSelect::handleFitFwhmFinished,
                    m_drfSelectWindow->widget(), boost::placeholders::_1
    ) );
  }//if( m_drfSelectWindow )
  
  if( m_undo && m_undo->canAddUndoRedoNow() )
  {
    auto undo = [this](){ deleteFwhmFromForegroundWindow(); };
    auto redo = [this,use_auto_fit_peaks](){ fwhmFromForegroundWindow(use_auto_fit_peaks); };
    m_undo->addUndoRedoStep( std::move(undo), std::move(redo), "Show fit FWHM from foreground tool" );
  }//if( undo )
  
  return m_addFwhmTool;
}//MakeFwhmForDrfWindow *fwhmFromForegroundWindow()


void InterSpec::deleteFwhmFromForegroundWindow()
{
  if( !m_addFwhmTool )
    return;
  
  shared_ptr<MakeFwhmForDrf::ToolState> state = m_addFwhmTool->tool()->currentState();
  
  AuxWindow::deleteAuxWindow( m_addFwhmTool );
  m_addFwhmTool = nullptr;
  
  if( m_undo && m_undo->canAddUndoRedoNow() )
  {
    auto undo = [this,state](){
      MakeFwhmForDrfWindow *window = fwhmFromForegroundWindow(false);
      if( window )
        window->tool()->setState( state );
      
      shared_ptr<DetectorPeakResponse> drf = m_dataMeasurement ? m_dataMeasurement->detector() : nullptr;
      if( state->m_orig_drf != drf )
      {
        m_detectorChanged.emit(state->m_orig_drf);
      }
    };
    auto redo = [this](){ deleteFwhmFromForegroundWindow(); };
    m_undo->addUndoRedoStep( std::move(undo), std::move(redo), "Close fit FWHM from foreground tool" );
  }//if( do_undo )
}//void deleteFwhmFromForegroundWindow()


#if( USE_DETECTION_LIMIT_TOOL )
void InterSpec::showDetectionLimitTool( const std::string &query_str )
{
  if( m_detectionLimitWindow )
    return;
    
  auto tool = createDetectionLimitTool();
  if( tool && !query_str.empty() )
    tool->tool()->handleAppUrl( query_str );
  
  if( m_undo && m_undo->canAddUndoRedoNow() )
  {
    auto undo = [this](){ programmaticallyCloseDetectionLimit(); };
    auto redo = [this,query_str](){ showDetectionLimitTool(query_str); };
    m_undo->addUndoRedoStep( std::move(undo), std::move(redo), "Show detection limit tool" );
  }//if( dialog && m_undo && m_undo->canAddUndoRedoNow() )
}//void InterSpec::showDetectionLimitTool()


DetectionLimitWindow *InterSpec::createDetectionLimitTool()
{
  if( !m_detectionLimitWindow )
  {
    m_detectionLimitWindow = new DetectionLimitWindow( this, m_materialDB.get(), m_shieldingSuggestion );
    m_detectionLimitWindow->finished().connect( this, &InterSpec::handleDetectionLimitWindowClose );
  }//if( !m_detectionLimitWindow )
  
  return m_detectionLimitWindow;
}//DetectionLimitWindow *createDetectionLimitTool()

     
void InterSpec::handleDetectionLimitWindowClose()
{
  auto *caller = dynamic_cast<DetectionLimitWindow *>( WObject::sender() );
  assert( caller );
  assert( !m_detectionLimitWindow || (caller == m_detectionLimitWindow) );
  
  if( !m_detectionLimitWindow && !caller )
    return;
  
  if( m_detectionLimitWindow && caller && (m_detectionLimitWindow != caller) )
    return;
    
  auto dialog = m_detectionLimitWindow ? m_detectionLimitWindow : caller;
  assert( caller );
  
  if( !m_detectionLimitWindow )
  {
    AuxWindow::deleteAuxWindow( dialog );
    return;
  }
  
  m_detectionLimitWindow = nullptr;
  
  const bool canUndo = (m_undo && m_undo->canAddUndoRedoNow());
  
  string state_uri;
  if( canUndo )
    state_uri = dialog->tool()->encodeStateToUrl();
  
  AuxWindow::deleteAuxWindow( dialog );
  
  if( canUndo )
  {
    // We'll just assume results for the foreground was showing, so we dont have to pass this around
    auto undo = [this,state_uri](){
      DetectionLimitWindow *tool = createDetectionLimitTool();
      assert( tool );
      if( tool && tool->tool() )
        tool->tool()->handleAppUrl(state_uri);
    };
    auto redo = [this](){ programmaticallyCloseSimpleMda(); };
    m_undo->addUndoRedoStep( std::move(undo), std::move(redo), "Close Detection Limit Tool" );
  }//if( dialog && m_undo && m_undo->canAddUndoRedoNow() )
}//void handleDetectionLimitWindowClose()


void InterSpec::programmaticallyCloseDetectionLimit()
{
  if( !m_detectionLimitWindow )
    return;
  
  DetectionLimitWindow *dialog = m_detectionLimitWindow;
  m_detectionLimitWindow = nullptr; //Prevents undo/redo
  dialog->hide();
}//void programmaticallyCloseDetectionLimit()


DetectionLimitSimpleWindow *InterSpec::showSimpleMdaWindow()
{
  if( m_simpleMdaWindow )
    return m_simpleMdaWindow;
  
  m_simpleMdaWindow = new DetectionLimitSimpleWindow( m_materialDB.get(), m_shieldingSuggestion, this );
  m_simpleMdaWindow->finished().connect( this, &InterSpec::handleSimpleMdaWindowClose );
  
  return m_simpleMdaWindow;
}//DetectionLimitSimpleWindow *showSimpleMdaWindow()


void InterSpec::programmaticallyCloseSimpleMda()
{
  if( !m_simpleMdaWindow )
    return;
  
  DetectionLimitSimpleWindow *dialog = m_simpleMdaWindow;
  m_simpleMdaWindow = nullptr; //Prevents undo/redo
  dialog->done( WDialog::DialogCode::Accepted );
}//void programmaticallyCloseSimpleMda()


void InterSpec::handleSimpleMdaWindowClose()
{
  auto *caller = dynamic_cast<DetectionLimitSimpleWindow *>( WObject::sender() );
  assert( caller );
  assert( !m_simpleMdaWindow || (caller == m_simpleMdaWindow) );
  
  if( !m_simpleMdaWindow )
    return;
  
  auto dialog = m_simpleMdaWindow;
  m_simpleMdaWindow = nullptr;
  
  const string state_uri = dialog->tool()->encodeStateToUrl();
  
  AuxWindow::deleteAuxWindow( dialog );
  
  if( m_undo && m_undo->canAddUndoRedoNow() )
  {
    // We'll just assume results for the foreground was showing, so we dont have to pass this around
    auto undo = [this,state_uri](){
      DetectionLimitSimpleWindow *tool = showSimpleMdaWindow();
      assert( tool );
      if( tool && tool->tool() )
        tool->tool()->handleAppUrl(state_uri);
    };
    auto redo = [this](){ programmaticallyCloseSimpleMda(); };
    m_undo->addUndoRedoStep( std::move(undo), std::move(redo), "Close Simple MDA" );
  }//if( dialog && m_undo && m_undo->canAddUndoRedoNow() )
}//void handleSimpleMdaWindowClose()


void InterSpec::fitNewPeakNotInRoiFromRightClick()
{
  searchForSinglePeak( m_rightClickEnergy );
}//void fitNewPeakNotInRoiFromRightClick()


void InterSpec::startAddPeakFromRightClick()
{
  // TODO: add AddNewPeakDialog pointer to InterSpec class, like other tools, to fully support undo/redo, and everything.
  const double energy = m_rightClickEnergy;
  
  AddNewPeakDialog *window = new AddNewPeakDialog( energy );
  window->finished().connect( boost::bind( &AuxWindow::deleteAuxWindow, window ) );
  
  if( m_undo && m_undo->canAddUndoRedoNow() )
  {
    auto redo = [energy](){
      AddNewPeakDialog *window = new AddNewPeakDialog( energy );
      window->finished().connect( boost::bind( &AuxWindow::deleteAuxWindow, window ) );
    };
    
    auto closer = wApp->bind( boost::bind( &AuxWindow::deleteAuxWindow, window ) );
    m_undo->addUndoRedoStep( closer, redo , "Start add peak dialog." );
  }//if( undo )
}//void startAddPeakFromRightClick()


void InterSpec::searchOnEnergyFromRightClick()
{
  if( m_toolsTabs )
  {
    const int prevTab = m_toolsTabs->currentIndex();
    
    assert( m_nuclideSearchContainer );
    m_toolsTabs->setCurrentWidget( m_nuclideSearchContainer );
    
    const int nowTab = m_toolsTabs->currentIndex();
    
    if( prevTab != nowTab )
    {
      if( m_undo && m_undo->canAddUndoRedoNow() )
      {
        auto undo = [this,prevTab](){ m_toolsTabs->setCurrentIndex(prevTab); };
        auto redo = [this](){ m_toolsTabs->setCurrentWidget( m_nuclideSearchContainer ); };
        m_undo->addUndoRedoStep( std::move(undo), std::move(redo), "Change to search tab." );
      }//if( m_undo && m_undo->canAddUndoRedoNow() )
    }
  }else
  {
    const bool alreadyShowingWindow = (m_nuclideSearchWindow && m_nuclideSearchWindow->isVisible());
    
    showNuclideSearchWindow();
    
    if( !alreadyShowingWindow && m_undo && m_undo->canAddUndoRedoNow() )
    {
      auto undo = [this](){
        if( m_nuclideSearchWindow )
          m_nuclideSearchWindow->hide();
      };
      auto redo = [this](){ showNuclideSearchWindow(); };
      m_undo->addUndoRedoStep( std::move(undo), std::move(redo), "Show energy search tool." );
    }
  }//if( m_toolsTabs ) / else
  
  assert( m_nuclideSearch );
  
  vector<IsotopeSearchByEnergy::SearchEnergy *> orig_searchs = m_nuclideSearch->searches();
  for( size_t i = 1; i < orig_searchs.size(); ++i )
    m_nuclideSearch->removeSearchEnergy( orig_searchs[i] );
  
  m_nuclideSearch->setNextSearchEnergy( m_rightClickEnergy ); //Adds its own undo/redo step
}//void searchOnEnergyFromRightClick()


void InterSpec::startSimpleMdaFromRightClick()
{
  string prevState;
  bool wasShowing = false;
  
  if( m_simpleMdaWindow )
  {
    wasShowing = true;
    prevState = m_simpleMdaWindow->tool()->encodeStateToUrl();
  }else
  {
    showSimpleMdaWindow();
  }
  
  assert( m_simpleMdaWindow );
  if( !m_simpleMdaWindow )
    return;
  
  // Check if showing ref photopeak lines for a nuclide
  // Check if near-enough reference photopeak line
  // set nuclide and energy to tool
  if( m_referencePhotopeakLines )
  {
    tuple<const SandiaDecay::Nuclide *, double, float> line
                = PeakSearchGuiUtils::nuclide_reference_line_near( this, m_rightClickEnergy );
    
    const SandiaDecay::Nuclide *nuc = get<0>(line);
    const double age = get<1>(line);
    const float energy = get<2>(line);
    
    if( energy > 10.0f )
      m_simpleMdaWindow->tool()->setNuclide( nuc, age, energy );
    else
      m_simpleMdaWindow->tool()->setNuclide( nullptr, 0.0, m_rightClickEnergy );
  }else
  {
    m_simpleMdaWindow->tool()->setNuclide( nullptr, 0.0, m_rightClickEnergy );
  }//if( m_referencePhotopeakLines )
  
  
  const string currentState = m_simpleMdaWindow->tool()->encodeStateToUrl();
  
  if( m_undo && m_undo->canAddUndoRedoNow() )
  {
    auto undo = [this, wasShowing, prevState](){
      if( wasShowing )
      {
        if( prevState.empty() )
          programmaticallyCloseSimpleMda();
        showSimpleMdaWindow();
        if( m_simpleMdaWindow && !prevState.empty() )
          m_simpleMdaWindow->tool()->handleAppUrl( prevState );
      }else
      {
        programmaticallyCloseSimpleMda();
      }
    };//undo
    
    auto redo = [this, currentState](){
      showSimpleMdaWindow();
      assert( m_simpleMdaWindow );
      if( m_simpleMdaWindow )
        m_simpleMdaWindow->tool()->handleAppUrl( currentState );
    };//redo
    
    m_undo->addUndoRedoStep( std::move(undo), std::move(redo), "Show Simple MDA Tool." );
  }//if( m_undo && m_undo->canAddUndoRedoNow() )
}//void startSimpleMdaFromRightClick()
#endif //USE_DETECTION_LIMIT_TOOL


void InterSpec::deleteDecayInfoWindow()
{
  if( m_decayInfoWindow && m_undo && m_undo->canAddUndoRedoNow() )
  {
    const string initial_uri = m_decayInfoWindow->encodeStateToUrl();
    
    auto undo = [this,initial_uri](){
      DecayWindow *dialog = createDecayInfoWindow();
      if( dialog )
        dialog->handleAppUrl( initial_uri );
    };
    auto redo = [this](){ deleteDecayInfoWindow(); };
    m_undo->addUndoRedoStep( std::move(undo), std::move(redo), "Close decay tool" );
  }//if( m_decayInfoWindow && m_undo && m_undo->canAddUndoRedoNow() )
  
  
  if( m_decayInfoWindow )
    AuxWindow::deleteAuxWindow( m_decayInfoWindow );
  m_decayInfoWindow = nullptr;
}//void deleteDecayInfoWindow()


void InterSpec::createFileParameterWindow( const SpecUtils::SpectrumType type )
{
  SpecFileSummary *window = new SpecFileSummary( type, this );
  new UndoRedoManager::BlockGuiUndoRedo( window ); // BlockGuiUndoRedo is WObject, so this `new` doesnt leak
}//void createFileParameterWindow()


#if( USE_GOOGLE_MAP )
void InterSpec::displayOnlySamplesWithinView( GoogleMap *map,
                                  const SpecUtils::SpectrumType targetSamples,
                                  const SpecUtils::SpectrumType fromSamples )
{
  float uplat, leftlng, lowerlat, rightlng;
  map->getMapExtent( uplat, leftlng, lowerlat, rightlng );
  
  if( lowerlat > uplat )
    std::swap( lowerlat, uplat );
  if( leftlng > rightlng )
    std::swap( leftlng, rightlng );
  
  std::set<int> sample_numbers;
  std::shared_ptr<SpecMeas> meass = measurment( fromSamples );
  
  if( !meass )
  {
    passMessage( "Could not load spectrum", WarningWidget::WarningMsgHigh );
    return;
  }//if( !meass )
  
  for( const int sample : meass->sample_numbers() )
  {
    bool samplewithin = false;
    for( const int detnum : meass->detector_numbers() )
    {
      std::shared_ptr<const SpecUtils::Measurement> m = meass->measurement( sample, detnum );
      if( !!m && m->has_gps_info()
         && m->longitude()>=leftlng && m->longitude()<=rightlng
         && m->latitude()>=lowerlat && m->latitude()<=uplat )
      {
        samplewithin = true;
        break;
      }
    }//for( const int detnum : meass->detector_numbers() )
    
    if( samplewithin )
      sample_numbers.insert( sample );
  }//for( int sample : meass->sample_numbers() )
  
  if( sample_numbers.empty() )
  {
    passMessage( "There were no samples in the visible map area.",
                 WarningWidget::WarningMsgHigh );
    return;
  }//if( sample_numbers.empty() )
  
  
  if( (fromSamples!=targetSamples) || targetSamples!=SpecUtils::SpectrumType::Foreground )
  {
    setSpectrum( meass, sample_numbers, targetSamples, SetSpectrumOptions::CheckToPreservePreviousEnergyCal );
  }else
  {
    changeDisplayedSampleNums( sample_numbers, targetSamples );
  }
}//displayOnlySamplesWithinView(...)


void InterSpec::createMapWindow( SpecUtils::SpectrumType spectrum_type )
{
  std::shared_ptr<const SpecMeas> meas = measurment( spectrum_type );
  
  if( !meas )
    return;
  
  const set<int> &samples = displayedSamples( spectrum_type );
  
  AuxWindow *window = new AuxWindow( "Map",
                                    (Wt::WFlags<AuxWindowProperties>(AuxWindowProperties::EnableResize)
                                      | AuxWindowProperties::DisableCollapse)
                                    );
  
  int w = 0.66*renderedWidth();
  int h = 0.8*renderedHeight();
  
  const char *label = 0;
  switch( spectrum_type )
  {
    case SpecUtils::SpectrumType::Foreground:       label = "Foreground";        break;
    case SpecUtils::SpectrumType::SecondForeground: label = "Second Foreground"; break;
    case SpecUtils::SpectrumType::Background:       label = "Background";        break;
  }//switch( spectrum_type )
  
  window->finished().connect( boost::bind( &AuxWindow::deleteAuxWindow, window ) );
  //window->footer()->setStyleClass( "modal-footer" );
  
  const bool enableLoadingVisible = (meas->sample_numbers().size() > 1);

  GoogleMap *googlemap = new GoogleMap( enableLoadingVisible );
  WGridLayout *layout = window->stretcher();
  googlemap->addMeasurment( meas, label, samples );
  layout->addWidget( googlemap, 0, 0 );
  layout->setContentsMargins( 0, 0, 0, 0 );
  layout->setVerticalSpacing( 0 );
  layout->setHorizontalSpacing( 0 );
  
  //We need to set the footer height explicitly, or else the window->resize()
  //  messes up.
//  window->footer()->resize( WLength::Auto, WLength(50.0) );
  
  if( enableLoadingVisible )
  {
    WPushButton *button = new WPushButton( "Load Visible Points...", window->footer() );
    WPopupMenu *menu = new WPopupMenu();
    menu->setAutoHide( true );
    button->setMenu( menu );
    WMenuItem *item = menu->addItem( "As Foreground" );
    item->triggered().connect( boost::bind( &InterSpec::displayOnlySamplesWithinView, this, googlemap, SpecUtils::SpectrumType::Foreground, spectrum_type ) );
    item = menu->addItem( "As Background" );
    item->triggered().connect( boost::bind( &InterSpec::displayOnlySamplesWithinView, this, googlemap, SpecUtils::SpectrumType::Background, spectrum_type ) );
    item = menu->addItem( "As Secondary" );
    item->triggered().connect( boost::bind( &InterSpec::displayOnlySamplesWithinView, this, googlemap, SpecUtils::SpectrumType::SecondForeground, spectrum_type ) );
  }//if( meas->measurements().size() > 10 )
  
  
  WPushButton *closeButton = window->addCloseButtonToFooter();
  closeButton->clicked().connect( window, &AuxWindow::hide );
  
  window->resize( WLength(w), WLength(h) );
  window->show();
  window->centerWindow();
  window->rejectWhenEscapePressed();
  
//  window->resizeToFitOnScreen();
}//void createMapWindow()

#elif( USE_LEAFLET_MAP )

void InterSpec::createMapWindow( const SpecUtils::SpectrumType spectrum_type, const bool noWarning )
{
  // We will display for all sample numbers, but only include the displayed detectors
  
  const shared_ptr<const SpecMeas> meas = measurment( spectrum_type );
  const vector<string> detectors = detectorsToDisplay( spectrum_type );
  
  if( m_leafletWarning )
    programmaticallyCloseLeafletWarning();
  
  if( m_leafletWindow )
    programmaticallyCloseLeafletMap();
  
  auto onMapCreate = boost::bind( &InterSpec::handleLeafletMapOpen, this, boost::placeholders::_1 );
  
  m_leafletWarning = LeafletRadMap::showForMeasurement( meas, {}, detectors, onMapCreate, noWarning );
    
  if( !m_leafletWarning )
    return;
    
  m_leafletWarning->finished().connect( this, &InterSpec::handleLeafletWarningWindowClose );
    
  if( m_undo && m_undo->canAddUndoRedoNow() )
  {
    // Note: If the user clicks cancel on the warning screen, hitting undo will then be a blank
    //  step, and it wont bring back up the warning dialog.  We could add another callback to
    //  #LeafletRadMap::showForMeasurement, or have the above case be called with just a nullptr,
    //  but this all is adding more complexity than its worth.
    
    auto undo = [this](){ programmaticallyCloseLeafletWarning(); };
    auto redo = [this, spectrum_type, noWarning](){ createMapWindow( spectrum_type, noWarning ); };
    m_undo->addUndoRedoStep( std::move(undo), std::move(redo), "Show map." );
  }//if( m_undo && m_undo->canAddUndoRedoNow() )
}//void createMapWindow( SpecUtils::SpectrumType spectrum_type )


void InterSpec::handleLeafletWarningWindowClose()
{
  WObject *signalSender = WObject::sender();
  SimpleDialog *dialogSender = dynamic_cast<SimpleDialog *>( signalSender );
  assert( dialogSender );
  assert( !m_leafletWarning || (dialogSender == m_leafletWarning) );
  
  if( dialogSender == m_leafletWarning )
    m_leafletWarning = nullptr;
}//void handleLeafletWarningWindowClose()


void InterSpec::handleLeafletMapOpen( LeafletRadMapWindow *window )
{
  if( m_leafletWindow )
  {
    AuxWindow::deleteAuxWindow( m_leafletWindow );
    m_leafletWindow = nullptr;
  }
  
  m_leafletWindow = window;
  if( !m_leafletWindow )
    return;
  
  m_leafletWindow->finished().connect( this, &InterSpec::handleLeafletMapClosed );
  
  if( m_undo && m_undo->canAddUndoRedoNow() )
  {
    using SpecUtils::SpectrumType;
    const shared_ptr<const SpecMeas> meas = m_leafletWindow->map()->measurement();
    SpecUtils::SpectrumType type = SpecUtils::SpectrumType::Foreground;
    for( auto i : {SpectrumType::Foreground, SpectrumType::Background, SpectrumType::SecondForeground} )
    {
      if( meas == measurment(i) )
      {
        type = i;
        break;
      }
    }
    
    auto undo = [this](){ programmaticallyCloseLeafletMap(); };
    auto redo = [this, type](){ createMapWindow( type, true ); };
    m_undo->addUndoRedoStep( std::move(undo), std::move(redo), "Show map." );
  }//if( m_undo && m_undo->canAddUndoRedoNow() )
}//void handleLeafletMapOpen()


void InterSpec::programmaticallyCloseLeafletMap()
{
  if( !m_leafletWindow )
    return;
  
  LeafletRadMapWindow *dialog = m_leafletWindow;
  m_leafletWindow = nullptr;
  AuxWindow::deleteAuxWindow( dialog );
}//void programmaticallyCloseLeafletMap();


void InterSpec::programmaticallyCloseLeafletWarning()
{
  if( !m_leafletWarning )
    return;
  
  SimpleDialog *dialog = m_leafletWarning;
  m_leafletWarning = nullptr;
  dialog->done( WDialog::DialogCode::Accepted );
}//void programmaticallyCloseLeafletWarning();


void InterSpec::handleLeafletMapClosed()
{
  WObject *signalSender = WObject::sender();
  LeafletRadMapWindow *mapSender = dynamic_cast<LeafletRadMapWindow *>( signalSender );
  
  assert( mapSender );
  assert( !m_leafletWindow || (m_leafletWindow == mapSender) );
  
  if( m_leafletWindow && (mapSender == m_leafletWindow) && m_undo && m_undo->canAddUndoRedoNow() )
  {
    using SpecUtils::SpectrumType;
    const shared_ptr<const SpecMeas> meas = m_leafletWindow->map()->measurement();
    SpecUtils::SpectrumType type = SpecUtils::SpectrumType::Foreground;
    for( auto i : {SpectrumType::Foreground, SpectrumType::Background, SpectrumType::SecondForeground} )
    {
      if( meas == measurment(i) )
      {
        type = i;
        break;
      }
    }
    
    auto undo = [this,type](){ createMapWindow(type, true); };
    auto redo = [this](){ programmaticallyCloseLeafletMap(); };
    m_undo->addUndoRedoStep( std::move(undo), std::move(redo), "Show map." );
  }//if( we want to add undo/redo step )
  
  m_leafletWindow = nullptr;
}//void handleLeafletMapClosed();

#endif //#if( USE_GOOGLE_MAP ) / #elif( USE_LEAFLET_MAP )


#if( USE_SEARCH_MODE_3D_CHART )
void InterSpec::create3DSearchModeChart()
{
  if( !m_dataMeasurement || !m_dataMeasurement->passthrough() )
  {
    passMessage( "The 3D chart is only available for search mode or RPM passthrough data.",
                WarningWidget::WarningMsgInfo );
    return;
  }//if( we dont have the proper data to make a 3D chart )
  
  if( m_3dViewWindow )
    programmaticallyClose3DSearchModeChart();
  
  m_3dViewWindow = new AuxWindow( WString::tr("window-title-3d"),
                                 (Wt::WFlags<AuxWindowProperties>(AuxWindowProperties::SetCloseable)
                                  | AuxWindowProperties::EnableResize
                                  | AuxWindowProperties::TabletNotFullScreen) );
  //set min size so setResizable call before setResizable so Wt/Resizable.js wont cause the initial
  //  size to be the min-size
  m_3dViewWindow->setMinimumSize( 512, 420 );
  
  m_3dViewWindow->disableCollapse();
  m_3dViewWindow->Wt::WDialog::rejectWhenEscapePressed();
  
  WGridLayout *layout = m_3dViewWindow->stretcher();
  layout->setHorizontalSpacing( 0 );
  layout->setVerticalSpacing( 0 );
  layout->setContentsMargins( 0, 0, 0, 0 );
  SearchMode3DChart *chart = new SearchMode3DChart( this );
  layout->addWidget( chart, 0, 0 );
  
  Wt::WPushButton *closeButton = m_3dViewWindow->addCloseButtonToFooter( WString::tr("Close"),true);
  closeButton->clicked().connect( m_3dViewWindow, &AuxWindow::hide );
  
  m_3dViewWindow->show();
  m_3dViewWindow->setClosable( true );
  m_3dViewWindow->resizeScaledWindow( 0.7, 0.9 );
  m_3dViewWindow->centerWindow();
  m_3dViewWindow->setResizable( true );
  m_3dViewWindow->finished().connect( boost::bind( &InterSpec::handle3DSearchModeChartClose, this, m_3dViewWindow ) );
  
  if( m_undo && m_undo->canAddUndoRedoNow() )
  {
    auto undo = [this](){ programmaticallyClose3DSearchModeChart(); };
    auto redo = [this](){ create3DSearchModeChart(); };
    m_undo->addUndoRedoStep( std::move(undo), std::move(redo), "Show 3D view" );
  }//
}//void create3DSearchModeChart()


void InterSpec::programmaticallyClose3DSearchModeChart()
{
  if( !m_3dViewWindow )
    return;
  
  AuxWindow *dialog = m_3dViewWindow;
  m_3dViewWindow = nullptr;
  AuxWindow::deleteAuxWindow( dialog );
}//void programmaticallyClose3DSearchModeChart()


void InterSpec::handle3DSearchModeChartClose( AuxWindow *window )
{
  assert( window == m_3dViewWindow );
  if( (window == m_3dViewWindow) && window )
  {
    m_3dViewWindow = nullptr;
    AuxWindow::deleteAuxWindow( window );
  }
  
  m_3dViewWindow = nullptr;
  
  if( m_undo && m_undo->canAddUndoRedoNow() )
  {
    auto undo = [this](){ create3DSearchModeChart(); };
    auto redo = [this](){ programmaticallyClose3DSearchModeChart(); };
    m_undo->addUndoRedoStep( std::move(undo), std::move(redo), "Close 3D view" );
  }//
}//void handle3DSearchModeChartClose()
#endif


void InterSpec::showRiidResults( const SpecUtils::SpectrumType type )
{
  if( m_riidDisplay )
    programmaticallyCloseRiidResults();
  
  m_riidDisplay = showRiidInstrumentsAna( measurment(type) );
  m_riidDisplay->finished().connect( this, &InterSpec::handleRiidResultsClose );
  
  if( m_riidDisplay && m_undo && m_undo->canAddUndoRedoNow() )
  {
    auto undo = [this](){ programmaticallyCloseRiidResults(); };
    auto redo = [this,type](){ showRiidResults(type); };
    m_undo->addUndoRedoStep( std::move(undo), std::move(redo), "Show ID Results" );
  }//if( dialog && m_undo && m_undo->canAddUndoRedoNow() )
}//void showRiidResults( const SpecUtils::SpectrumType type )


void InterSpec::handleRiidResultsClose()
{
  SimpleDialog *caller = dynamic_cast<SimpleDialog *>( WObject::sender() );
  
  if( !m_riidDisplay || (caller != m_riidDisplay) )
    return;
  
  m_riidDisplay = nullptr;
  
  if( m_undo && m_undo->canAddUndoRedoNow() )
  {
    // We'll just assume results for the foreground was showing, so we dont have to pass this around
    auto undo = [this](){ showRiidResults(SpecUtils::SpectrumType::Foreground); };
    auto redo = [this](){ programmaticallyCloseRiidResults(); };
    m_undo->addUndoRedoStep( std::move(undo), std::move(redo), "Close ID Results" );
  }//if( dialog && m_undo && m_undo->canAddUndoRedoNow() )
}//void handleRiidResultsClose()


void InterSpec::programmaticallyCloseRiidResults()
{
  if( !m_riidDisplay )
    return;
  
  SimpleDialog *dialog = m_riidDisplay;
  m_riidDisplay = nullptr;
  dialog->done( WDialog::DialogCode::Accepted );
}//void programmaticallyCloseRiidResults()


void InterSpec::showMultimedia( const SpecUtils::SpectrumType type )
{
  if( m_multimedia )
    programmaticallyCloseMultimediaWindow();
  
  m_multimedia = displayMultimedia( measurment(type) );
  m_multimedia->finished().connect( boost::bind( &InterSpec::handleMultimediaClose, this, m_multimedia ) );
  
  if( m_undo && m_undo->canAddUndoRedoNow() )
  {
    auto undo = [this](){ programmaticallyCloseMultimediaWindow(); };
    auto redo = [this, type](){ showMultimedia(type); };
    m_undo->addUndoRedoStep( std::move(undo), std::move(redo), "Show Multimedia" );
  }//if( m_undo && m_undo->canAddUndoRedoNow() )
}//void showMultimedia( const SpecUtils::SpectrumType type )


void InterSpec::handleMultimediaClose( SimpleDialog *dialog )
{
  if( dialog != m_multimedia )
  {
    cerr << "InterSpec::handleMultimediaClose: dialog being closed is not m_multimedia; not doing anything" << endl;
    assert( !m_multimedia );
    return;
  }
  
  m_multimedia = nullptr;
  
  if( m_undo && m_undo->canAddUndoRedoNow() )
  {
    // Just assume Foreground so we dont need to copy this info all around
    auto undo = [this](){ showMultimedia(SpecUtils::SpectrumType::Foreground); };
    auto redo = [this](){ programmaticallyCloseMultimediaWindow(); };
    m_undo->addUndoRedoStep( std::move(undo), std::move(redo), "Close Multimedia" );
  }//if( m_undo && m_undo->canAddUndoRedoNow() )
}//void handleMultimediaClose( SimpleDialog *dialog )


void InterSpec::programmaticallyCloseMultimediaWindow()
{
  SimpleDialog *dialog = m_multimedia;
  m_multimedia = nullptr; //Set m_multimedia to nullptr so #handleMultimediaClose wont add undo/redo step
  if( dialog )
    dialog->done( Wt::WDialog::DialogCode::Accepted );
}//void programmaticallyCloseMultimediaWindow()


#if( USE_TERMINAL_WIDGET )
void InterSpec::createTerminalWidget()
{
  if( m_terminal )
    return;
  
  m_terminal = new TerminalWidget( this );
  m_terminal->focusText();
  
  if( m_toolsTabs )
  {
    WMenuItem *item = m_toolsTabs->addTab( m_terminal, WString::tr(TerminalTabTitleKey) );
    item->setCloseable( true );
    m_toolsTabs->setCurrentWidget( m_terminal );
    const int index = m_toolsTabs->currentIndex();
    m_toolsTabs->setTabToolTip( index, WString::tr("app-tab-tt-terminal") );
    
    // Note that the m_toolsTabs->tabClosed() signal has already been hooked up to call
    //  handleToolTabClosed(), which will delete m_terminal when the user closes the tab.
  }else
  {
    m_terminalWindow = new AuxWindow( WString::tr(TerminalTabTitleKey),
                                     (Wt::WFlags<AuxWindowProperties>(AuxWindowProperties::SetCloseable)
                                      | AuxWindowProperties::EnableResize | AuxWindowProperties::TabletNotFullScreen) );
    
    WPushButton *closeButton = m_terminalWindow->addCloseButtonToFooter();
    closeButton->clicked().connect(m_terminalWindow, &AuxWindow::hide);
    
    AuxWindow::addHelpInFooter( m_terminalWindow->footer(), "terminal-dialog" );
    
    m_terminalWindow->rejectWhenEscapePressed();
    m_terminalWindow->finished().connect( this, &InterSpec::handleTerminalWindowClose );

    m_terminalWindow->show();
    if( m_renderedWidth > 100 && m_renderedHeight > 100 && !isPhone() )
    {
      m_terminalWindow->resizeWindow( 0.95*m_renderedWidth, 0.25*m_renderedHeight );
      m_terminalWindow->centerWindow();
    }
    
    m_terminalWindow->stretcher()->addWidget( m_terminal, 0, 0 );
    
    // We shouldnt block undo/redo any time the terminal window is open
    //new UndoRedoManager::BlockGuiUndoRedo( m_terminalWindow ); // BlockGuiUndoRedo is WObject, so this `new` doesnt leak
  }//if( toolTabsVisible() )
  
  m_terminalMenuItem->disable();
}//void createTerminalWidget()


void InterSpec::handleTerminalWindowClose()
{
  if( !m_terminal )
    return;
 
  m_terminalMenuItem->enable();
  
  if( m_terminalWindow )
  {
    AuxWindow::deleteAuxWindow( m_terminalWindow );
  }else
  {
    delete m_terminal;
    if( m_toolsTabs )
      m_toolsTabs->setCurrentIndex( 2 );
  }
  
  m_terminal = 0;
  m_terminalWindow = 0;
}//void handleTerminalWindowClose()
#endif  //#if( USE_TERMINAL_WIDGET )


#if( USE_REMOTE_RID )
RemoteRid *InterSpec::remoteRid()
{
  return m_remoteRid;
}

void InterSpec::createRemoteRidWindow()
{
  if( m_remoteRid )
    return;
  
  m_remoteRidMenuItem->disable();
  
  auto closeTool = wApp->bind( boost::bind(&InterSpec::deleteRemoteRidWindow, this) );
  auto openTool = wApp->bind( boost::bind(&InterSpec::createRemoteRidWindow, this) );
  
  SimpleDialog *warning = RemoteRid::startRemoteRidDialog( this, [this,closeTool,openTool](AuxWindow *window, RemoteRid *rid ){
    assert( (!window) == (!rid) );
    
    // `window` and `rid` will be nullptr if user canceled the operation
    if( !window || !rid )
    {
      m_remoteRidMenuItem->enable();
      assert( !m_remoteRid && !m_remoteRidWindow );
    }else
    {
      m_remoteRid = rid;
      m_remoteRidWindow = window;
      window->finished().connect( this, &InterSpec::deleteRemoteRidWindow );
      
      if( m_undo && m_undo->canAddUndoRedoNow() )
      {
        auto redo = [this](){
          if( m_remoteRid )
            deleteRemoteRidWindow();
          pair<AuxWindow *, RemoteRid *> res = RemoteRid::createDialog( this );
          if( !res.first )
            return;
          m_remoteRid = res.second;
          m_remoteRidWindow = res.first;
          res.first->finished().connect( this, &InterSpec::deleteRemoteRidWindow );
        };
        
        m_undo->addUndoRedoStep( closeTool, redo, "Show remote RID tool" );
      }//if( undo )
    }
  } );
  
  
  if( warning && m_undo && m_undo->canAddUndoRedoNow() )
  {
    auto undo = wApp->bind( boost::bind(&WDialog::accept, warning) );
    m_undo->addUndoRedoStep( std::move(undo), openTool, "Show remote RID tool" );
  }//if( undo warning )
}//void createRemoteRidWindow()


void InterSpec::deleteRemoteRidWindow()
{
  if( !m_remoteRid )
    return;
  
  m_remoteRidMenuItem->enable();
  
  AuxWindow::deleteAuxWindow( m_remoteRidWindow );
  
  m_remoteRid = nullptr;
  m_remoteRidWindow = nullptr;
  
  if( m_undo && m_undo->canAddUndoRedoNow() )
  {
    auto undo = [this](){
      if( m_remoteRid )
        deleteRemoteRidWindow();
      pair<AuxWindow *, RemoteRid *> res = RemoteRid::createDialog( this );
      if( !res.first )
        return;
      m_remoteRid = res.second;
      m_remoteRidWindow = res.first;
      res.first->finished().connect( this, &InterSpec::deleteRemoteRidWindow );
    };
    auto redo = wApp->bind( boost::bind(&InterSpec::deleteRemoteRidWindow, this) );
    
    auto openTool = wApp->bind( boost::bind(&InterSpec::createRemoteRidWindow, this) );
    m_undo->addUndoRedoStep( std::move(undo), std::move(redo), "Close remote RID tool" );
  }
}//void handleRemoteRidClose()

void InterSpec::setAutoRemoteRidResultDialog( SimpleDialog *dialog )
{
  programaticallyCloseAutoRemoteRidResultDialog();
  m_autoRemoteRidResultDialog = dialog;
}//setAutoRemoteRidResultDialog()


void InterSpec::handleAutoRemoteRidResultDialogClose()
{
  m_autoRemoteRidResultDialog = nullptr;
}//handleAutoRemoteRidResultDialogClose()


void InterSpec::programaticallyCloseAutoRemoteRidResultDialog()
{
  SimpleDialog *dialog = m_autoRemoteRidResultDialog;
  
  //Set m_multimedia to m_autoRemoteRidResultDialog so #handleAutoRemoteRidResultDialogClose
  //  wont add undo/redo step
  m_autoRemoteRidResultDialog = nullptr;
  if( dialog )
    dialog->done( Wt::WDialog::DialogCode::Accepted );
}//programaticallyCloseAutoRemoteRidResultDialog()
#endif  //#if( USE_REMOTE_RID )


#if( USE_REL_ACT_TOOL )
RelActAutoGui *InterSpec::showRelActAutoWindow()
{
  if( !m_relActAutoGui )
  {
    const std::pair<RelActAutoGui *,AuxWindow *> widgets = RelActAutoGui::createWindow( this );
    if( !widgets.first || !widgets.second )
      return m_relActAutoGui;
      
    m_relActAutoGui = widgets.first;
    m_relActAutoWindow  = widgets.second;
    
    m_relActAutoWindow->finished().connect( boost::bind( &InterSpec::handleRelActAutoClose, this ) );
    
    try
    {
      rapidxml::xml_document<char> *relActState = m_dataMeasurement
                                                  ? m_dataMeasurement->relActAutoGuiState()
                                                  : nullptr;
      if( relActState && relActState->first_node() )
      {
        m_relActAutoGui->deSerialize( relActState->first_node() );
        m_relActAutoGui->checkIfInUserConfigOrCreateOne( true );
      }
    }catch( std::exception &e )
    {
      passMessage( "Error setting &quot;Isotopics from nuclides&quot; state to previously used state: "
                  + std::string(e.what()), WarningWidget::WarningMsgHigh );
      
#if( PERFORM_DEVELOPER_CHECKS )
      log_developer_error( __func__, ("Error deserializing Rel. Act. GUI state: " + string(e.what())).c_str() );
#endif
      
      //assert( 0 );
    }//try / catch
  }else
  {
    const double windowWidth = 0.95 * renderedWidth();
    const double windowHeight = 0.95 * renderedHeight();
    m_relActAutoWindow->resizeWindow( windowWidth, windowHeight );
    
    m_relActAutoWindow->resizeToFitOnScreen();
    m_relActAutoWindow->show();
    m_relActAutoWindow->centerWindow();
  }//if( !m_shieldingSourceFit )
  
  assert( m_relActAutoMenuItem );
  m_relActAutoMenuItem->disable();
  
  
  return m_relActAutoGui;
}//RelActAutoGui *showRelActAutoWindow()


void InterSpec::handleRelActAutoClose()
{
  assert( m_relActAutoMenuItem );
  m_relActAutoMenuItem->enable();
  
  if( m_relActAutoGui )
    saveRelActAutoStateToForegroundSpecMeas();
  
  assert( m_relActAutoWindow );
  if( !m_relActAutoWindow )
    return;
  
  delete m_relActAutoWindow;
  m_relActAutoGui = nullptr;
  m_relActAutoWindow = nullptr;
}//void handleRelActAutoClose()


RelActManualGui *InterSpec::createRelActManualWidget()
{
  assert( m_relActManualMenuItem );
  m_relActManualMenuItem->disable();
  
  if( m_relActManualGui )
    return m_relActManualGui;
 
  const int origTab = m_toolsTabs ? m_toolsTabs->currentIndex() : -1;
  
  m_relActManualGui = new RelActManualGui( this );
  
  if( m_toolsTabs )
  {
    WMenuItem *item = m_toolsTabs->addTab( m_relActManualGui, WString::tr(RelActManualTitleKey) );
    item->setCloseable( true );
    m_toolsTabs->setCurrentWidget( m_relActManualGui );
    const int index = m_toolsTabs->currentIndex();
    m_toolsTabs->setTabToolTip( index, WString::tr("app-tab-tt-rel-eff") );
    
    // Note that the m_toolsTabs->tabClosed() signal has already been hooked up to call
    //  handleToolTabClosed(), which will delete m_relActManualGui when the user closes the tab.
  }else
  {
    m_relActManualWindow = new AuxWindow( WString::tr("window-title-peak-rel-eff"),
                                     (Wt::WFlags<AuxWindowProperties>(AuxWindowProperties::SetCloseable)
                                      | AuxWindowProperties::EnableResize | AuxWindowProperties::TabletNotFullScreen) );
    
    m_relActManualWindow->rejectWhenEscapePressed();
    m_relActManualWindow->finished().connect( this, &InterSpec::handleRelActManualClose );
    
    m_relActManualWindow->show();
    if( (m_renderedWidth > 100) && (m_renderedHeight > 100) && !isPhone() )
    {
      m_relActManualWindow->resizeWindow( 0.95*m_renderedWidth, 0.80*m_renderedHeight );
      m_relActManualWindow->centerWindow();
    }
    
    m_relActManualWindow->stretcher()->addWidget( m_relActManualGui, 0, 0 );
    
    
    WPushButton *closeButton = m_relActManualWindow->addCloseButtonToFooter();
    closeButton->clicked().connect(m_relActManualWindow, &AuxWindow::hide);
  }//if( toolTabsVisible() )
  
  assert( m_relActManualMenuItem );
  m_relActManualMenuItem->disable();
  
  try
  {
    rapidxml::xml_document<char> *relActSate = m_dataMeasurement
                                                 ? m_dataMeasurement->relActManualGuiState()
                                                 : nullptr;
    if( relActSate && relActSate->first_node() )
      m_relActManualGui->deSerialize( relActSate->first_node() );
  }catch( std::exception &e )
  {
    passMessage( "Error setting &quot;Isotopics from peaks&quot; state to previously used state: "
                 + std::string(e.what()), WarningWidget::WarningMsgHigh );
    
#if( PERFORM_DEVELOPER_CHECKS )
    log_developer_error( __func__, ("Error deserializing Rel. Act. GUI state: " + string(e.what())).c_str() );
#endif
    
    assert( 0 );
  }//try / catch
  
  if( m_undo && m_undo->canAddUndoRedoNow() )
  {
    auto undo = [this, origTab](){
      if( !m_relActManualWindow && m_relActManualGui )
        m_toolsTabs->removeTab( m_relActManualGui );
      
      handleRelActManualClose();
      
      if( (origTab >= 0) && m_toolsTabs )
        m_toolsTabs->setCurrentIndex( origTab );
    };
    
    auto redo = [this](){ createRelActManualWidget(); };
    m_undo->addUndoRedoStep( std::move(undo), std::move(redo), "Show 'Isotopics from peaks' tool" );
  }//if( m_undo && !m_undo->canAddUndoRedoNow() )
  
  return m_relActManualGui;
}//RelActManualGui *createRelActManualWidget()


void InterSpec::handleRelActManualClose()
{
  assert( m_relActManualGui );
  
  if( m_relActManualGui )
    saveRelActManualStateToForegroundSpecMeas();
  
  if( m_relActManualWindow )
  {
    AuxWindow::deleteAuxWindow( m_relActManualWindow );
  }else
  {
    if( m_relActManualGui )
      delete m_relActManualGui;
    
    if( m_toolsTabs )
      m_toolsTabs->setCurrentIndex( 2 );
  }//if( m_relActManualWindow ) / else
  
  m_relActManualGui = nullptr;
  m_relActManualWindow = nullptr;

  assert( m_relActManualMenuItem );
  m_relActManualMenuItem->enable();
}//void InterSpec::handleRelActManualClose()


void InterSpec::saveRelActManualStateToForegroundSpecMeas()
{
  if( !m_relActManualGui || !m_dataMeasurement )
    return;
  
  string xml_data;
  std::unique_ptr<rapidxml::xml_document<char>> doc( new rapidxml::xml_document<char>() );
  
  m_relActManualGui->serialize( doc.get() );
  
  m_dataMeasurement->setRelActManualGuiState( std::move(doc) );
}//void saveRelActManualStateToForegroundSpecMeas()


void InterSpec::saveRelActAutoStateToForegroundSpecMeas()
{
  if( !m_relActAutoGui || !m_dataMeasurement )
    return;
  
  string xml_data;
  std::unique_ptr<rapidxml::xml_document<char>> doc( new rapidxml::xml_document<char>() );
  
  m_relActAutoGui->serialize( doc.get() );
  
  m_dataMeasurement->setRelActAutoGuiState( std::move(doc) );
}//void saveRelActAutoStateToForegroundSpecMeas()

#endif //#if( USE_REL_ACT_TOOL )


#if( USE_TERMINAL_WIDGET || USE_REL_ACT_TOOL )
void InterSpec::handleToolTabClosed( const int tabnum )
{
  assert( m_toolsTabs );
  if( !m_toolsTabs )
    return;
  
  WWidget *w = m_toolsTabs->widget( tabnum );
  
#if( USE_TERMINAL_WIDGET && USE_REL_ACT_TOOL )
  if( w == m_relActManualGui )
  {
    handleRelActManualClose();
  }else if( w == m_terminal )
  {
    handleTerminalWindowClose();
  }else
  {
    assert( 0 );
  }
#elif( USE_TERMINAL_WIDGET )
  handleTerminalWindowClose();
#elif( USE_REL_ACT_TOOL )
  handleRelActManualClose();
  //static_assert( 0, "Need to update handleToolTabClosed logic" );  //20230913 - no updates look to be needed
#endif
  
#if( InterSpec_PHONE_ROTATE_FOR_TABS )
  m_currentToolsTab = m_toolsTabs->currentIndex();
#endif
}//void handleToolTabClosed( const int tabnum )
#endif


void InterSpec::addToolsMenu( Wt::WWidget *parent )
{
  
  const bool showToolTips = UserPreferences::preferenceValue<bool>( "ShowTooltips", this );
  
  PopupDivMenu *parentMenu = dynamic_cast<PopupDivMenu *>( parent );
  WContainerWidget *menuDiv = dynamic_cast<WContainerWidget *>( parent );
  if( !parentMenu && !menuDiv )
    throw runtime_error( "InterSpec::addToolsMenu(): parent passed in"
                        " must be a PopupDivMenu  or WContainerWidget" );
  
  PopupDivMenu *popup = NULL;
  
  if( menuDiv )
  {
    WPushButton *button = new WPushButton( WString::tr("app-menu-tools"), menuDiv );
    button->addStyleClass( "MenuLabel" );
    popup = new PopupDivMenu( button, PopupDivMenu::AppLevelMenu );
  }else
  {
    popup = parentMenu->addPopupMenuItem( WString::tr("app-menu-tools") );
  }
  
  m_toolsMenuPopup = popup;
  
  PopupDivMenuItem *item = NULL;

  item = popup->addMenuItem( WString::tr("app-mi-tools-act-fit") );
  HelpSystem::attachToolTipOn( item, WString::tr("app-mi-tt-tools-act-fit") , showToolTips );
  item->triggered().connect( boost::bind( &InterSpec::shieldingSourceFit, this ) );
 
#if( USE_REL_ACT_TOOL )
  // The Relative Efficiency tools are not specialized to display on phones yet.
  if( !isPhone() )
  {
    m_relActAutoMenuItem = popup->addMenuItem( WString::tr("app-mi-tools-iso-by-nuc") );
    HelpSystem::attachToolTipOn( m_relActAutoMenuItem, WString::tr("app-mi-tt-tools-iso-by-nuc") , showToolTips );
    m_relActAutoMenuItem->triggered().connect( boost::bind( &InterSpec::showRelActAutoWindow, this ) );
    
    m_relActManualMenuItem = popup->addMenuItem( WString::tr("app-mi-tools-iso-by-peak") );
    HelpSystem::attachToolTipOn( m_relActManualMenuItem, WString::tr("app-mi-tt-tools-iso-by-peak") , showToolTips );
    m_relActManualMenuItem->triggered().connect( boost::bind( &InterSpec::createRelActManualWidget, this ) );
  }//if( !isPhone() )
#endif
  
  item = popup->addMenuItem( WString::tr("app-mi-tools-xs-calc") );
  HelpSystem::attachToolTipOn( item, WString::tr("app-mi-tt-tools-xs-calc"), showToolTips );
  item->triggered().connect( boost::bind( &InterSpec::showGammaXsTool, this ) );
    
  item = popup->addMenuItem( WString::tr("app-mi-tools-dose-calc") );
  HelpSystem::attachToolTipOn( item, WString::tr("app-mi-tt-tools-dose-calc"), showToolTips );
  item->triggered().connect( boost::bind( &InterSpec::showDoseTool, this ) );
  
//  item = popup->addMenuItem( WString::fromUTF8("1/r² Calculator") );  // is superscript 2
#if( USE_OSX_NATIVE_MENU )
  item = popup->addMenuItem( WString::fromUTF8("1/r\x0032 Calculator") );  //works on OS X at least.
#else
  item = popup->addMenuItem( WString::tr("app-mi-tools-1r2") );
  item->makeTextXHTML();
#endif
  
  HelpSystem::attachToolTipOn( item, WString::tr("app-mi-tt-tools-1r2"), showToolTips );
  
  item->triggered().connect( boost::bind( &InterSpec::createOneOverR2Calculator, this ) );

  item = popup->addMenuItem( WString::tr("app-mi-tools-unit") );
  HelpSystem::attachToolTipOn( item, WString::tr("app-mi-tt-tools-unit"), showToolTips );
  item->triggered().connect( boost::bind( &InterSpec::createUnitsConverterTool, this ) );
  
  item = popup->addMenuItem( WString::tr("app-mi-tools-flux") );
  HelpSystem::attachToolTipOn( item, WString::tr("app-mi-tt-tools-flux"), showToolTips );
  item->triggered().connect( boost::bind( &InterSpec::createFluxTool, this ) );
  
  item = popup->addMenuItem( WString::tr("app-mi-tools-nuc-decay") );
  HelpSystem::attachToolTipOn( item, WString::tr("app-mi-tt-tools-nuc-decay"), showToolTips );
  item->triggered().connect( boost::bind( &InterSpec::createDecayInfoWindow, this ) );

#if( USE_DETECTION_LIMIT_TOOL )
  if( !isPhone() )
  {
    // TODO: modify formatting of Detection Confidence tool to work on phones
    item = popup->addMenuItem( WString::tr("app-mi-tools-mda") );
    HelpSystem::attachToolTipOn( item, WString::tr("app-mi-tt-tools-mda"), showToolTips );
    item->triggered().connect( boost::bind( &InterSpec::showDetectionLimitTool, this, string() ) );
  }//if( !isPhone() )
#endif
  
  item = popup->addMenuItem( WString::tr("app-mi-tools-select-drf") );
  HelpSystem::attachToolTipOn( item, WString::tr("app-mi-tt-tools-select-drf"), showToolTips );
  item->triggered().connect( boost::bind( &InterSpec::showDrfSelectWindow, this ) );
  
  if( !isPhone() )
  {
    // The create DRF tool wont layout very good on phones - I dont think this is "phone"
    //  work anyway, so we'll just skip it.
    item = popup->addMenuItem( WString::tr("app-mi-tools-make-drf") );
    HelpSystem::attachToolTipOn( item, WString::tr("app-mi-tt-tools-make-drf"), showToolTips );
    item->triggered().connect( boost::bind( &InterSpec::showMakeDrfWindow, this ) );
  }
  
  item = popup->addMenuItem( WString::tr("app-mi-tools-file-par") );
  HelpSystem::attachToolTipOn( item, WString::tr("app-mi-tt-tools-file-par"), showToolTips );
  item->triggered().connect( boost::bind( &InterSpec::createFileParameterWindow, this, SpecUtils::SpectrumType::Foreground ) );

  item = popup->addMenuItem( WString::tr("app-mi-tools-en-sum") );
  HelpSystem::attachToolTipOn( item, WString::tr("app-mi-tt-tools-en-sum"), showToolTips );
  item->triggered().connect( boost::bind( &InterSpec::showGammaCountDialog, this ) );
  
#if( USE_SPECRUM_FILE_QUERY_WIDGET )
  
#if( BUILD_AS_OSX_APP )
  const bool addQueryTool = InterSpecApp::isPrimaryWindowInstance();
#else
  const bool addQueryTool = true;
#endif
  
  if( addQueryTool )
  {
    item = popup->addMenuItem( WString::tr("app-mi-tools-query") );
    HelpSystem::attachToolTipOn( item, WString::tr("app-mi-tt-tools-query"), showToolTips );
    item->triggered().connect( this, &InterSpec::showFileQueryDialog );
  }//if( addQueryTool )
#endif
  
#if( USE_TERMINAL_WIDGET )
  m_terminalMenuItem = popup->addMenuItem( WString::tr("app-mi-tools-math") );
  HelpSystem::attachToolTipOn( m_terminalMenuItem, WString::tr("app-mi-tt-tools-math"), showToolTips );
  m_terminalMenuItem->triggered().connect( this, &InterSpec::createTerminalWidget );
#endif
  
#if( USE_REMOTE_RID )
  m_remoteRidMenuItem = popup->addMenuItem( WString::tr("app-mi-tools-ext-rid") );
  
  WString extRidTT = WString::tr("app-mi-tt-tools-ext-rid");

#if( !ANDROID && !IOS && !BUILD_FOR_WEB_DEPLOYMENT )
  extRidTT.arg( WString::tr("app-mi-tt-tools-ext-rid-exe") );
#else
  extRidTT.arg( "" );
#endif
  
  HelpSystem::attachToolTipOn( m_remoteRidMenuItem, extRidTT, showToolTips );
  m_remoteRidMenuItem->triggered().connect( this, &InterSpec::createRemoteRidWindow );
#endif
}//void InterSpec::addToolsMenu( Wt::WContainerWidget *menuDiv )



void InterSpec::fillMaterialDb( std::shared_ptr<MaterialDB> materialDB,
                                     const std::string sessionid,
                                     boost::function<void(void)> update )
{
  const SandiaDecay::SandiaDecayDataBase *db = DecayDataBaseServer::database();
  try
  {
    //materialDB can get destructed if the session ends immediately....
    const string materialfile = SpecUtils::append_path(ns_staticDataDirectory, "MaterialDataBase.txt" );
    materialDB->parseGadrasMaterialFile( materialfile, db, false );
    
    WServer::instance()->post( sessionid, update );
  }catch( std::exception &e )
  {
    WString msg = "Error initializing the material database: " + string(e.what());
    
    WServer::instance()->post( sessionid, boost::bind( &postSvlogHelper, msg, int(WarningWidget::WarningMsgHigh) ) );
    
    return;
  }//try / catch
}//void fillMaterialDb(...)


void InterSpec::pushMaterialSuggestionsToUsers()
{
  if( !m_materialDB || !m_shieldingSuggestion )
    throw runtime_error( "pushMaterialSuggestionsToUsers(): you must"
                        " call initMaterialDbAndSuggestions() first." );

  const vector<const Material *> materials = m_materialDB->materials();
  for( const Material *material : materials )
  {
    const string &name = material->name;
    const string &desc = material->description;

    // Lets filter out things like "PuO2 - X.X% Pu240 Plutonium dioxide", since
    //  InterSpec doesnt make used of this enrichment anywhere; but we'll leave
    //  in the material database incase a shielding used it or something in the
    //  past.
    const string::size_type name_pos = name.find( "% Pu" );
    if( name_pos != string::npos )
      continue;

    const string::size_type desc_pos = desc.find( "% Pu" );
    if( desc_pos != string::npos )
      continue;

    m_shieldingSuggestion->addSuggestion( name, name );
    if( SpecUtils::iequals_ascii(name, desc) )
      continue;

    const string::size_type sub_pos = SpecUtils::ifind_substr_ascii(name, desc.c_str());
    if( sub_pos == string::npos )
      m_shieldingSuggestion->addSuggestion( desc, desc );
  }//for( const Material *material : materials )

  wApp->triggerUpdate();
}//void pushMaterialSuggestionsToUsers()



void InterSpec::initMaterialDbAndSuggestions()
{
  if( !m_shieldingSuggestion )
  {
    WSuggestionPopup::Options popupOptions;
    popupOptions.highlightBeginTag  = "<b>";          //Open tag to highlight a match in a suggestion.
    popupOptions.highlightEndTag    = "</b>";         //Close tag to highlight a match in a suggestion.
    popupOptions.listSeparator      = '\0';            //(char) When editing a list of values, the separator used for different items.
    popupOptions.whitespace         = "";       //When editing a value, the whitespace characters ignored before the current value.
    //popupOptions.wordSeparators     = "-_., ;()";     //To show suggestions based on matches of the edited value with parts of the suggestion.
    popupOptions.wordStartRegexp = "\\s|^|\\(|\\<";       // Instead of using .wordSeparators, we will use the regex option to start matching at whitespaces, start of line, open-paren, and boundaries of words (probably a bit duplicative).
    popupOptions.appendReplacedText = "";             //
    
    // We may want to parent `m_shieldingSuggestion...
    
    m_shieldingSuggestion = new WSuggestionPopup( popupOptions, this );
    
    m_shieldingSuggestion->addStyleClass("suggestion");
#if( WT_VERSION < 0x3070000 ) //I'm not sure what version of Wt "wtNoReparent" went away.
    m_shieldingSuggestion->setJavaScriptMember("wtNoReparent", "true");
#endif
    m_shieldingSuggestion->setFilterLength( 0 );
    m_shieldingSuggestion->setMaximumSize( WLength::Auto, WLength(15, WLength::FontEm) );
  }//if( !m_shieldingSuggestion )

  if( !m_materialDB )
  {
    m_materialDB = std::make_shared<MaterialDB>();
    
    boost::function<void(void)> success = wApp->bind( boost::bind(&InterSpec::pushMaterialSuggestionsToUsers, this) );
    
    boost::function<void(void)> worker = boost::bind( &fillMaterialDb,
                                    m_materialDB, wApp->sessionId(), success );
    WServer::instance()->ioService().boost::asio::io_service::post( worker );
  }//if( !m_materialDB )
}//void InterSpec::initMaterialDbAndSuggestions()


GammaXsWindow *InterSpec::showGammaXsTool()
{
  if( !m_gammaXsToolWindow )
  {
    m_gammaXsToolWindow = new GammaXsWindow( m_materialDB.get(), m_shieldingSuggestion, this );
    m_gammaXsToolWindow->finished().connect( this, &InterSpec::deleteGammaXsTool );
    
    if( m_undo && m_undo->canAddUndoRedoNow() )
    {
      auto undo = [this](){ deleteGammaXsTool(); };
      auto redo = [this](){ showGammaXsTool(); };
      m_undo->addUndoRedoStep( std::move(undo), std::move(redo), "Show Gamma XS Tool." );
    }//if( m_undo && m_undo->canAddUndoRedoNow() )
  }else
  {
    m_gammaXsToolWindow->show();
    m_gammaXsToolWindow->centerWindowHeavyHanded();
  }
  
  return m_gammaXsToolWindow;
}//showGammaXsTool()


void InterSpec::deleteGammaXsTool()
{
  if( m_gammaXsToolWindow )
  {
    GammaXsGui *tool = m_gammaXsToolWindow->xstool();
    
    if( m_undo && tool )
    {
      const string uri_query = tool->encodeStateToUrl();
      
      auto undo = [this,uri_query](){
        try
        {
          GammaXsWindow *xswindow = showGammaXsTool();
          GammaXsGui *tool = xswindow ? xswindow->xstool() : nullptr;
          if( tool )
            tool->handleAppUrl( uri_query );
        }catch( std::exception &e )
        {
          Wt::log("error") << "Error restoring gamma XS tool state: '"
                           << e.what() << "', from URI='" << uri_query << "'";
          passMessage( "Error restoring Gamma XS Tool State", WarningWidget::WarningMsgInfo );
        }//try /catch
      };//undo
      
      auto redo = [this](){ deleteGammaXsTool(); };
      
      m_undo->addUndoRedoStep( std::move(undo), std::move(redo), "Close XS Tool" );
    }//if( m_undo && tool )
    
    AuxWindow::deleteAuxWindow( m_gammaXsToolWindow );
  }//if( m_gammaXsToolWindow )
  
  m_gammaXsToolWindow = nullptr;
}//void deleteGammaXsTool()


DoseCalcWindow *InterSpec::showDoseTool()
{
  if( !m_doseCalcWindow )
  {
    m_doseCalcWindow = new DoseCalcWindow( m_materialDB.get(), m_shieldingSuggestion, this );
    m_doseCalcWindow->finished().connect( this, &InterSpec::deleteDoseCalcTool );
    
    if( m_undo && m_undo->canAddUndoRedoNow() )
    {
      auto undo = [this](){ deleteDoseCalcTool(); };
      auto redo = [this](){ showDoseTool(); };
      m_undo->addUndoRedoStep( std::move(undo), std::move(redo), "Show Dose Tool." );
    }//if( m_undo && m_undo->canAddUndoRedoNow() )
  }else
  {
    m_doseCalcWindow->show();
    m_doseCalcWindow->centerWindowHeavyHanded();
  }
  
  return m_doseCalcWindow;
}//DoseCalcWindow *showDoseTool()


void InterSpec::deleteDoseCalcTool()
{
  if( m_doseCalcWindow )
  {
    DoseCalcWidget *tool = m_doseCalcWindow->tool();
    string uri = tool ? tool->encodeStateToUrl() : string();
    auto undo = [this,uri](){
      // TODO: the GUI layout can be a bit messed up when undoing the close - not totally sure why.
      DoseCalcWindow *dosewin = showDoseTool();
      DoseCalcWidget *tool = dosewin ? dosewin->tool() : nullptr;
      if( !tool )
        return;
      try
      {
        const size_t pos = uri.find('?');
        if( pos == string::npos )
          throw runtime_error( "Couldnt find path and query components of uri." );
        string path = uri.substr(0, pos);
        string query = uri.substr( pos + 1 );
        tool->handleAppUrl( path, query );
      }catch( std::exception &e )
      {
        passMessage( "Error re-opening Dose Calc tool: " + string(e.what()),
                    WarningWidget::WarningMsgHigh );
      }
      
    };//undo
    auto redo = [this](){ deleteDoseCalcTool(); };
    
    m_undo->addUndoRedoStep( std::move(undo), std::move(redo), "Close Dose Tool" );
    
    AuxWindow::deleteAuxWindow( m_doseCalcWindow );
  }
  m_doseCalcWindow = nullptr;
}//void deleteDoseCalcTool();


MakeDrfWindow *InterSpec::showMakeDrfWindow()
{
  assert( !m_makeDrfTool );
  if( !m_makeDrfTool )
  {
    // Disable the "Make Detector Response" Tools menu item
    assert( m_toolsMenuPopup );
    for( WMenuItem *item : m_toolsMenuPopup->items() )
    {
      if( item->text().key() == "app-mi-tools-make-drf" )
        item->setDisabled( true );
    }//for( loop over "Tools" menu items )
    
    m_makeDrfTool = new MakeDrfWindow( this, m_materialDB.get(), m_shieldingSuggestion );
    m_makeDrfTool->finished().connect( boost::bind( &InterSpec::handleCloseMakeDrfWindow, this, m_makeDrfTool ) );
    new UndoRedoManager::BlockGuiUndoRedo( m_makeDrfTool ); // BlockGuiUndoRedo is WObject, so this `new` doesnt leak
  }//if( !m_makeDrfTool )
  
  return m_makeDrfTool;
}//void showDrfSelectWindow()


MakeDrfWindow *InterSpec::makeDrfWindow()
{
  return m_makeDrfTool;
}


void InterSpec::handleCloseMakeDrfWindow( MakeDrfWindow *window )
{
  assert( window == m_makeDrfTool );
  if( !window || (window != m_makeDrfTool) )
    return;
  
  // Enable the "Make Detector Response" Tools menu item
  assert( m_toolsMenuPopup );
  for( WMenuItem *item : m_toolsMenuPopup->items() )
  {
    if( item->text().key() == "app-mi-tools-make-drf" )
      item->setDisabled( false );
  }//for( loop over "Tools" menu items )
  
  m_makeDrfTool = nullptr;
  AuxWindow::deleteAuxWindow( window );
}//void handleCloseMakeDrfWindow( MakeDrfWindow *window )


DrfSelectWindow *InterSpec::showDrfSelectWindow()
{
  auto redu = [this](){
    if( !m_drfSelectWindow )
      m_drfSelectWindow = new DrfSelectWindow( this );
    else
      m_drfSelectWindow->show();
  };
  
  auto undo = [this](){
    if( m_drfSelectWindow )
    {
      DrfSelectWindow *window = m_drfSelectWindow;
      m_drfSelectWindow = nullptr;
      AuxWindow::deleteAuxWindow( window );
    }
  };
  
  redu();
  
  if( m_undo )
    m_undo->addUndoRedoStep( undo, redu, "Show DRF Select Window" );
  
  return m_drfSelectWindow;
}//void showDrfSelectWindow()


void InterSpec::closeDrfSelectWindow()
{
  auto undo = [this](){
    if( !m_drfSelectWindow )
      m_drfSelectWindow = new DrfSelectWindow( this );
    else
      m_drfSelectWindow->show();
  };
  
  auto redo = [this](){
    if( m_drfSelectWindow )
    {
      DrfSelectWindow *window = m_drfSelectWindow;
      m_drfSelectWindow = nullptr;
      AuxWindow::deleteAuxWindow( window );
    }
  };
  
  redo();
  
  if( m_undo )
    m_undo->addUndoRedoStep( undo, redo, "Close DRF Select Window" );
}//void closeDrfSelectWindow()


void InterSpec::showCompactFileManagerWindow()
{
 auto *compact = new CompactFileManager( m_fileManager, this, CompactFileManager::Tabbed );

  m_spectrum->yAxisScaled().connect( boost::bind( &CompactFileManager::handleSpectrumScale, compact,
                                                 boost::placeholders::_1,
                                                 boost::placeholders::_2,
                                                 boost::placeholders::_3 ) );
  
  AuxWindow *window = new AuxWindow( WString::tr("window-title-compact-file"),
                                    (Wt::WFlags<AuxWindowProperties>(AuxWindowProperties::SetCloseable)
                                     |AuxWindowProperties::TabletNotFullScreen) );
  window->disableCollapse();
  window->finished().connect( boost::bind( &AuxWindow::deleteAuxWindow, window ) );
  
  
  WPushButton *closeButton = window->addCloseButtonToFooter();
  closeButton->clicked().connect(window, &AuxWindow::hide);
  
  WGridLayout *layout = window->stretcher();
  layout->addWidget( compact, 0, 0 );
  
  window->show();
//  window->resizeToFitOnScreen();
  window->centerWindow();
}//void showCompactFileManagerWindow()

void InterSpec::closeNuclideSearchWindow()
{
  if( !m_nuclideSearchWindow )
    return;
  
  m_nuclideSearch->clearSearchEnergiesOnClient();
  m_nuclideSearchWindow->stretcher()->removeWidget( m_nuclideSearch );
  
  delete m_nuclideSearchWindow;
  m_nuclideSearchWindow = 0;
  
  if( m_toolsTabs )
  {
    m_nuclideSearchContainer = new WContainerWidget();
    WGridLayout *isotopeSearchGridLayout = new WGridLayout();
    m_nuclideSearchContainer->setLayout( isotopeSearchGridLayout );

    isotopeSearchGridLayout->addWidget( m_nuclideSearch, 0, 0 );
    isotopeSearchGridLayout->setRowStretch( 0, 1 );
    isotopeSearchGridLayout->setColumnStretch( 0, 1 );

    m_toolsTabs->addTab( m_nuclideSearchContainer, WString::tr(NuclideSearchTabTitleKey), TabLoadPolicy );
    m_currentToolsTab = m_toolsTabs->currentIndex();
  }//if( m_toolsTabs )
}//void closeNuclideSearchWindow()

void InterSpec::showNuclideSearchWindow()
{
  if( m_nuclideSearchWindow )
  {
    m_nuclideSearchWindow->show();
    m_nuclideSearchWindow->resizeToFitOnScreen();
    m_nuclideSearchWindow->centerWindow();
    m_nuclideSearch->loadSearchEnergiesToClient();
    return;
  }//if( m_nuclideSearchWindow )
  
  if( m_toolsTabs && m_nuclideSearchContainer )
  {
    m_nuclideSearchContainer->layout()->removeWidget( m_nuclideSearch );
    m_toolsTabs->removeTab( m_nuclideSearchContainer );
    delete m_nuclideSearchContainer;
    m_nuclideSearchContainer = 0;
  }
  
  
  m_nuclideSearchWindow = new AuxWindow( WString::tr(NuclideSearchTabTitleKey),
                                        (Wt::WFlags<AuxWindowProperties>(AuxWindowProperties::TabletNotFullScreen)
                                         | AuxWindowProperties::EnableResize
                                         | AuxWindowProperties::SetCloseable) );
  m_nuclideSearchWindow->contents()->setOverflow(Wt::WContainerWidget::OverflowHidden);
  m_nuclideSearchWindow->finished().connect( boost::bind( &InterSpec::closeNuclideSearchWindow, this ) );
  m_nuclideSearchWindow->rejectWhenEscapePressed();
  
  //if( isMobile() )
  //{
  //  m_nuclideSearchWindow->contents()->setPadding( 0 );
  //  m_nuclideSearchWindow->contents()->setMargin( 0 );
  //}//if( isPhone() )
  
  m_nuclideSearchWindow->stretcher()->setContentsMargins( 0, 0, 0, 0 );
  m_nuclideSearchWindow->stretcher()->addWidget( m_nuclideSearch, 0, 0 );
  
  //We need to set the footer height explicitly, or else the window->resize()
  //  messes up.
//  m_nuclideSearchWindow->footer()->resize( WLength::Auto, WLength(50.0) );
  
 
  Wt::WPushButton *closeButton = m_nuclideSearchWindow->addCloseButtonToFooter( WString::tr("Close"),true);
  
  closeButton->clicked().connect( boost::bind( &InterSpec::closeNuclideSearchWindow, this ) );
  
  AuxWindow::addHelpInFooter( m_nuclideSearchWindow->footer(), "nuclide-search-dialog" );
  
  m_nuclideSearchWindow->resize( WLength(800,WLength::Pixel), WLength(510,WLength::Pixel));
  m_nuclideSearchWindow->resizeToFitOnScreen();
  m_nuclideSearchWindow->centerWindow();
  m_nuclideSearchWindow->show();
  
  m_nuclideSearch->loadSearchEnergiesToClient(); //clear the isotope search on the canvas
  
  if( m_toolsTabs )
    m_currentToolsTab = m_toolsTabs->currentIndex();
}//void showNuclideSearchWindow()


ShieldingSourceDisplay *InterSpec::shieldingSourceFit()
{
  if( m_shieldingSourceFit )
    return m_shieldingSourceFit;
  
  assert( !m_shieldingSourceFitWindow );
  
  assert( m_peakInfoDisplay );
  auto widgets = ShieldingSourceDisplay::createWindow( this );
  
  m_shieldingSourceFit = widgets.first;
  m_shieldingSourceFitWindow = widgets.second;
  
  if( m_undo && !m_undo->isInUndoOrRedo() )
  {
    auto undo = [this](){ closeShieldingSourceFit(); };
    auto redo = [this](){ shieldingSourceFit(); };
    m_undo->addUndoRedoStep( undo, redo, "Open Activity/Shielding Fit tool" );
  }
  
  return m_shieldingSourceFit;
}//ShieldingSourceDisplay *shieldingSourceFit()


void InterSpec::saveShieldingSourceModelToForegroundSpecMeas()
{
  if( !m_shieldingSourceFitWindow || !m_shieldingSourceFit || !m_dataMeasurement )
    return;
  
  string xml_data;
  std::unique_ptr<rapidxml::xml_document<char>> doc( new rapidxml::xml_document<char>() );
  
  m_shieldingSourceFit->serialize( doc.get() );
  
  m_dataMeasurement->setShieldingSourceModel( std::move(doc) );
}//void saveShieldingSourceModelToForegroundSpecMeas()



void InterSpec::closeShieldingSourceFit()
{
  if( !m_shieldingSourceFitWindow || !m_shieldingSourceFit )
    return;
  
#if( USE_DB_TO_STORE_SPECTRA )
  m_shieldingSourceFit->saveModelIfAlreadyInDatabase();
#endif
  
  saveShieldingSourceModelToForegroundSpecMeas();
  
  delete m_shieldingSourceFitWindow;
  m_shieldingSourceFitWindow = nullptr;
  m_shieldingSourceFit = nullptr;
  
  if( m_undo && !m_undo->isInUndoOrRedo() )
  {
    auto undo = [this](){ shieldingSourceFit(); };
    auto redo = [this](){ closeShieldingSourceFit(); };
    m_undo->addUndoRedoStep( undo, redo, "Close Activity/Shielding Fit tool" );
  }
}//void closeShieldingSourceFit()



void InterSpec::showHelpWindow( const std::string &preselect )
{
  if( m_helpWindow )
  {
    m_helpWindow->show();
    m_helpWindow->centerWindow();
    m_helpWindow->setTopic( preselect );
    return;
  }//if( m_helpWindow )
  
  m_helpWindow = new HelpSystem::HelpWindow( preselect );
  m_helpWindow->finished().connect( this, &InterSpec::closeHelpWindow );
  
  UndoRedoManager *undoRedo = UndoRedoManager::instance();
  if( undoRedo && undoRedo->canAddUndoRedoNow() )
  {
    auto undo = [this](){ closeHelpWindow(); };
    auto redo = [this,preselect](){ showHelpWindow(preselect);};
    
    undoRedo->addUndoRedoStep( undo, redo, "Show help window" );
  }//if( undoRedo && undoRedo->canAddUndoRedoNow() )
}//void InterSpec::showHelpWindow( const std::string &preselect )


void InterSpec::closeHelpWindow()
{
  if( !m_helpWindow )
    return;
  
  const string topic = m_helpWindow->currentTopic();
  
  AuxWindow::deleteAuxWindow( m_helpWindow );
  m_helpWindow = nullptr;
  
  UndoRedoManager *undoRedo = UndoRedoManager::instance();
  if( undoRedo && undoRedo->canAddUndoRedoNow() )
  {
    auto undo = [this, topic](){ showHelpWindow( topic ); };
    auto redo = [this](){ closeHelpWindow(); };
    
    undoRedo->addUndoRedoStep( undo, redo, "Close help window" );
  }//if( undoRedo && undoRedo->canAddUndoRedoNow() )
}//void closeHelpWindow()


void InterSpec::showGammaLinesWindow()
{
  if( m_referencePhotopeakLinesWindow )
  {
    m_referencePhotopeakLinesWindow->show();
    return;
  }

  if( m_toolsTabs && m_referencePhotopeakLines )
    m_toolsTabs->removeTab( m_referencePhotopeakLines );

  
  std::string xml_state;
  
  if( m_referencePhotopeakLines )
  {
    const ReferenceLineInfo &lines = m_referencePhotopeakLines->currentlyShowingNuclide();
    
    if( (lines.m_validity == ReferenceLineInfo::InputValidity::Valid)
        || m_referencePhotopeakLines->persistedNuclides().size() )
    {
      m_referencePhotopeakLines->serialize( xml_state );
    }
    
    m_referencePhotopeakLines->clearAllLines();
    delete m_referencePhotopeakLines;
    m_referencePhotopeakLines = NULL;
  }//if( m_referencePhotopeakLines )

  m_referencePhotopeakLinesWindow = new AuxWindow( WString::tr(GammaLinesTabTitleKey),
                                                  (Wt::WFlags<AuxWindowProperties>(AuxWindowProperties::TabletNotFullScreen)
                                                   | AuxWindowProperties::EnableResize
                                                   | AuxWindowProperties::SetCloseable)
                                                  );
  m_referencePhotopeakLinesWindow->contents()->setOverflow(WContainerWidget::OverflowHidden);
  m_referencePhotopeakLinesWindow->rejectWhenEscapePressed();

  m_referencePhotopeakLines = new ReferencePhotopeakDisplay( m_spectrum,
                                               m_materialDB.get(),
                                               m_shieldingSuggestion,
                                               this );
  setReferenceLineColors( nullptr );
  
  if( xml_state.size() )
    m_referencePhotopeakLines->deSerialize( xml_state );

  Wt::WGridLayout *layout = new Wt::WGridLayout();
  layout->setContentsMargins(5,5,5,5);
  m_referencePhotopeakLinesWindow->contents()->setLayout(layout);
  layout->addWidget( m_referencePhotopeakLines, 0, 0 );

  Wt::WPushButton *closeButton = m_referencePhotopeakLinesWindow->addCloseButtonToFooter( WString::tr("Close"),true);
  
  if( isPhone() )
  {
    m_referencePhotopeakLines->displayingNuclide().connect( boost::bind( &WPushButton::setText, closeButton, WString::tr("show-lines")) );
    m_referencePhotopeakLines->nuclidesCleared().connect( boost::bind( &WPushButton::setText, closeButton, WString::tr("Close")) );
  }
  
  closeButton->clicked().connect( m_referencePhotopeakLinesWindow, &AuxWindow::hide );
  m_referencePhotopeakLinesWindow->finished().connect( boost::bind( &InterSpec::closeGammaLinesWindow, this ) );
  
  AuxWindow::addHelpInFooter( m_referencePhotopeakLinesWindow->footer(),
                              "reference-gamma-lines-dialog" );
  
  double w = renderedWidth();
  if( w < 100.0 )
    w = 800.0;
  w = std::min( w, 800.0 );
  
  m_referencePhotopeakLinesWindow->resize( WLength(w,WLength::Pixel), WLength(310,WLength::Pixel));
  m_referencePhotopeakLinesWindow->resizeToFitOnScreen();
  m_referencePhotopeakLinesWindow->centerWindow();
  m_referencePhotopeakLinesWindow->show();
  
  if( m_toolsTabs )
    m_currentToolsTab = m_toolsTabs->currentIndex();
}//void showGammaLinesWindow()


void InterSpec::closeGammaLinesWindow()
{
  if( !m_referencePhotopeakLinesWindow )
    return;
  
  //When the "back" button is pressed on mobile phones
  if( isPhone() && m_referencePhotopeakLinesWindow->isHidden() )
    return;
  
  if( isPhone() )
  {
    m_referencePhotopeakLinesWindow->hide();
    return;
  }
  
  string xmlstate;
  if( m_referencePhotopeakLines )
  {
    const ReferenceLineInfo &lines = m_referencePhotopeakLines->currentlyShowingNuclide();
    if( (lines.m_validity == ReferenceLineInfo::InputValidity::Valid)
         || m_referencePhotopeakLines->persistedNuclides().size() )
      m_referencePhotopeakLines->serialize( xmlstate );
    m_referencePhotopeakLines->clearAllLines();
    if( m_toolsTabs && m_toolsTabs->indexOf( m_referencePhotopeakLines ) >= 0 )
      m_toolsTabs->removeTab( m_referencePhotopeakLines );
    delete m_referencePhotopeakLines;
    m_referencePhotopeakLines = nullptr;
  }//if( m_referencePhotopeakLines )

  delete m_referencePhotopeakLinesWindow;
  m_referencePhotopeakLinesWindow = nullptr;

  if( m_toolsTabs )
  {
    m_referencePhotopeakLines = new ReferencePhotopeakDisplay( m_spectrum,
                                                   m_materialDB.get(),
                                                   m_shieldingSuggestion,
                                                   this );
    setReferenceLineColors( nullptr );
    
    
#if( InterSpec_PHONE_ROTATE_FOR_TABS )
    if( isPhone() && (renderedHeight() > renderedWidth()) )
      m_referencePhotopeakLines->setNarrowPhoneLayout( true );
#endif
    
    m_toolsTabs->addTab( m_referencePhotopeakLines, WString::tr(GammaLinesTabTitleKey), TabLoadPolicy );
    
    if( xmlstate.size() )
      m_referencePhotopeakLines->deSerialize( xmlstate );
  }//if( m_toolsTabs )
  
  if( m_toolsTabs )
    m_currentToolsTab = m_toolsTabs->currentIndex();
}//void closeGammaLinesWindow()


void InterSpec::handleToolTabChanged( int tab )
{
  if( !m_toolsTabs )
    return;
  
  const int prev_tab = m_currentToolsTab;
  
  auto handle_change = [this]( const int current_tab, const bool focus  ){
    const int refTab = m_toolsTabs->indexOf(m_referencePhotopeakLines);
    const int calibtab = m_toolsTabs->indexOf(m_energyCalTool);
    const int searchTab = m_toolsTabs->indexOf(m_nuclideSearchContainer);
    
    InterSpecApp *app = dynamic_cast<InterSpecApp *>(wApp);
    
    if( m_referencePhotopeakLines && focus && (current_tab == refTab) && app && !app->isMobile() )
      m_referencePhotopeakLines->setFocusToIsotopeEdit();
    
    if( m_nuclideSearch && (m_currentToolsTab==searchTab) )
      m_nuclideSearch->clearSearchEnergiesOnClient();
    
    if( m_nuclideSearch && (current_tab==searchTab) )
      m_nuclideSearch->loadSearchEnergiesToClient();
    
    if( focus && (current_tab == calibtab) )
    {
      if( !m_infoNotificationsMade.count("recal-tab")
         && UserPreferences::preferenceValue<bool>( "ShowTooltips", this )
         && !isMobile() )
      {
        m_infoNotificationsMade.insert( "recal-tab" );
        passMessage( WString::tr("info-recal-tab-selected"), WarningWidget::WarningMsgInfo );
      }
    }//if( tab == calibtab )
    
    m_currentToolsTab = current_tab;
  };//handle_change
  
  handle_change( tab, true );
  
  if( !m_undo )
    return;
  
  auto undo = [this, prev_tab, handle_change](){
    if( m_toolsTabs && (prev_tab < m_toolsTabs->count()) )
    {
      //WTabWidget::currentChanged() is emited even when you programmatically change the tab; we
      //  need to block this here, or else the undo/redo history will get all messed up.
      const bool orig_state = m_toolsTabs->currentChanged().isBlocked();
      m_toolsTabs->currentChanged().setBlocked(true);
      m_toolsTabs->setCurrentIndex(prev_tab);
      m_toolsTabs->currentChanged().setBlocked(orig_state);
    }
    handle_change(prev_tab, false);
  };//undo
  
  auto redo = [this, tab, handle_change](){
    if( m_toolsTabs && (tab < m_toolsTabs->count()) )
    {
      // See note above on blocking the WTabWidget::currentChanged() signal
      const bool orig_state = m_toolsTabs->currentChanged().isBlocked();
      m_toolsTabs->currentChanged().setBlocked(true);
      m_toolsTabs->setCurrentIndex(tab);
      m_toolsTabs->currentChanged().setBlocked(orig_state);
    }
    
    handle_change(tab, false);
  };//redo
  
  m_undo->addUndoRedoStep( undo, redo, "Change tool tab." );
}//void InterSpec::handleToolTabChanged( int tabSwitchedTo )


SpecMeasManager *InterSpec::fileManager()
{
  return m_fileManager;
}


PeakModel *InterSpec::peakModel()
{
  return m_peakModel;
}


MaterialDB *InterSpec::materialDataBase()
{
  return m_materialDB.get();
}


std::shared_ptr<MaterialDB> InterSpec::materialDataBaseShared()
{
  return m_materialDB;
}


Wt::WSuggestionPopup *InterSpec::shieldingSuggester()
{
  return m_shieldingSuggestion;
}


Wt::Signal<std::shared_ptr<DetectorPeakResponse> > &InterSpec::detectorChanged()
{
  return m_detectorChanged;
}


Wt::Signal<std::shared_ptr<DetectorPeakResponse> > &InterSpec::detectorModified()
{
  return m_detectorModified;
}


float InterSpec::sample_real_time_increment( const std::shared_ptr<const SpecMeas> &meas,
                                             const int sample,
                                             const std::vector<string> &detector_names )
{
  float realtime = 0.0f;
  
  if( !meas )
    return realtime;
  
  const auto &measurements = meas->sample_measurements( sample );
  
  for( const auto &m : measurements )
  {
    const auto pos = std::find( begin(detector_names), end(detector_names), m->detector_name() );
    if( pos != end(detector_names) )
      realtime = std::max( realtime, m->real_time() );
  }
  
  return realtime;
}//double sample_real_time_increment()


void InterSpec::changeDisplayedSampleNums( const std::set<int> &samples,
                                                const SpecUtils::SpectrumType type )
{
  std::shared_ptr<SpecMeas> meas = measurment( type );
  
  if( !meas )
    return;
  
  std::shared_ptr<const SpecUtils::Measurement> prevhist = displayedHistogram(type);
  
  std::set<int> *sampleset = nullptr;
  
  switch( type )
  {
    case SpecUtils::SpectrumType::Foreground:
      sampleset = &m_displayedSamples;
      deletePeakEdit();
    break;
      
    case SpecUtils::SpectrumType::SecondForeground:
      sampleset = &m_sectondForgroundSampleNumbers;
    break;
      
    case SpecUtils::SpectrumType::Background:
      sampleset = &m_backgroundSampleNumbers;
    break;
  }//switch( type )
  
  if( (*sampleset) == samples )
    return;
  
  (*sampleset) = samples;
  
  
  switch( type )
  {
    case SpecUtils::SpectrumType::Foreground:
      displayForegroundData( true );
    break;
      
    case SpecUtils::SpectrumType::SecondForeground:
      displaySecondForegroundData();
    break;
      
    case SpecUtils::SpectrumType::Background:
      displayBackgroundData();
    break;
  }//switch( type )
  
  
  //Right now, we will only search for hint peaks for foreground
#if( !ANDROID && !IOS )
  switch( type )
  {
    case SpecUtils::SpectrumType::Foreground:
      if( !!m_dataMeasurement
         && !m_dataMeasurement->automatedSearchPeaks(samples) )
      {
        const bool isHPGe = PeakFitUtils::is_likely_high_res( this );
        searchForHintPeaks( m_dataMeasurement, samples, isHPGe );
      }
      break;
      
    case SpecUtils::SpectrumType::SecondForeground:
    case SpecUtils::SpectrumType::Background:
      break;
  }//switch( spec_type )
#endif
  
  const auto dets = detectorsToDisplay(type);
  m_displayedSpectrumChangedSignal.emit( type, meas, (*sampleset), dets );
}//void InterSpec::changeDisplayedSampleNums( const std::set<int> &samples )


void InterSpec::timeChartClicked( const int sample_number, Wt::WFlags<Wt::KeyboardModifier> modifiers )
{
  timeChartDragged( sample_number, sample_number, modifiers );
}//void timeChartClicked(...)


void InterSpec::timeChartDragged( const int sample_start_in, const int sample_end_in,
                           Wt::WFlags<Wt::KeyboardModifier> modifiers )
{
  if( !m_dataMeasurement )
    return;
 
  enum class ActionType
  {
    ChangeSamples,
    AddSamples,
    RemoveSamples
  };
  
  ActionType action = ActionType::ChangeSamples;
  if( modifiers.testFlag(KeyboardModifier::ShiftModifier) )
    action = ActionType::AddSamples;
  else if( modifiers.testFlag(KeyboardModifier::ControlModifier) )
    action = ActionType::RemoveSamples;
  
  SpecUtils::SpectrumType type = SpecUtils::SpectrumType::Foreground;
  if( modifiers.testFlag(KeyboardModifier::AltModifier) )
    type = SpecUtils::SpectrumType::Background;
  else if( modifiers.testFlag(KeyboardModifier::MetaModifier) )
    type = SpecUtils::SpectrumType::SecondForeground;
  
  const int sample_start = std::min( sample_start_in, sample_end_in );
  const int sample_end = std::max( sample_start_in, sample_end_in );
  
  const set<int> &all_samples = m_dataMeasurement->sample_numbers();
  const set<int>::const_iterator start_iter = all_samples.find( sample_start );
  set<int>::const_iterator end_iter = all_samples.find( sample_end );
  
  if( start_iter == end(all_samples) || end_iter == end(all_samples) )
  {
    passMessage( "Received invalid sample number from time chart (" + std::to_string(sample_start)
                 + ", " + std::to_string(sample_end) + ") - this shouldn't have happened"
                 " - not changing sample numbers of spectrum",
                 WarningWidget::WarningMsgHigh );
    return;
  }//if( invalid sample numbers )
  
  ++end_iter;
  set<int> interaction_samples;
  for( set<int>::const_iterator iter = start_iter; iter != end_iter; ++iter )
    interaction_samples.insert( *iter );
  
  assert( interaction_samples.size() );
  
  if( measurment(type) != m_dataMeasurement )
  {
    if( action != ActionType::RemoveSamples )
      setSpectrum( m_dataMeasurement, interaction_samples, type, 0 );
    return;
  }//if( the action isnt for the foreground )
  
  std::set<int> dispsamples = displayedSamples(type);
  
  switch( action )
  {
    case ActionType::ChangeSamples:
      dispsamples = interaction_samples;
      changeDisplayedSampleNums( dispsamples, type );
      break;
      
    case ActionType::AddSamples:
      dispsamples.insert( begin(interaction_samples), end(interaction_samples) );
      changeDisplayedSampleNums( dispsamples, type );
      break;
      
    case ActionType::RemoveSamples:
      for( const auto sample : interaction_samples )
        dispsamples.erase(sample);
      
      if( !dispsamples.empty() )
      {
        changeDisplayedSampleNums( dispsamples, type );
      }else
      {
        switch( type )
        {
          case SpecUtils::SpectrumType::Foreground:
            // If user erased all the samples - then lets go back to displaying the default samples.
            //  We dont want to clear the foreground file, because then we'll lose the time chart
            //  and the background/secondary spectra too.
            dispsamples = sampleNumbersForTypeFromForegroundFile(type);
            changeDisplayedSampleNums( dispsamples, type );
            break;
            
          case SpecUtils::SpectrumType::Background:
          case SpecUtils::SpectrumType::SecondForeground:
            setSpectrum( nullptr, std::set<int>{}, type, 0 );
            break;
        }//switch( type )
      }//if( !dispsamples.empty() ) / else
      
      
      break;
  }//switch( action )
}//void timeChartDragged(...)


void InterSpec::findAndSetExcludedSamples( std::set<int> definetly_keep_samples )
{
  m_excludedSamples.clear();

  if( !m_dataMeasurement || !m_dataMeasurement->passthrough() )
    return;

  const set<int> all_samples = m_dataMeasurement->sample_numbers();

  for( const int sample : all_samples )
  {
    vector< std::shared_ptr<const SpecUtils::Measurement> > measurements = m_dataMeasurement->sample_measurements( sample );

    if( definetly_keep_samples.count(sample) > 0 )
      continue;

    if( measurements.empty() )
    {
      m_excludedSamples.insert( sample );
    }else
    {
      const std::shared_ptr<const SpecUtils::Measurement> meas = measurements.front();
      //XXX - Assuming background and calibration statis is the same for all
      //      detectors
      //const bool back = (meas->source_type() == SpecUtils::SourceType::Background);
      const bool calib = (meas->source_type() == SpecUtils::SourceType::Calibration);

      if( /*back ||*/ calib )
        m_excludedSamples.insert( sample );
    }//if( measurements.empty() ) / else
  }//for( const int sample : all_samples )
}//void InterSpec::findAndSetExcludedSamples()


std::set<int> InterSpec::validForegroundSamples() const
{
  set<int> sample_nums;

  if( !m_dataMeasurement )
    return sample_nums;

  sample_nums = m_dataMeasurement->sample_numbers();
  for( const int s : m_excludedSamples )
    sample_nums.erase( s );
  
  // If we have "derived" and non-derived data, then don't let derived data be a valid foreground.
  const bool hasDerivedData = m_dataMeasurement->contains_derived_data();
  const bool hasNonDerivedData = m_dataMeasurement->contains_non_derived_data();
  
  set<int> to_rm;
  for( const int samplenum : sample_nums )
  {
    const auto meass = m_dataMeasurement->sample_measurements(samplenum);
    
    for( const std::shared_ptr<const SpecUtils::Measurement> &m : meass )
    {
      if( hasDerivedData && hasNonDerivedData && m->derived_data_properties() )
        to_rm.insert( samplenum );
      
      switch( m->source_type() )
      {
        case SpecUtils::SourceType::IntrinsicActivity:
        case SpecUtils::SourceType::Calibration:
        case SpecUtils::SourceType::Background:
          to_rm.insert( samplenum );
          break;
          
        case SpecUtils::SourceType::Foreground:
        case SpecUtils::SourceType::Unknown:
          break;
      }//switch( m->source_type() )
    }//for( loop over measurements of this sample number )
  }//for( const int s : sample_nums )
  
  for( const int samplenum : to_rm )
    sample_nums.erase( samplenum );

  return sample_nums;
}//std::set<int> validForegroundSamples() const


#if( APPLY_OS_COLOR_THEME_FROM_JS && !BUILD_AS_OSX_APP && !BUILD_AS_ELECTRON_APP )
void InterSpec::initOsColorThemeChangeDetect()
{
  m_osColorThemeChange.reset( new JSignal<std::string>( this, "OsColorThemeChange", false ) );
  m_osColorThemeChange->connect( boost::bind( &InterSpec::osThemeChange, this,
                                             boost::placeholders::_1 ) );
  
  LOAD_JAVASCRIPT(wApp, "js/InterSpec.js", "InterSpec", wtjsDetectOsColorThemeJs);
  LOAD_JAVASCRIPT(wApp, "js/InterSpec.js", "InterSpec", wtjsSetupOsColorThemeChangeJs);
  
  doJavaScript( "Wt.WT.DetectOsColorThemeJs('" + id() + "')" );
  doJavaScript( "Wt.WT.SetupOsColorThemeChangeJs('" + id() + "')" );
}//void initOsColorThemeChangeDetect()
#endif


void InterSpec::loadDetectorResponseFunction( std::shared_ptr<SpecMeas> meas,
                                              SpecUtils::DetectorType type,
                                              const std::string serial_number,
                                              const std::string manufacturer,
                                              const std::string model,
                                              const bool tryDefaultDrf,
                                              const std::string sessionId )
{
  if( !meas )
    return;
  
  std::shared_ptr<DetectorPeakResponse> det;

  //First see if the user has opted for a detector for this serial number of
  //  detector model
  det = DrfSelect::getUserPreferredDetector( m_sql, m_user, serial_number, type, model );
  
  if( !det && (type == SpecUtils::DetectorType::Unknown) )
    return;
  
  if( !det && !tryDefaultDrf )
    return;
  
  const bool usingUserDefaultDet = !!det;
  
  if( !det )
  {
    try
    {
      det = DrfSelect::initARelEffDetector( type, manufacturer, model );
    }catch( std::exception & )
    {
    }
  }//if( !det )
  
  if( !det )
  {
    try
    {
      det = DrfSelect::initAGadrasDetector( type, this );
    }catch( std::exception & )
    {
    }
  }//if( !det )
  

  if( !det )
    return;
  
  WServer::instance()->post( sessionId, std::bind( [this, meas, det, usingUserDefaultDet](){
    //ToDo: could add button to remove association with DRF in database,
    //      similar to the "Start Fresh Session" button.  Skeleton code to do this
    //      can be found by searching for "WarningMsgShowOnBoardRiid"
    
    if( meas != m_dataMeasurement )
    {
      cerr << "Foreground changed by the time DRF was loaded." << endl;
      return;
    }
    
    const bool wasModified = meas->modified();
    const bool wasModifiedSinceDecode = meas->modified_since_decode();
      
    meas->setDetector( det );
      
    if( !wasModified )
      meas->reset_modified();
      
    if( !wasModifiedSinceDecode )
      meas->reset_modified_since_decode();
    
    m_detectorChanged.emit( det );
    
    const char *msg_key = (usingUserDefaultDet ? "info-user-default-drf" : "info-app-default-drf");
    passMessage( WString::tr(msg_key), WarningWidget::WarningMsgInfo );
    
    WApplication *app = WApplication::instance();
    if( app )
      app->triggerUpdate();
  }) );
  
}//void InterSpec::loadDetectorResponseFunction( WApplication *app )


void InterSpec::doFinishupSetSpectrumWork( std::shared_ptr<SpecMeas> meas,
                                  vector<boost::function<void(void)> > workers )
{
  if( !meas || workers.empty() )
    return;
  
  bool modified, modifiedSinceDecode;
  
  {//begin codeblock to access meas
    std::lock_guard<std::recursive_mutex> scoped_lock( meas->mutex() );
    modified = meas->modified();
    modifiedSinceDecode = meas->modified_since_decode();
  }//end codeblock to access meas
  
  {
    SpecUtilsAsync::ThreadPool pool;
    for( size_t i = 0; i < workers.size(); ++i )
      pool.post( workers[i] );
    pool.join();
  }
  
  {//begin codeblock to access meas
    std::lock_guard<std::recursive_mutex> scoped_lock( meas->mutex() );
    if( !modified )
      meas->reset_modified();
    if( !modifiedSinceDecode )
      meas->reset_modified_since_decode();
  }//end codeblock to access meas
}//void InterSpec::doFinishupSetSpectrumWork( boost::function<void(void)> workers )


void InterSpec::setSpectrum( std::shared_ptr<SpecMeas> meas,
                             std::set<int> sample_numbers,
                             const SpecUtils::SpectrumType spec_type,
                             const Wt::WFlags<SetSpectrumOptions> options )
{
  UndoRedoManager::BlockUndoRedoInserts blocker;
  
  const int spectypeindex = static_cast<int>( spec_type );
  
  vector< boost::function<void(void)> > furtherworkers;
  
  const bool wasModified = (meas ? meas->modified() : false);
  const bool wasModifiedSinceDecode = (meas ? meas->modified_since_decode() : false);
  
  if( m_useInfoWindow && meas )
  {
    // If we are loading a state from the "Welcome To InterSpec" screen, we dont want to delete
    //  m_useInfoWindow because we will still use it, so instead we'll try deleting the window on
    //  the next go around of the event loop.
    auto deleter = wApp->bind( boost::bind( &InterSpec::deleteWelcomeDialog, this, false) );
    auto doDelete = [deleter](){ deleter(); wApp->triggerUpdate(); };
    WServer::instance()->post( wApp->sessionId(), doDelete );
  }//if( meas )
  
  std::shared_ptr<SpecMeas> previous = measurment(spec_type);
  const set<int> prevsamples = displayedSamples(spec_type);
  const vector<string> prevdets = detectorsToDisplay(spec_type);
  const bool sameSpecFile = (meas==previous);
  std::shared_ptr<const SpecUtils::Measurement> prev_display = m_spectrum->histUsedForXAxis();
  

  if( (spec_type == SpecUtils::SpectrumType::Foreground) && previous && (previous != meas) )
  {
#if( USE_DB_TO_STORE_SPECTRA )
    saveStateAtForegroundChange( true ); //This function will check "AutoSaveSpectraToDb" pref
#endif //#if( USE_DB_TO_STORE_SPECTRA )
    
    // Close Shielding/Source fit Window
    if( m_shieldingSourceFitWindow )
    {
      delete m_shieldingSourceFitWindow;
      m_shieldingSourceFitWindow = nullptr;
      m_shieldingSourceFit = nullptr;
    }
    
    
    if( m_relActAutoGui )
    {
      // TODO: Should we close this?
    }
    
    if( m_riidDisplay )
      programmaticallyCloseRiidResults();
  }//if( (spec_type == SpecUtils::SpectrumType::Foreground) && !!previous && (previous != meas) )
  
  if( !!meas && isMobile() && !toolTabsVisible()
      /* && options.testFlag(SetSpectrumOptions::CheckToPreservePreviousEnergyCal) */
      && m_referencePhotopeakLines  && (spec_type == SpecUtils::SpectrumType::Foreground) )
  {
    m_referencePhotopeakLines->clearAllLines();
  }
  
  string msg;
  switch( spec_type )
  {
    case SpecUtils::SpectrumType::Foreground:
      if( !sameSpecFile )
        deletePeakEdit();
      
      m_exportSpecFileMenu->setDisabled( !meas );
    break;
    
    case SpecUtils::SpectrumType::SecondForeground:
    case SpecUtils::SpectrumType::Background:
    break;
  }//switch( spec_type )

  if( meas
      /*&& sample_numbers.empty() */
      && !sameSpecFile
      && (spec_type==meas->displayType())
      && meas->displayedSampleNumbers().size() )
  {
    sample_numbers = meas->displayedSampleNumbers();
  }
  
  
  switch( spec_type )
  {
    case SpecUtils::SpectrumType::Foreground:
      m_detectorChangedConnection.disconnect();
      m_detectorModifiedConnection.disconnect();
      m_displayedSpectrumChanged.disconnect();
      
      if( meas )
      {
        //Lets keep using the same detector if we are loading a new spectrum
        //  with the same number of bins, but doesnt have a detector of its own
        const bool sameNBins = ( m_dataMeasurement && meas
               && (m_dataMeasurement->num_gamma_channels()==meas->num_gamma_channels()) );

        std::shared_ptr<DetectorPeakResponse> old_det;
        if( m_dataMeasurement )
          old_det = m_dataMeasurement->detector();

        if( meas && (!meas->detector() || !meas->detector()->isValid() )
            && old_det && old_det->isValid()
            && sameNBins && meas->num_gamma_channels() )
        {
          meas->setDetector( old_det );
        }

        if( meas->detector() != old_det )
        {
          auto drf = meas->detector();
          m_detectorChanged.emit( meas->detector() );
          
          if( drf )
          {
            auto drfcopy = std::make_shared<DetectorPeakResponse>( *drf );
            boost::function<void(void)> worker = boost::bind( &DrfSelect::updateLastUsedTimeOrAddToDb, drfcopy, m_user.id(), m_sql );
            WServer::instance()->ioService().boost::asio::io_service::post( worker );
          }
        }//if( meas->detector() != old_det )
      
        if( !meas->detector() /* && (detType != SpecUtils::DetectorType::Unknown) */ )
        {
          const bool doLoadDefault = UserPreferences::preferenceValue<bool>( "LoadDefaultDrf", this );
          
          const string &manufacturer = meas->manufacturer();
          const string &model = meas->instrument_model();
          const string &serial_num = meas->instrument_id();
          SpecUtils::DetectorType type = meas->detector_type();
          if( type == SpecUtils::DetectorType::Unknown )
            type = SpecMeas::guessDetectorTypeFromFileName( meas->filename() );
          
          boost::function<void()> worker
                  = wApp->bind( boost::bind( &InterSpec::loadDetectorResponseFunction,
                          this, meas, type, serial_num, manufacturer, model, doLoadDefault, wApp->sessionId() ) );
          furtherworkers.push_back( worker );
        }//if( we could try to load a detector type )
        
        m_detectorChangedConnection = m_detectorChanged.connect( boost::bind( &SpecMeas::detectorChangedCallback, meas.get(), boost::placeholders::_1 ) );
        m_detectorModifiedConnection = m_detectorModified.connect( boost::bind( &SpecMeas::detectorChangedCallback, meas.get(), boost::placeholders::_1 ) );
        m_displayedSpectrumChanged = m_displayedSpectrumChangedSignal.connect( boost::bind( &SpecMeas::displayedSpectrumChangedCallback, meas.get(), boost::placeholders::_1,
            boost::placeholders::_2, boost::placeholders::_3, boost::placeholders::_4 ) );
      }//if( meas )

      m_dataMeasurement = meas;
      
      findAndSetExcludedSamples( sample_numbers );

      if( !sameSpecFile && m_shieldingSourceFit )
        m_shieldingSourceFit->newForegroundSet();
    break;

    case SpecUtils::SpectrumType::SecondForeground:
      m_secondDataMeasurement = meas;
      m_sectondForgroundSampleNumbers = sample_numbers;
      if( meas && m_sectondForgroundSampleNumbers.empty() )
        m_sectondForgroundSampleNumbers = meas->sample_numbers();
    break;

    case SpecUtils::SpectrumType::Background:
      m_backgroundMeasurement = meas;
      m_backgroundSampleNumbers = sample_numbers;
      if( meas && m_backgroundSampleNumbers.empty() )
        m_backgroundSampleNumbers = meas->sample_numbers();
    break;
  };//switch( spec_type )

  if( msg.size() )
    passMessage( msg, 0 );

  
  //If loading a new foreground that has a different number of channels than
  //  the background/secondary, and differnet number of bins than previous
  //  foreground, get rid of the background/secondary since the user probably
  //  isnt interested in files from a completely different detector anymore.
  if( spec_type == SpecUtils::SpectrumType::Foreground && m_dataMeasurement && !sameSpecFile )
  {
    //Assume we will use all the detectors (just to determine binning)
    const vector<string> &detectors = m_dataMeasurement->detector_names();
    
    shared_ptr<const vector<float>> binning;
    try
    {
      auto energy_cal = m_dataMeasurement->suggested_sum_energy_calibration( sample_numbers, detectors );
      if( energy_cal )
        binning = energy_cal->channel_energies();
    }catch( std::exception & )
    {
      
    }
    
    shared_ptr<const vector<float>> prev_binning = prev_display ? prev_display->channel_energies() : nullptr;
    
    const bool diff_fore_nchan = ((!prev_binning || !binning) || (prev_binning->size() != binning->size()));
    
    const size_t num_foreground_channels = binning ? binning->size() : 0;
    size_t num_sec_channel = 0, num_back_channel = 0;
    if( m_secondDataMeasurement )
      num_sec_channel = m_secondDataMeasurement->num_gamma_channels();
    if( m_backgroundMeasurement )
      num_back_channel = m_backgroundMeasurement->num_gamma_channels();
    
    if( diff_fore_nchan && num_sec_channel && (num_sec_channel != num_foreground_channels) )
    {
      m_secondDataMeasurement = nullptr;
      m_spectrum->setSecondData( nullptr );
      
      m_displayedSpectrumChangedSignal.emit( SpecUtils::SpectrumType::SecondForeground,
                                             nullptr, {}, {} );
    }//if( num_sec_channel )
    
    if( diff_fore_nchan && num_back_channel && num_foreground_channels && (num_back_channel != num_foreground_channels) )
    {
      m_backgroundMeasurement = nullptr;
      m_spectrum->setBackground( nullptr );
      m_displayedSpectrumChangedSignal.emit( SpecUtils::SpectrumType::Background, nullptr, {}, {} );
    }//if( nSecondBins )
  }//if( spec_type == SpecUtils::SpectrumType::Foreground )
  
  
  
  //Fall throughs intentional
  switch( spec_type )
  {
    case SpecUtils::SpectrumType::Foreground:
      updateGuiForPrimarySpecChange( sample_numbers );
#if( USE_DB_TO_STORE_SPECTRA )
      updateSaveWorkspaceMenu();
#endif
      displayForegroundData( false );
      displayTimeSeriesData();
      
    case SpecUtils::SpectrumType::SecondForeground:
      displaySecondForegroundData();
      
    case SpecUtils::SpectrumType::Background:
      displayBackgroundData();
  };//switch( spec_type )
  
  
  if( !sameSpecFile )
  {
    const bool enableScaler = (m_secondDataMeasurement || m_backgroundMeasurement);
    const int windex_0 = m_spectrum->yAxisScalersIsVisible() ? 0 : 1;
    const int windex_1 = m_spectrum->yAxisScalersIsVisible() ? 1 : 0;
    m_showYAxisScalerItems[windex_0]->hide();
    m_showYAxisScalerItems[windex_1]->show();
  }//if( !sameSpecFile )
  
  //Making fcn call take current data as a argument so that if this way a
  //  recalibration happens (which will change m_spectrum->data()), then the
  //  peak fit routine will get the correct data to use.
  std::function<void(std::shared_ptr<const SpecUtils::Measurement>)> propigate_peaks_fcns;
  
  const bool askToPropigatePeaks
          = UserPreferences::preferenceValue<bool>( "AskPropagatePeaks", this );
  if( askToPropigatePeaks
     && options.testFlag(InterSpec::SetSpectrumOptions::CheckToPreservePreviousEnergyCal)
     && !sameSpecFile && meas && m_dataMeasurement && previous && m_spectrum->data()
     && spec_type==SpecUtils::SpectrumType::Foreground
     && previous->instrument_id()==meas->instrument_id()
     && previous->num_gamma_channels()==meas->num_gamma_channels() )
  {
    shared_ptr<const deque<shared_ptr<const PeakDef>>> prevpeak, currpeaks;
    
    //Call const version of peaks so a new deque wont be created if it doesnt exist.
    prevpeak = std::const_pointer_cast<const SpecMeas>(previous)->peaks(prevsamples);
    currpeaks = std::const_pointer_cast<const SpecMeas>(m_dataMeasurement)->peaks(m_displayedSamples);
    
    if( prevpeak && !prevpeak->empty() && (!currpeaks || currpeaks->empty()) )
    {
      std::vector<PeakDef> input_peaks;
      for( const auto &p : *prevpeak )
      {
        if( p )  //Shouldnt be necassary, but JIC
          input_peaks.push_back( *p );
      }
      
      vector<PeakDef> original_peaks;
      
#if( USE_REL_ACT_TOOL )
      // For some reason loading javascript from inside a
      //  `WServer::instance()->post( sessionid, [=](){...} );`
      //  call doesnt seem to work okay, or at least load the JS before
      //  doing the other JS - so since `PeakSelectorWindow` _may_ make
      //  a RelEffPlot, we'll load the JS here, just to make sure its ready.
      wApp->require( "InterSpec_resources/RelEffPlot.js" );
#endif
      
      const std::string sessionid = wApp->sessionId();
<<<<<<< HEAD
      propigate_peaks_fcns = [=,this]( std::shared_ptr<const SpecUtils::Measurement> data ){
        PeakSearchGuiUtils::add_peak_from_right_click( this, m_rightClickEnergy );
=======
      propigate_peaks_fcns = [this, input_peaks, original_peaks, sessionid]( std::shared_ptr<const SpecUtils::Measurement> data ){
        PeakSearchGuiUtils::fit_template_peaks( this, data, input_peaks, original_peaks,
                       PeakSearchGuiUtils::PeakTemplateFitSrc::PreviousSpectrum,
                       sessionid );
>>>>>>> dabd0124
      };
    }//if( prev spec had peaks and new one doesnt )
  }//if( should propogate peaks )
  
  
  
  deleteEnergyCalPreserveWindow();
  
  if( options.testFlag(SetSpectrumOptions::CheckToPreservePreviousEnergyCal)
      && !sameSpecFile && m_energyCalTool && !!meas && !!m_dataMeasurement )
  {
    switch( spec_type )
    {
      case SpecUtils::SpectrumType::Foreground:
        if( EnergyCalPreserveWindow::candidate(meas,previous) )
          m_preserveCalibWindow = new EnergyCalPreserveWindow( meas, spec_type,
                                         previous, spec_type, m_energyCalTool );
      break;
    
      case SpecUtils::SpectrumType::SecondForeground:
      case SpecUtils::SpectrumType::Background:
        if( EnergyCalPreserveWindow::candidate(meas,m_dataMeasurement) )
          m_preserveCalibWindow = new EnergyCalPreserveWindow( meas, spec_type,
                                                m_dataMeasurement, SpecUtils::SpectrumType::Foreground,
                                                m_energyCalTool );
      break;
    };//switch( spec_type )
  
    if( m_preserveCalibWindow )
    {
      if( propigate_peaks_fcns )
      {
        m_preserveCalibWindow->finished().connect( std::bind( [this, propigate_peaks_fcns](){
          deleteEnergyCalPreserveWindow();
          std::shared_ptr<const SpecUtils::Measurement> data = m_spectrum->data();
          WServer::instance()->ioService().boost::asio::io_service::post( std::bind([=](){ propigate_peaks_fcns(data); }) );
        } ) );
        
        propigate_peaks_fcns = nullptr;
      }else
      {
        m_preserveCalibWindow->finished().connect( this, &InterSpec::deleteEnergyCalPreserveWindow );
      }//if( propigate_peaks_fcns ) / else
      
    }
  }//if( !sameSpecFile && m_energyCalTool && !!meas )
  
  if( propigate_peaks_fcns )
  {
    std::shared_ptr<const SpecUtils::Measurement> data = m_spectrum->data();
    WServer::instance()->ioService().boost::asio::io_service::post( std::bind([=](){ propigate_peaks_fcns(data); }) );
    propigate_peaks_fcns = nullptr;
  }
  
  switch( spec_type )
  {
    case SpecUtils::SpectrumType::Foreground:
      if( !!m_dataMeasurement && ((!m_dataMeasurement)!=(!previous)) )
        doJavaScript( "$('.Wt-domRoot').data('HasForeground',1);" );
      else if( !m_dataMeasurement )
        doJavaScript( "$('.Wt-domRoot').data('HasForeground',0);" );
    break;
    
    case SpecUtils::SpectrumType::SecondForeground: case SpecUtils::SpectrumType::Background:
      if( !!meas && !m_dataMeasurement )
        passMessage( WString::tr("err-no-foreground"), WarningWidget::WarningMsgHigh );
    break;
  }//switch( spec_type )
  
  
  // Update the energy calibration tool, as there is new data.
  const auto shownDets = detectorsToDisplay(spec_type);
  m_displayedSpectrumChangedSignal.emit( spec_type, meas, sample_numbers, shownDets );
  
  if( meas )
  {
    if( !wasModified )
      meas->reset_modified();
    if( !wasModifiedSinceDecode )
      meas->reset_modified_since_decode();
  }//if( meas )
  
#if( USE_GOOGLE_MAP || USE_LEAFLET_MAP )
  if( spec_type == SpecUtils::SpectrumType::Foreground )
  {
    const bool hasGps = (meas && meas->has_gps_info());
    if( m_mapMenuItem )
      m_mapMenuItem->setDisabled( !hasGps );
    
    if( hasGps )
    {
      const std::string type = SpecUtils::descriptionText(spec_type);
      
      WString js = WString("{1}"
                 "<div onclick="
                 "\"Wt.emit( $('.specviewer').attr('id'),{name:'miscSignal'}, 'showMap-{2}');"
                 "try{$(this.parentElement.parentElement).remove();}catch(e){}"
                 "return false;\" "
                 "class=\"clearsession\">"
                 "<span class=\"clearsessiontxt\">{3}</span></div>"
                 )
        .arg( WString::tr("info-has-gps-txt") )
        .arg( type )
        .arg( WString::tr("info-has-gps-btn") );
      
      m_warnings->addMessageUnsafe( js, WarningWidget::WarningMsgShowOnBoardRiid, 20000 );
    }//if( hasGps )
  }//if( spec_type == SpecUtils::SpectrumType::Foreground )
#endif //#if( USE_GOOGLE_MAP || USE_LEAFLET_MAP )
  
#if( USE_SEARCH_MODE_3D_CHART )
  const bool isSearchData = (m_dataMeasurement && m_dataMeasurement->passthrough());
  if( m_searchMode3DChart )
    m_searchMode3DChart->setDisabled( !isSearchData );
#endif

  if( m_showRiidResults )
  {
    const bool showRiid = m_dataMeasurement && m_dataMeasurement->detectors_analysis();
    m_showRiidResults->setDisabled( !showRiid );
  }
  
  checkEnableViewImageMenuItem();
  
  //Right now, we will only search for hint peaks for foreground
#if( !ANDROID && !IOS )
  switch( spec_type )
  {
    case SpecUtils::SpectrumType::Foreground:
    {
      if( m_dataMeasurement )
      {
        auto peaks = m_dataMeasurement->automatedSearchPeaks(sample_numbers);
        if( !peaks )
        {
          const bool isHPGe = PeakFitUtils::is_likely_high_res( this );
          searchForHintPeaks( m_dataMeasurement, sample_numbers, isHPGe );
        }
      }
      break;
    }
      
    case SpecUtils::SpectrumType::SecondForeground:
    case SpecUtils::SpectrumType::Background:
      break;
  }//switch( spec_type )
#endif
  
  
  //Lets see if there are any parse warnings that we should give to the user.
  if( meas && !sameSpecFile && !(options & InterSpec::SetSpectrumOptions::SkipParseWarnings) )
  {
    Wt::WApplication *app = wApp;
    
    auto checkForWarnings = [sample_numbers,app,this,meas](){
      set<string> givenwarnings;
      for( const auto &msg : meas->parse_warnings() )
        givenwarnings.insert( msg );
      
      // @TODO Check if sample_numbers could be empty if the user wants all samples displayd
      for( const auto &m : meas->measurements() )
      {
        if( !m || !sample_numbers.count(m->sample_number()) )
          continue;
        
        for( const auto &msg : m->parse_warnings() )
          givenwarnings.insert( msg );
      }//for( const auto &m : meas->measurements() )
      
      if( !givenwarnings.empty() )
      {
        WApplication::UpdateLock lock(app);
        if( lock )
        {
          for( const auto &msg : givenwarnings )
            passMessage( msg, WarningWidget::WarningMsgMedium );
          app->triggerUpdate();
        }//
      }//if( !givenwarnings.empty() )
    };//checkForWarnings lamda
    
    furtherworkers.push_back( checkForWarnings );
  }//if( meas && !sameSpecFile )
  
  // Check if there are RIID analysis results in the file, and if so let the user know.
  if( !sameSpecFile && meas && meas->detectors_analysis()
     && options.testFlag(SetSpectrumOptions::CheckForRiidResults) )
  {
    auto ana = meas->detectors_analysis();
    
    // We'll show the analysis results for the foreground, no matter what if its not-empty (e.g., it
    //  might only have algorithm version information).  But for background and second foreground,
    //  we'll only show if there is an identified nuclide - perhaps we shouldnt ever show for the
    //  background/secondary.
    bool worthShowing = true;
    switch( spec_type )
    {
      case SpecUtils::SpectrumType::Foreground:
        worthShowing = !ana->is_empty();
        break;
        
      case SpecUtils::SpectrumType::SecondForeground:
      case SpecUtils::SpectrumType::Background:
        worthShowing = false;
        for( const auto &r : ana->results_ )
          worthShowing = (worthShowing || !r.nuclide_.empty());
        break;
    }//switch( spec_type )
    
    // Also, only show popup if we are only using this file for this display type.
    //  Note though that if someone loads a file as a background, then changes it to a foreground,
    //  they wont get the RIID notification popup
    const int nusedfor = static_cast<int>( meas == m_dataMeasurement )
                         + static_cast<int>( meas == m_backgroundMeasurement )
                         + static_cast<int>( meas == m_secondDataMeasurement );
    
    // Only show notification when we arent already showing the file
    if( worthShowing && (nusedfor == 1) )
    {
      const std::string type = SpecUtils::descriptionText(spec_type);
      
      WString js = WString(
        "{1}: {2}"
        "<div onclick=\"Wt.emit( $('.specviewer').attr('id'),{name:'miscSignal'}, 'showRiidAna-{3}');try{$(this.parentElement.parentElement).remove();}catch(e){} return false;\" class=\"clearsession\">"
          "<span class=\"clearsessiontxt\">{4}</span>"
        "</div>")
      .arg( WString::tr("info-has-rid-txt") )
      .arg( riidAnaSummary(meas) )
      .arg( type )
      .arg( WString::tr("info-has-rid-btn") )
      ;
      
      m_warnings->addMessageUnsafe( js, WarningWidget::WarningMsgShowOnBoardRiid, 20000 );
    }//if( nusedfor == 1 )
  }//if( meas && !sameSpecFile )
  
#if( USE_REMOTE_RID )
  if( meas && !options.testFlag(SetSpectrumOptions::SkipExternalRid) )
  {
    const ExternalRidAuotCallPref pref = RemoteRid::external_rid_call_pref( this );
    
    if( pref != ExternalRidAuotCallPref::DoNotCall )
    {
      Wt::WApplication *app = wApp;
      auto callExternalRid = [app,this,sameSpecFile,pref](){
        WApplication::UpdateLock lock(app);
        if( lock )
        {
          Wt::WFlags<RemoteRid::AnaFileOptions> flags;
          
          // When a search or portal file is loaded as foreground we could be a little smarter
          //  in deciding if we should submit the whole file, or just the displayed sample
          if( sameSpecFile )
            flags |= RemoteRid::AnaFileOptions::OnlyDisplayedSearchSamples;
          
          RemoteRid::startAutomatedOnLoadAnalysis( this, flags );
        }else
        {
          cerr << "Failed to get WApplication::UpdateLock to call external RID." << endl;
        }
      };//callExternalRid lamda
      
      const string appid = wApp->sessionId();
      
      auto postExternalRid = [appid, callExternalRid](){
        WServer::instance()->post( appid, callExternalRid );
      };
      
      furtherworkers.push_back( postExternalRid );
    }//if( user selected to call either external REST API, or external EXE )
  }//if( meas )
#endif //#if( USE_REMOTE_RID )
  
  if( meas && furtherworkers.size() )
  {
    boost::function<void(void)> worker = boost::bind(
                                  &InterSpec::doFinishupSetSpectrumWork,
                                  this, meas, furtherworkers );
    WServer::instance()->ioService().boost::asio::io_service::post( worker );
  }//if( meas && furtherworkers.size() )
  
  if( m_mobileBackButton && m_mobileForwardButton )
  {
    if( !toolTabsVisible() && meas && spec_type==SpecUtils::SpectrumType::Foreground
        && !meas->passthrough() && (meas->sample_numbers().size()>1) )
    {
      m_mobileBackButton->setHidden(false);
      m_mobileForwardButton->setHidden(false);
    }else
    {
      m_mobileBackButton->setHidden(true);
      m_mobileForwardButton->setHidden(true);
    }
  }//if( m_mobileBackButton && m_mobileForwardButton )
  
  
  //Check for warnings from parsing the file, and display to user - not
  //  implemented well yet.
  if( m_dataMeasurement && (spec_type == SpecUtils::SpectrumType::Foreground) )
  {
    shared_ptr<const SpecUtils::EnergyCalibration> energy_cal;
    try
    {
      energy_cal = m_dataMeasurement->suggested_sum_energy_calibration( sample_numbers,
                                                             m_dataMeasurement->detector_names() );
    }catch( std::exception & )
    {
    }
    
    if( !energy_cal )
      passMessage( WString::tr("warn-no-energy-cal"), WarningWidget::WarningMsgMedium );
  }//if( spec_type == SpecUtils::SpectrumType::Foreground && m_dataMeasurement && !sameSpecFile )
  
  
  if( m_dataMeasurement
     && (spec_type == SpecUtils::SpectrumType::Foreground)
     && !sameSpecFile
     && !m_dataMeasurement->multimedia_data().empty() )
  {
    // Close the multimedia dialog if we open a new spectrum file
    if( m_multimedia )
      programmaticallyCloseMultimediaWindow();
    assert( !m_multimedia );
    
#if( USE_REMOTE_RID )
      if( m_autoRemoteRidResultDialog )
        programaticallyCloseAutoRemoteRidResultDialog();
#endif
    
    bool show_notification = false;
    for( const shared_ptr<const SpecUtils::MultimediaData> &mmd : m_dataMeasurement->multimedia_data() )
    {
      if( mmd && (mmd->data_.size() > 25) )
      {
        //const string mime = Wt::Utils::guessImageMimeTypeData( )
        show_notification = true;
      }
    }//for( const shared_ptr<const SpecUtils::MultimediaData> &mmd : m_dataMeasurement->multimedia_data() )
    
    if( show_notification )
    {
      const bool show = UserPreferences::preferenceValue<bool>( "AutoShowSpecMultimedia", this );
      if( show )
      {
        showMultimedia( SpecUtils::SpectrumType::Foreground );
      }else
      {
        const std::string type = SpecUtils::descriptionText(spec_type);
        WString js = WString(
          "{1}: "
          "<div onclick=\"Wt.emit( $('.specviewer').attr('id'),{name:'miscSignal'}, 'showMultimedia-{2}');try{$(this.parentElement.parentElement).remove();}catch(e){} return false;\" class=\"clearsession\">"
            "<span class=\"clearsessiontxt\">{3}</span>"
          "</div>")
        .arg( WString::tr("info-has-img-txt") )
        .arg( type )
        .arg( WString::tr("info-has-img-btn") )
        ;
        
        m_warnings->addMessageUnsafe( js, WarningWidget::WarningMsgShowOnBoardRiid, 20000 );
      }
    }//if( show_notification )
  }//if( m_dataMeasurement && (spec_type == SpecUtils::SpectrumType::Foreground) )
  

  //Display a notice to the user about how they can select different portions of
  //  passthrough/search-mode data
  /*
  if( spec_type==SpecUtils::SpectrumType::Foreground && !!m_dataMeasurement
      && m_dataMeasurement->passthrough() )
  {
    const bool showToolTips = UserPreferences::preferenceValue<bool>( "ShowTooltips", this );
  
    if( showToolTips )
    {
      const char *tip = "Clicking and dragging on the time-series (bottom)"
      " chart, will change the time range the energy spectrum"
      " is summed over.  You can also shift-click or"
      " shift-drag to add additional time spans."
      " Shift-clicking or shift dragging entirely within a"
      " currently used (highlighted) time span will remove"
      " that portion of the time span. Holding the 'alt' key"
      " while doing the above will perform the same actions,"
      " but for the background if it is the same spectrum"
      " file as the foreground.";
      passMessage( tip, WarningWidget::WarningMsgInfo );
    }//if( showToolTips )
  }//if( passthrough foreground )
   */
}//void setSpectrum(...)


void InterSpec::reloadCurrentSpectrum( SpecUtils::SpectrumType spec_type )
{
  std::shared_ptr<SpecMeas> meas;
  std::set<int> sample_numbers;

  switch( spec_type )
  {
    case SpecUtils::SpectrumType::Foreground:
      meas = m_dataMeasurement;
      sample_numbers = m_displayedSamples;
    break;

    case SpecUtils::SpectrumType::SecondForeground:
      meas = m_secondDataMeasurement;
      sample_numbers = m_sectondForgroundSampleNumbers;
    break;

    case SpecUtils::SpectrumType::Background:
      meas = m_backgroundMeasurement;
      sample_numbers = m_backgroundSampleNumbers;
    break;
  }//switch( spec_type )

  setSpectrum( meas, sample_numbers, spec_type, 0 );
}//void reloadCurrentSpectrum( SpecUtils::SpectrumType spec_type )



void InterSpec::finishLoadUserFilesystemOpenedFile(
                                std::shared_ptr<SpecMeas> meas,
                                std::shared_ptr<SpectraFileHeader> header,
                                const SpecUtils::SpectrumType type )
{
  SpectraFileModel *fileModel = m_fileManager->model();
  
  try
  {
    const int row = fileModel->addRow( header );
    m_fileManager->displayFile( row, meas, type, true, true, 
            SpecMeasManager::VariantChecksToDo::DerivedDataAndMultiEnergyAndMultipleVirtualDets );
  }catch( std::exception & )
  {
    passMessage( "There was an error loading "
                 + (!!meas ? meas->filename() : string("spectrum file")),
                WarningWidget::WarningMsgHigh );
  }//try / catch
  
}//finishLoadUserFilesystemOpenedFile(...)


void InterSpec::promptUserHowToOpenFile( std::shared_ptr<SpecMeas> meas,
                                             std::shared_ptr<SpectraFileHeader> header )
{
  string filename = header->displayName().toUTF8();
  if( filename.size() > 25 )
  {
    SpecUtils::utf8_limit_str_size( filename, 25 );
    filename += "...";
  }
  
  SimpleDialog *dialog = new SimpleDialog( WString::fromUTF8(filename), WString::tr("prompt-how-open") );
  WPushButton *button = dialog->addButton( WString::tr("Foreground") );
  button->clicked().connect( boost::bind( &InterSpec::finishLoadUserFilesystemOpenedFile, this,
                                          meas, header, SpecUtils::SpectrumType::Foreground ) );
  button->setFocus( true );
  
  button = dialog->addButton( WString::tr("Background") );
  button->clicked().connect( boost::bind( &InterSpec::finishLoadUserFilesystemOpenedFile, this,
                                          meas, header, SpecUtils::SpectrumType::Background ) );
  
  button = dialog->addButton( WString::tr("Secondary") );
  button->clicked().connect( boost::bind( &InterSpec::finishLoadUserFilesystemOpenedFile, this,
                                         meas, header, SpecUtils::SpectrumType::SecondForeground ) );
}//void promptUserHowToOpenFile(...)


void InterSpec::userOpenFile( std::shared_ptr<SpecMeas> meas, std::string displayFileName )
{
  assert( meas );
  if( !meas )
    throw runtime_error( "Invalid spectrum file." );
  
  if( !m_fileManager )  //shouldnt ever happen.
    throw runtime_error( "Internal logic error, no valid m_fileManager" );
   
  auto header = std::make_shared<SpectraFileHeader>( true, this );
  header->setFile( displayFileName, meas );
  
  bool couldBeBackground = true;
  if( !m_dataMeasurement || !meas
     || meas->uuid() == m_dataMeasurement->uuid() )
  {
    couldBeBackground = false;
  }else
  {
    couldBeBackground &= (m_dataMeasurement->instrument_id() == meas->instrument_id());
    couldBeBackground &= (m_dataMeasurement->num_gamma_channels() == meas->num_gamma_channels());
  }//if( !m_dataMeasurement || !meas )
  
  //Should we check if this meas has the same UUID as the second of background?
  
  if( couldBeBackground )
  {
    promptUserHowToOpenFile( meas, header );
    return;
  }else
  {
    cout << "Will load file " << displayFileName << " requested to be loaded at "
    << WDateTime::currentDateTime().toString(DATE_TIME_FORMAT_STR)
    << endl;
    
    SpectraFileModel *fileModel = m_fileManager->model();
    const int row = fileModel->addRow( header );
    m_fileManager->displayFile( row, meas, SpecUtils::SpectrumType::Foreground, true, true,
            SpecMeasManager::VariantChecksToDo::DerivedDataAndMultiEnergyAndMultipleVirtualDets );
    return;
  }
}//void InterSpec::userOpenFile( std::shared_ptr<SpecMeas> meas, std::string displayFileName )


bool InterSpec::userOpenFileFromFilesystem( const std::string path, std::string displayFileName  )
{
  try
  {
    if( displayFileName.empty() )
      displayFileName = SpecUtils::filename(path);
    
    assert( m_fileManager );
    if( !m_fileManager )  //shouldnt ever happen.
      throw runtime_error( "Internal logic error, no valid m_fileManager" );
    
    if( !SpecUtils::is_file(path) )
      throw runtime_error( "Could not access file '" + path + "'" );
  
    auto meas = make_shared<SpecMeas>();
    const bool success = meas->load_file( path, SpecUtils::ParserType::Auto, displayFileName );
    
    if( !success )
      throw runtime_error( "Failed to decode file" );
    
    userOpenFile( meas, displayFileName );
    return true;
  }catch( std::exception &e )
  {
    cerr << "Caught exception '" << e.what() << "' when trying to load '"
         << path << "'" << endl;
    SpecMeasManager::displayInvalidFileMsg( displayFileName, e.what() );
    return false;
  }//try / catch
  
  return true;
}//bool userOpenFileFromFilesystem( const std::string filepath )


void InterSpec::handleAppUrl( const std::string &url_encoded_url )
{
  string url = Wt::Utils::urlDecode( url_encoded_url );
    
  // Check if the URL contains "RADDATA://G0/" (dont require start with - incase its a 'emailto:'
  //  URI or something)
  if( SpecUtils::icontains(url, "RADDATA://")
     || SpecUtils::istarts_with(url, "interspec://G0/") )
  {
    m_fileManager->handleSpectrumUrl( std::move(url) );
    return;
  }
  
  string host, path, query_str, frag;
  AppUtils::split_uri( url, host, path, query_str, frag );
  
  if( query_str.empty() && !SpecUtils::iequals_ascii(host, "about") )
    throw runtime_error( "No query string found in URI." );
  
  // I dont think we use the fragment component of URLs anywhere, but maybe we accidentally
  //  included a '#' character somewhere when we shouldnt have.
  if( !frag.empty() )
    query_str += "#" + frag;
  
  //cout << "host='" << host << "' and path='" << path << "' and query_str='" << query_str << "'" << endl;
  
  deleteWelcomeDialog( false );
  deleteEnergyCalPreserveWindow();
  deleteLicenseAndDisclaimersWindow();
  
  if( SpecUtils::iequals_ascii(host,"drf") )
  {
    if( !SpecUtils::iequals_ascii(path,"specify") )
      throw runtime_error( "App 'drf' URL with path '" + path + "' not supported." );
    
    DrfSelect::handle_app_url_drf( query_str );
  }else if( SpecUtils::iequals_ascii(host,"decay") )
  {
    DecayWindow *decay = InterSpec::createDecayInfoWindow();
    if( decay )
      decay->handleAppUrl( path, query_str );
  }else if( SpecUtils::iequals_ascii(host,"specexport") )
  {
    ExportSpecFileWindow *w = createExportSpectrumFileDialog();
    if( w )
      w->handleAppUrl( query_str );
  }else if( SpecUtils::iequals_ascii(host,"dose") )
  {
    DoseCalcWindow *dose = showDoseTool();
    if( dose && dose->tool() )
      dose->tool()->handleAppUrl( path, query_str );
  }else if( SpecUtils::iequals_ascii(host,"flux") )
  {
    FluxToolWindow *flux = createFluxTool();
    if( flux )
      flux->handleAppUrl( query_str );
  }else if( SpecUtils::iequals_ascii(host,"specsum") )
  {
    GammaCountDialog *gammasum = showGammaCountDialog();
    if( gammasum )
      gammasum->handleAppUrl( query_str );
  }else if( SpecUtils::iequals_ascii(host,"gammaxs") )
  {
    GammaXsWindow *xs = showGammaXsTool();
    if( xs && xs->xstool() )
      xs->xstool()->handleAppUrl( query_str );
  }else if( SpecUtils::iequals_ascii(host,"1overr2") )
  {
    OneOverR2Calc *calc = createOneOverR2Calculator();
    if( calc )
      calc->handleAppUrl( query_str );
  }else if( SpecUtils::iequals_ascii(host,"unit") )
  {
    UnitsConverterTool *converter = createUnitsConverterTool();
    if( converter )
      converter->handleAppUrl( query_str );
  }else if( SpecUtils::iequals_ascii(host,"about") )
  {
    showLicenseAndDisclaimersWindow();
    if( m_licenseWindow )
      m_licenseWindow->handleAppUrlPath( path );
  }else if( SpecUtils::iequals_ascii(host,"welcome") )
  {
    showWelcomeDialog(true);
    if( m_useInfoWindow )
      m_useInfoWindow->handleAppUrl( query_str );
  }
#if( USE_REMOTE_RID )
  else if( SpecUtils::iequals_ascii(host,"remoterid") )
  {
    RemoteRid::handleAppUrl( query_str );
  }
#endif
#if( USE_DETECTION_LIMIT_TOOL )
  else if( SpecUtils::iequals_ascii(host,"detection-limit") )
  {
    showDetectionLimitTool( query_str );
  }else if( SpecUtils::iequals_ascii(host,"simple-mda") )
  {
    string prev_state;
    if( m_simpleMdaWindow )
      prev_state = m_simpleMdaWindow->tool()->encodeStateToUrl();
    
    auto create_window = [this, url](){
      DetectionLimitSimpleWindow *tool = showSimpleMdaWindow();
      if( tool )
        tool->tool()->handleAppUrl( url );
    };//create_window lambda
    
    if( m_undo && m_undo->canAddUndoRedoNow() )
    {
      auto undo = [this,prev_state](){
        if( !prev_state.empty() )
        {
          DetectionLimitSimpleWindow *tool = showSimpleMdaWindow();
          if( tool )
            tool->tool()->handleAppUrl( prev_state );
        }else 
        {
          programmaticallyCloseSimpleMda();
        }
      };//undo lambda
      
      m_undo->addUndoRedoStep( std::move(undo), create_window, "Show Simple MDA URI" );
    }//if( dialog && m_undo && m_undo->canAddUndoRedoNow() )
    
    create_window();
  }
#endif //USE_DETECTION_LIMIT_TOOL
  else
  {
    throw runtime_error( "App URL with purpose (host-component) '" + host + "' not supported." );
  }
}//void handleAppUrl( std::string url )


SimpleDialog *InterSpec::makeEnterAppUrlWindow()
{
  if( m_enterUri )
    return m_enterUri;
  
  m_enterUri = EnterAppUrlWindow::createEntryWindow( this );
  assert( m_enterUri );
  if( m_enterUri )
    m_enterUri->finished().connect( this, &InterSpec::handleAppUrlClosed );
  
  return m_enterUri;
}//SimpleDialog *makeEnterAppUrlWindow()


void InterSpec::handleAppUrlClosed()
{
  m_enterUri = nullptr;
}//void handleAppUrlClosed()


void InterSpec::useMessageResourceBundle( const std::string &name )
{
  auto app = dynamic_cast<InterSpecApp *>( WApplication::instance() );
  if( app )
    app->useMessageResourceBundle( name );
}


void InterSpec::detectorsToDisplayChanged()
{
  displayBackgroundData();
  displaySecondForegroundData();
  displayForegroundData( true );
  displayTimeSeriesData();
  
  // \TODO: The foreground may be pass-through, but the user could have just de-selected a detector
  //        so that none of the currently selected sample numbers have gamma/neutron data, and in
  //        this case we should fix things up.  Or it could be the case that the remaining detectors
  //        are not time-series (e.g., only have one or two spectra), so we then no longer would
  //        need/want the time chart (and vice versa when adding a detector).
  
  // This function is only called when a checkbox in the "Detectors" sub-menu is changed, so for the
  //  moment, we will only emit that things changed for the foreground.  In the future we should get
  //  rid of this sub-menu and handle things correctly.
  const auto type = SpecUtils::SpectrumType::Foreground;
  const auto meas = measurment(type);
  const auto &samples = displayedSamples(type);
  const auto detectors = detectorsToDisplay(type);
  m_displayedSpectrumChangedSignal.emit(type,meas,samples,detectors);
  
  
  if( !m_undo )
    return;
  
  int menu_num_changed = -1;
  bool checked = false;
  WObject *caller = WObject::sender();
  const vector<WMenuItem *> items = m_detectorToShowMenu->items();
  
  for( size_t i = 0; i < items.size(); ++i )
  {
    if( items[i]->hasStyleClass("PhoneMenuBack") )
      continue;
    
    PopupDivMenuItem *item = dynamic_cast<PopupDivMenuItem *>( items[i] );
    WCheckBox *cb = (item ? item->checkBox() : (WCheckBox *)0);
    
    if( cb && ((caller == cb) || (caller == item)) )
    {
      menu_num_changed = static_cast<int>( i );
      assert( cb );
      checked = cb ? cb->isChecked() : false;
      break;
    }
  }//for( size_t i = 0; i < items.size(); ++i )
  
  if( menu_num_changed >= 0 )
  {
    auto undo_redo = [this,menu_num_changed]( const bool set_checked ){
      const vector<WMenuItem *> items = m_detectorToShowMenu->items();
      if( menu_num_changed >= static_cast<int>(items.size()) )
        return;
      
      PopupDivMenuItem *item = dynamic_cast<PopupDivMenuItem *>( items[menu_num_changed] );
      assert( item );
      WCheckBox *cb = (item ? item->checkBox() : (WCheckBox *)0);
      assert( cb );
      if( cb )
      {
        cb->setChecked( set_checked );
        detectorsToDisplayChanged();
      }
    };//auto undo_redo = [...
    
    m_undo->addUndoRedoStep( [undo_redo,checked](){ undo_redo( !checked ); },
                             [undo_redo,checked](){ undo_redo( checked ); },
                            "Toggle display detector" );
  }//if( menu_num_changed >= 0 )
}//void detectorsToDisplayChanged()


void InterSpec::updateGuiForPrimarySpecChange( std::set<int> display_sample_nums )
{
  m_displayedSamples = display_sample_nums;

  if( m_detectorToShowMenu )
  {
    const vector<WMenuItem *> items = m_detectorToShowMenu->items();
    for( WMenuItem *item : items )
    {
      if( !item->hasStyleClass("PhoneMenuBack") )
      {
//        m_detectorToShowMenu->removeItem( item );  //This seems unecassary, leave commented as test
        delete item;
      }
    }
  }//if( m_detectorToShowMenu )
  
  m_timeSeries->setHighlightedIntervals( {}, SpecUtils::SpectrumType::Foreground );
  m_timeSeries->setHighlightedIntervals( {}, SpecUtils::SpectrumType::Background );
  m_timeSeries->setHighlightedIntervals( {}, SpecUtils::SpectrumType::SecondForeground );
  
  if( m_displayedSamples.empty() )
    m_displayedSamples = validForegroundSamples();

  const vector<int> det_nums = m_dataMeasurement
                               ? m_dataMeasurement->detector_numbers()
                               : vector<int>();
  const vector<string> &det_names = m_dataMeasurement
                                    ? m_dataMeasurement->detector_names()
                                    : vector<string>();
  const vector<string> &neut_det_names = m_dataMeasurement
                                 ? m_dataMeasurement->neutron_detector_names()
                                 : vector<string>();

  for( size_t index = 0; index < det_nums.size(); ++index )
  {
    const int detnum = det_nums[index];
    
    string name;
    try
    {
      name = det_names.at(index);
    }catch(...)
    {
      cerr << "InterSpec::updateGuiForPrimarySpecChange(...)\n\tSerious logic error = please fix" << endl;
      continue;
    }

    WString title;
    if( name.size() )
      title = WString::tr("app-mi-det-with-name").arg(detnum).arg(name);
    else
      title = WString::tr("app-mi-det-no-name").arg(detnum);
    
    vector<string>::const_iterator neut_name_pos;
    neut_name_pos = std::find( neut_det_names.begin(), neut_det_names.end(), name );
    const int isneut = (neut_name_pos != neut_det_names.end());
    //if( isneut )
      //snprintf( title, sizeof(title), "Det. %i (%s)", i, name.c_str() );

    if( m_detectorToShowMenu )
    {
#if( USE_OSX_NATIVE_MENU )
      WCheckBox *cb = new WCheckBox( title );
      cb->setChecked( true );
      PopupDivMenuItem *item = m_detectorToShowMenu->addWidget( cb, false );
#else
      PopupDivMenuItem *item = m_detectorToShowMenu->addMenuItem(title,"",false);
      item->setCheckable( true );
      item->setChecked( true );
      Wt::WCheckBox *cb = item->checkBox();
      if( !cb )
        throw runtime_error( "Serious error creating checkbox in menu item" );
#endif
      
      if( isneut )
        item->addStyleClass( "NeutDetCbItem" );
      
      cb->checked().connect( this, &InterSpec::detectorsToDisplayChanged );
      cb->unChecked().connect( this, &InterSpec::detectorsToDisplayChanged );
      
      //item->triggered().connect( boost::bind( &InterSpec::detectorsToDisplayChanged, this, item ) );
      
      if( det_nums.size() == 1 )
        item->disable();
    }//if( m_detectorToShowMenu )
  }//for( gamma detector )
  
  if( m_detectorToShowMenu && m_detectorToShowMenu->parentItem() )
    m_detectorToShowMenu->parentItem()->setDisabled( det_nums.empty() );
}//bool updateGuiForPrimarySpecChange( const std::string &filename )


size_t InterSpec::addHighlightedEnergyRange( const float lowerEnergy,
                                            const float upperEnergy,
                                            const WColor &color )
{
  return m_spectrum->addDecorativeHighlightRegion( lowerEnergy, upperEnergy, color,
                                                  D3SpectrumDisplayDiv::HighlightRegionFill::Full,
                                                  "" );
}//void setHighlightedEnergyRange( double lowerEnergy, double upperEnergy )


bool InterSpec::removeHighlightedEnergyRange( const size_t regionid )
{
  return m_spectrum->removeDecorativeHighlightRegion( regionid );
}//bool removeHighlightedEnergyRange( const size_t regionid );



void InterSpec::setDisplayedEnergyRange( float lowerEnergy, float upperEnergy )
{
  if( upperEnergy < lowerEnergy )
    std::swap( upperEnergy, lowerEnergy );
  
  m_spectrum->setXAxisRange( lowerEnergy, upperEnergy );
}//void setDisplayedEnergyRange()


tuple<double,double,Wt::WString> InterSpec::setYAxisRange( double lower_counts, double upper_counts )
{
  return m_spectrum->setYAxisRange( lower_counts, upper_counts );
}//bool setYAxisRange(...)


bool InterSpec::setLogYAxisMin( const double lower_value )
{
  try
  {
    m_spectrum->setLogYAxisMin( lower_value );
  }catch( std::exception & )
  {
    return false;
  }
  return true;
}//setLogYAxisMin( float lower_value )

       
void InterSpec::displayedSpectrumRange( double &xmin, double &xmax, double &ymin, double &ymax ) const
{
  m_spectrum->visibleRange( xmin, xmax, ymin, ymax );
}

void InterSpec::handleShiftAltDrag( double lowEnergy, double upperEnergy )
{
  string prev_uri;
  if( m_gammaCountDialog )
    prev_uri = m_gammaCountDialog->encodeStateToUrl();
  
  {
    //Keep showing dialog and `setEnergyRange` from adding seperate undo states
    UndoRedoManager::BlockUndoRedoInserts blocker;
    
    GammaCountDialog *dialog = showGammaCountDialog();
    if( dialog )
      dialog->setEnergyRange( lowEnergy, upperEnergy );
  }
   
  if( m_undo && m_undo->canAddUndoRedoNow() )
  {
    auto undo = [prev_uri,this](){
      if( prev_uri.empty() )
      {
        deleteGammaCountDialog();
      }else
      {
        GammaCountDialog *dialog = showGammaCountDialog();
        if( dialog )
          dialog->handleAppUrl( prev_uri );
      }
    };
    
    auto redo = [this,lowEnergy,upperEnergy](){
      GammaCountDialog *dialog = showGammaCountDialog();
      if( dialog )
        dialog->setEnergyRange( lowEnergy, upperEnergy );
    };
    
    m_undo->addUndoRedoStep( std::move(undo), std::move(redo), "Set energy range to sum." );
  }//if( m_undo && m_undo->canAddUndoRedoNow() )
  
}//void InterSpec::handleShiftAltDrag( double lowEnergy, double upperEnergy )


void InterSpec::handleSpectrumChartXRangeChange( const double xmin, const double xmax,
                                                 const double oldXmin, const double oldXmax,
                                                 const bool user_interaction )
{
  // Add Undo/Redo step here.
  if( !m_undo || !user_interaction
     || ((fabs(xmin - oldXmin) < 0.5) && (fabs(xmax - oldXmax) < 0.5)) )
    return;
  
  auto undo = [oldXmin, oldXmax, this](){ m_spectrum->setXAxisRange( oldXmin, oldXmax ); };
  auto redo = [xmin, xmax, this](){ m_spectrum->setXAxisRange( xmin, xmax ); };
    
  m_undo->addUndoRedoStep( undo, redo, "Spectrum energy range change." );
}//void handleSpectrumChartXRangeChange(...);


void InterSpec::searchForSinglePeak( const double x )
{
  UndoRedoManager::PeakModelChange peak_undo_creator;
  
  if( !m_peakModel )
    throw runtime_error( "InterSpec::searchForSinglePeak(...): "
                        "shoudnt be called if peak model isnt set.");
  
  std::shared_ptr<const SpecUtils::Measurement> data = m_spectrum->data();
  
  if( !m_dataMeasurement || !data )
    return;
  
  const double xmin = m_spectrum->xAxisMinimum();
  const double xmax = m_spectrum->xAxisMaximum();
  
  const double specWidthPx = m_spectrum->chartWidthInPixels();
  const double pixPerKeV = (xmax > xmin && xmax > 0.0 && specWidthPx > 10.0) ? std::max(0.001,(specWidthPx/(xmax - xmin))): 0.001;
  
  std::shared_ptr<const DetectorPeakResponse> det = m_dataMeasurement->detector();
  
  
  PeakSearchGuiUtils::fit_peak_from_double_click( this, x, pixPerKeV, det );
}//void searchForSinglePeak( const double x )


void InterSpec::automatedPeakSearchStarted()
{
  if( m_peakInfoDisplay )
    m_peakInfoDisplay->enablePeakSearchButton( false );
}//void automatedPeakSearchStarted()


void InterSpec::automatedPeakSearchCompleted()
{
  if( m_peakInfoDisplay )
    m_peakInfoDisplay->enablePeakSearchButton( true );
}//void automatedPeakSearchCompleted()


bool InterSpec::colorPeaksBasedOnReferenceLines() const
{
  return m_colorPeaksBasedOnReferenceLines;
}



void InterSpec::searchForHintPeaks( const std::shared_ptr<SpecMeas> &data,
                                   const std::set<int> &samples,
                                   const bool isHPGe )
{
  std::shared_ptr<const deque< PeakModel::PeakShrdPtr > > origPeaks
                                                        = m_peakModel->peaks();
  if( !!origPeaks )
    origPeaks = std::make_shared<deque<PeakModel::PeakShrdPtr> >( *origPeaks );
  
  std::shared_ptr< vector<std::shared_ptr<const PeakDef> > > searchresults
            = std::make_shared< vector<std::shared_ptr<const PeakDef> > >();
  
  const string sessionId = wApp->sessionId();
  std::weak_ptr<const SpecUtils::Measurement> weakdata = m_spectrum->data();
  auto drf = data->detector();
  std::weak_ptr<SpecMeas> spectrum = data;
  
  boost::function<void(void)> callback = wApp->bind(
                boost::bind(&InterSpec::setHintPeaks,
                this, spectrum, samples, origPeaks, searchresults) );
  
  boost::function<void(void)> worker = [=](){
    PeakSearchGuiUtils::search_for_peaks_worker( weakdata, drf, origPeaks, {}, false, searchresults,
                                                callback, sessionId, true, isHPGe );
  };
  

  if( m_findingHintPeaks )
  {
    m_hintQueue.push_back( worker );
  }else
  {
    Wt::WServer *server = Wt::WServer::instance();
    if( server )  //this should always be true
    {
      m_findingHintPeaks = true;
      server->ioService().boost::asio::io_service::post( worker );
    }//if( server )
  }
}//void searchForHintPeaks(...)


void InterSpec::setHintPeaks( std::weak_ptr<SpecMeas> weak_spectrum,
                  std::set<int> samplenums,
                  std::shared_ptr<const std::deque< std::shared_ptr<const PeakDef> > > existing,
                  std::shared_ptr<std::vector<std::shared_ptr<const PeakDef> > > resultpeaks )
{
  //cerr << "InterSpec::setHintPeaks(...) with "
  //     << (!!resultpeaks ? resultpeaks->size() : size_t(0)) << " peaks." << endl;
  
#if( PERFORM_DEVELOPER_CHECKS )
  if( !wApp )
    log_developer_error( __func__, "setHintPeaks() being called from not within the event loop!" );
#endif

  m_findingHintPeaks = false;
  
  if( m_hintQueue.size() )
  {
    Wt::WServer *server = Wt::WServer::instance();
    if( server )  //this should always be true
    {
      m_findingHintPeaks = true;
      cerr << "InterSpec::setHintPeaks(...): posting queued job" << endl;
      boost::function<void()> worker = m_hintQueue.back();
      m_hintQueue.pop_back();
      server->ioService().boost::asio::io_service::post( worker );
    }//if( server )
  }//if( m_hintQueue.size() )
  
  typedef std::shared_ptr<const PeakDef> PeakPtr;
  typedef deque< PeakPtr > PeakDeque;
  std::shared_ptr<SpecMeas> spectrum = weak_spectrum.lock();
  
  if( !spectrum || !resultpeaks )
  {
    cerr << "InterSpec::setHintPeaks(): invalid SpecMeas" << endl;
    return;
  }//if( !spectrum )
  
//  if( spectrum != m_dataMeasurement && spectrum != m_backgroundMeasurement
//      && spectrum != m_secondDataMeasurement )
//  {
//    cerr << "InterSpec::setHintPeaks(): SpecMeas not current spectrum"
//         << endl;
//    return;
//  }
  
  //we could check to see if the spectrum and sample numbers are still the
  //  current one.  If not the user probably doesnt care about this spectrum,
  //  so why bother storing ther results?
  
  std::shared_ptr< PeakDeque > newpeaks
    = std::make_shared<PeakDeque>( resultpeaks->begin(), resultpeaks->end() );
  
  //See if the user has added any peaks since we did the automated search
  std::shared_ptr<PeakDeque> current_user_peaks = spectrum->peaks( samplenums );
  
  vector< PeakPtr > addedpeaks;
  if( !!current_user_peaks && !existing )
  {
    addedpeaks.insert( addedpeaks.end(), current_user_peaks->begin(), current_user_peaks->end() );
  }else if( !!current_user_peaks && !!existing )
  {
    for( const PeakPtr &p : *current_user_peaks )
      if( std::find(existing->begin(),existing->end(),p) != existing->end() )
        addedpeaks.push_back( p );
  }
  
  if( addedpeaks.size() )
  {
    for( PeakPtr p : addedpeaks )
    {
      const int pos = add_hint_peak_pos( p, *newpeaks );
      if( pos >= 0 )
        newpeaks->insert( newpeaks->begin() + pos, p );
    }
  }//if( addedpeaks.size() )
  
  spectrum->setAutomatedSearchPeaks( samplenums, newpeaks );
//  existing
}//void setHintPeaks(...)


void InterSpec::excludePeaksFromRange( double x0, double x1 )
{
  UndoRedoManager::PeakModelChange peak_undo_creator;
  
  if( !m_peakModel )
    throw runtime_error( "InterSpec::excludePeaksFromRange(...): "
                        "shoudnt be called if peak model isnt set.");
  if( x0 > x1 )
    swap( x0, x1 );
  
  vector<PeakDef> all_peaks = m_peakModel->peakVec();
//  vector<PeakDef> peaks_in_range = peaksInRange( x0, x1, 4.0, all_peaks );
  vector<PeakDef> peaks_in_range = peaksTouchingRange( x0, x1, all_peaks );
  
  if( peaks_in_range.empty() )
    return;
  
  std::shared_ptr<const SpecUtils::Measurement> data = m_spectrum->data();
  if( !data )
    return;
  
  for( const PeakDef &peak : peaks_in_range )
  {
    vector<PeakDef>::iterator iter = std::find( all_peaks.begin(),
                                                all_peaks.end(), peak );
    if( iter != all_peaks.end() )
      all_peaks.erase( iter );
  }//for( peak in range ...)
  
  const bool isHPGe = PeakFitUtils::is_likely_high_res( this );
  
  vector<PeakDef> peaks_to_keep;
  double minEffectedPeak = DBL_MAX, maxEffectedPeak = -DBL_MAX;
  
  for( PeakDef peak : peaks_in_range )
  {
    if( peak.mean()>=x0 && peak.mean()<=x1 )
      continue;
    
    std::shared_ptr<PeakContinuum> continuum = peak.continuum();
    
    double lowx = 0.0, upperx = 0.0;
    findROIEnergyLimits( lowx, upperx, peak, data, isHPGe );
    
    minEffectedPeak = std::min( minEffectedPeak, peak.mean() );
    maxEffectedPeak = std::max( maxEffectedPeak, peak.mean() );

    if( x0>=upperx || x1<=lowx )
    {
      peaks_to_keep.push_back( peak );
      continue;
    }
    
    const bool x0InPeak = ((x0>=lowx) && (x0<=upperx));
    const bool x1InPeak = ((x1>=lowx) && (x1<=upperx));
    
    if( !x0InPeak && !x1InPeak )
    {
      peaks_to_keep.push_back( peak );
      continue;
    }else if( x0InPeak && x1InPeak )
    {
      if( x0>peak.mean() )
        upperx = x0;
      else
        lowx = x1;
    }else if( x0InPeak )
    {
      upperx = x0;
    }else //if( x1InPeak )
    {
      lowx = x1;
    }//if / else

    continuum->setRange( lowx, upperx );
    
    peaks_to_keep.push_back( peak );
  }//for( PeakDef peak : peaks_in_range )
  
  
  std::shared_ptr<const DetectorPeakResponse> detector
                                          = measurment(SpecUtils::SpectrumType::Foreground)->detector();
  map<std::shared_ptr<const PeakContinuum>,PeakShrdVec > peaksinroi;
  for( PeakDef peak : peaks_to_keep )
    peaksinroi[peak.continuum()].push_back( std::make_shared<PeakDef>(peak) );
  
  map<std::shared_ptr<const PeakContinuum>, PeakShrdVec >::const_iterator iter;
  for( iter = peaksinroi.begin(); iter != peaksinroi.end(); ++iter )
  {
    //Instead of doing the fitting here, we could just:
    //m_rightClickEnergy = iter->second[0].mean();
    //refitPeakFromRightClick();
    //This would make things more consistent between right clicking to fit, and
    //  erasing part of the ROI (which is what happened if we are here).
    
    PeakShrdVec newpeaks = refitPeaksThatShareROI( data, detector, iter->second, PeakFitLM::PeakFitLMOptions::SmallRefinementOnly );
    if( newpeaks.size() == iter->second.size() )
    {
      for( size_t j = 0; j < newpeaks.size(); ++j )
        all_peaks.push_back( PeakDef(*newpeaks[j]) );
      std::sort( all_peaks.begin(), all_peaks.end(), &PeakDef::lessThanByMean );
    }else
    {
      //if newpeaks.empty(), then the Chi2 of the fit probably did not improve,
      //  so we'll just use the existing peaks.
      //I dont actually know how I feel about this: on one hand I want to
      //  believe in the Chi2, but on the other, we should probably respond to
      //  the user chaning the ROI. refitPeakFromRightClick() will then attempt
      //  a second fitting methos
      if( newpeaks.size() )
        cerr << "Warning: failed to refit peaks for some reason; got "
             << newpeaks.size()  << " with an input of " << iter->second.size()
             << endl;
      for( size_t j = 0; j < iter->second.size(); ++j )
        all_peaks.push_back( PeakDef(*iter->second[j]) );
      
      std::sort( all_peaks.begin(), all_peaks.end(), &PeakDef::lessThanByMean );
      
      /*
      double stat_threshold = 0.5, hypothesis_threshold = 0.5;
      vector<PeakDef> newpeaks;
      newpeaks = fitPeaksInRange( minEffectedPeak,
                                 maxEffectedPeak,
                                 3.0, stat_threshold, hypothesis_threshold,
                                 all_peaks,
                                 m_spectrum->data() );
      if( all_peaks.size() == newpeaks.size() )
        all_peaks = newpeaks;
       */
    }
  }//for( loop over peaksinroi elements )
  
  
  m_peakModel->setPeaks( all_peaks );
}//void excludePeaksFromRange( const double x0, const double x1 )


vector<pair<float,int> > InterSpec::passthroughTimeToSampleNumber() const
{
  if( !m_dataMeasurement )
    return {};
  
  const vector<string> disp_dets = detectorsToDisplay(SpecUtils::SpectrumType::Foreground);
  
  /* If we have both "derived" data and non-derived data, we dont want to count the derived data
     spectra as background, because then weird things happen.
   */
  const bool hasDerivedData = m_dataMeasurement->contains_derived_data();
  const bool hasNonDerivedData = m_dataMeasurement->contains_non_derived_data();
  
  // We'll first grab foreground, background, and derived samples separately, then combine them
  //  So background samples will be first, and may be compressed, then foreground, then derived.
  double foretime = 0.0, backtime = 0.0, derivedtime = 0.0;
  vector<pair<float,int> > foreground, background, derived_data;
  
  const set<int> all_sample_nums = m_dataMeasurement->sample_numbers();
  for( const int sample_num : all_sample_nums )
  {
    if( m_excludedSamples.count(sample_num) )
      continue;
    
    const float sampletime = sample_real_time_increment( m_dataMeasurement, sample_num, disp_dets );
    if( sampletime <= 0.0f )
      continue;
    
    bool isFore = false, isback = false, isDerived = false;
    const auto meass = m_dataMeasurement->sample_measurements(sample_num);
    
    for( const std::shared_ptr<const SpecUtils::Measurement> &m : meass )
    {
      if( hasDerivedData && hasNonDerivedData && m->derived_data_properties() )
      {
        isDerived = true;
        continue;
      }
      
      switch( m->source_type() )
      {
        case SpecUtils::SourceType::IntrinsicActivity:
        case SpecUtils::SourceType::Calibration:
          break;
          
        case SpecUtils::SourceType::Background:
          isback = true;
          break;
          
        case SpecUtils::SourceType::Foreground:
        case SpecUtils::SourceType::Unknown:
          isFore = true;
          break;
      }//switch( m->source_type() )
    }//for( const std::shared_ptr<const SpecUtils::Measurement> &m : meass )
    
    if( isDerived )
    {
      derived_data.push_back( {sampletime, sample_num} );
      derivedtime += sampletime;
    }else if( isFore )
    {
      foreground.push_back( {sampletime, sample_num} );
      foretime += sampletime;
    }else if( isback )
    {
      background.push_back( {sampletime, sample_num} );
      backtime += sampletime;
    }
  }//for( const int sample_num : sample_nums )
  
  
#if( PERFORM_DEVELOPER_CHECKS )
// Note: this check is not always valid.  The code above will put a sample as foreground if
//       and of its measurements are foreground/unknown, but validForegroundSamples() will
//       remove the sample from foreground if any of its measurements are background or cal.
//  const auto prevfore = validForegroundSamples();
//  set<int> newfore;
//  for( auto s : foreground )
//    newfore.insert( s.second );
//  assert( newfore == prevfore );
#endif
  

  double cumulative_time = 0.0;
  vector<pair<float,int> > answer;
  if( background.empty() && foreground.empty() && derived_data.empty() )
    return answer;
  
  answer.reserve( foreground.size() + background.size() + derived_data.size() + 1 );
  
  if( !background.empty() )
  {
    // We want to limit the background samples to take up about 10% of the time chart because we
    //  normally dont care much about the background variation, and a lot of times there can be like
    //  a 5 minute, single spectrum, background, and like 10 seconds foreground, which would make
    //  the foreground not even visible.
    double backscale = 1.0;
    if( !foreground.empty() && (foretime > 0.1) && (backtime > 0.1*foretime) )
      backscale = ( std::ceil(0.1*foretime) ) / backtime;
    
    cumulative_time = -backscale * backtime;
    
    for( const auto &time_sample : background )
    {
      answer.push_back( {static_cast<float>(cumulative_time), time_sample.second} );
      cumulative_time += (backscale * time_sample.first);
    }
  }//if( !background.empty() )
  
  assert( fabs(cumulative_time) < 1.0E-4 );
  
  for( const auto &time_sample : foreground )
  {
    answer.push_back( {static_cast<float>(cumulative_time), time_sample.second} );
    cumulative_time += time_sample.first;
  }
  
  for( const auto &time_sample : derived_data )
  {
    answer.push_back( {cumulative_time, time_sample.second} );
    cumulative_time += time_sample.first;
  }

  // Add in upper edge of last time segment.
  answer.push_back( {cumulative_time, answer.back().second + 1} );
  
  return answer;
}//vector<std::pair<float,int> > passthroughTimeToSampleNumber() const


void InterSpec::displayTimeSeriesData()
{
  if( m_dataMeasurement && m_dataMeasurement->passthrough() )
  {
    if( m_timeSeries->isHidden() )
    {
      m_timeSeries->setHidden( false );
      m_chartResizer->setHidden( m_timeSeries->isHidden() );
    }//if( m_timeSeries->isHidden() )
    
    const vector<string> det_to_use = detectorsToDisplay(SpecUtils::SpectrumType::Foreground);
    m_timeSeries->setData( m_dataMeasurement, det_to_use );
    
    const set<int> emptyset;
    const set<int> &fore   = m_displayedSamples;
    const set<int> &back   = (m_backgroundMeasurement == m_dataMeasurement)
                                ? m_backgroundSampleNumbers : emptyset;
    const set<int> &second = (m_secondDataMeasurement == m_dataMeasurement)
                                ? m_sectondForgroundSampleNumbers : emptyset;
  
    m_timeSeries->setHighlightedIntervals( fore, SpecUtils::SpectrumType::Foreground );
    m_timeSeries->setHighlightedIntervals( back, SpecUtils::SpectrumType::Background );
    m_timeSeries->setHighlightedIntervals( second, SpecUtils::SpectrumType::SecondForeground );
  }else
  {
    m_timeSeries->setData( nullptr, {} );
    m_timeSeries->setHighlightedIntervals( {}, SpecUtils::SpectrumType::Foreground );
    m_timeSeries->setHighlightedIntervals( {}, SpecUtils::SpectrumType::Background );
    m_timeSeries->setHighlightedIntervals( {}, SpecUtils::SpectrumType::SecondForeground );
    
    if( !m_timeSeries->isHidden() )
    {
      m_timeSeries->setHidden( true );
      m_chartResizer->setHidden( m_timeSeries->isHidden() );
    }//if( !m_timeSeries->isHidden() )
  }//if( passthrough ) / else
}//void displayTimeSeriesData()


std::set<int> InterSpec::sampleRangeToSet( int start_sample,  int end_sample,
                                std::shared_ptr<const SpecMeas> meas,
                                const std::set<int> &excluded_samples )
{
  std::set<int> display_samples;
  if( meas )
  {
    set<int> sample_numbers = meas->sample_numbers();
    for( int s : excluded_samples )
      sample_numbers.erase( s );

    const int first_sample = (*sample_numbers.begin());
    const int last_sample = (*sample_numbers.rbegin());
  //  const int num_samples = static_cast<int>( meas->sample_numbers().size() );

    if( start_sample < first_sample ) start_sample = first_sample;
    if( end_sample < 0 )              end_sample = last_sample;
    if( end_sample > last_sample )    end_sample = last_sample;

    if( sample_numbers.size() == 1 )
      start_sample = end_sample = first_sample;

    for( int sample : sample_numbers )
      if( sample >= start_sample && sample <= end_sample )
        display_samples.insert( sample );
  }//if( meas )

  return display_samples;
}//sampleRangeToSet



vector<string> InterSpec::detectorsToDisplay( const SpecUtils::SpectrumType type ) const
{
  shared_ptr<const SpecMeas> wanted_meas = measurment(type);
  if( !wanted_meas )
    return vector<string>{};
  
  if( !m_dataMeasurement )
    return wanted_meas->detector_names();
  
  const vector<string> &all_det_names = m_dataMeasurement->detector_names();
  
  if( (type != SpecUtils::SpectrumType::Foreground)
      && (wanted_meas->detector_names() != all_det_names) )
    return wanted_meas->detector_names();
  
  vector<string> detector_names;
  
  if( !m_detectorToShowMenu || all_det_names.empty() )
    return all_det_names;
  
  const vector<WMenuItem *> items = m_detectorToShowMenu->items();
  
  size_t detnum = 0;
  for( size_t i = 0; i < items.size(); ++i )
  {
    if( items[i]->hasStyleClass("PhoneMenuBack") )
      continue;
    
    PopupDivMenuItem *item = dynamic_cast<PopupDivMenuItem *>( items[i] );
    WCheckBox *cb = (item ? item->checkBox() : (WCheckBox *)0);
    
    if( cb && detnum < all_det_names.size() )
    {
      if( cb->isChecked() )
        detector_names.push_back( all_det_names[detnum] );
    }else
    {
      cerr << "XXX - Failed to get checkbox in menu!" << endl;
    }
    ++detnum;
  }// for( size_t i = 0; i < items.size(); ++i )
  
  if( detnum != all_det_names.size() )
    throw runtime_error( "InterSpec::detectorsToDisplay(): serious logic error" );

  return detector_names;
}//std::vector<string> detectorsToDisplay() const


void InterSpec::refreshDisplayedCharts()
{
  //We want to keep the old display scale factors, but calling displayForegroundData() will
  //  reset them.
  const float backSf = m_spectrum->displayScaleFactor(SpecUtils::SpectrumType::Background);
  const float secondSf = m_spectrum->displayScaleFactor(SpecUtils::SpectrumType::SecondForeground);
  
  if( m_dataMeasurement )
    displayForegroundData( true );
  
  if( m_secondDataMeasurement )
  {
    displaySecondForegroundData();
    m_spectrum->setDisplayScaleFactor( secondSf, SpecUtils::SpectrumType::SecondForeground );
  }//if( m_secondDataMeasurement )
  
  if( m_backgroundMeasurement )
  {
    displayBackgroundData();
    m_spectrum->setDisplayScaleFactor( backSf, SpecUtils::SpectrumType::Background );
  }//if( m_backgroundMeasurement )
  
  // Now check if the currently displayed energy range extend past all the ranges of the data.
  //  If so, dont display past where the data is.
  double min_energy = 99999.9, max_energy = -99999.9;

  auto checkEnergyRange = [&min_energy, &max_energy]( std::shared_ptr<const SpecUtils::Measurement> m ){
    auto cal = m ? m->energy_calibration() : nullptr;
    if( !cal || !cal->valid() )
      return;
    min_energy = std::min( static_cast<double>( cal->lower_energy() ), min_energy );
    max_energy = std::max( static_cast<double>( cal->upper_energy() ), max_energy );
  };
  
  checkEnergyRange( m_spectrum->data() );
  checkEnergyRange( m_spectrum->background() );
  checkEnergyRange( m_spectrum->secondData() );
  
  if( (max_energy > min_energy)
     && !IsInf(min_energy) && !IsInf(max_energy)
     && !IsNan(min_energy) && !IsNan(max_energy) )
  {
    const double curr_min = m_spectrum->xAxisMinimum();
    const double curr_max = m_spectrum->xAxisMaximum();
    
    if( (max_energy < curr_max) || (curr_min < min_energy) )
    {
      min_energy = ((curr_min < min_energy) || (curr_min >= max_energy)) ? min_energy : curr_min;
      max_energy = ((max_energy < curr_max) || (curr_max <= min_energy)) ? max_energy : curr_max;
      
      m_spectrum->setXAxisRange( min_energy, max_energy );
    }//if( either min or max range is outside of the data )
  }//if( possible energy range is valid )
}//void refreshDisplayedCharts()


void InterSpec::checkEnableViewImageMenuItem()
{
  if( m_showMultimedia )
  {
    const bool showPics = m_dataMeasurement && (m_dataMeasurement->multimedia_data().size() > 0);
    m_showMultimedia->setDisabled( !showPics );
  }
}//void checkEnableViewImageMenuItem()


std::set<int> InterSpec::sampleNumbersForTypeFromForegroundFile( const SpecUtils::SpectrumType type ) const
{
  set<int> dispsamples;
  if( !m_dataMeasurement )
    return dispsamples;
  
  for( const auto &m : m_dataMeasurement->measurements() )
  {
    switch( m->source_type() )
    {
      case SpecUtils::SourceType::IntrinsicActivity:
      case SpecUtils::SourceType::Calibration:
        if( type == SpecUtils::SpectrumType::SecondForeground )
          dispsamples.insert( m->sample_number() );
        break;
        
      case SpecUtils::SourceType::Background:
        if( type == SpecUtils::SpectrumType::Background )
          dispsamples.insert( m->sample_number() );
        break;
      case SpecUtils::SourceType::Foreground:
      case SpecUtils::SourceType::Unknown:
        if( type == SpecUtils::SpectrumType::Foreground )
          dispsamples.insert( m->sample_number() );
        break;
    }//switch( m->source_type() )
  }//for( loop over all measurements )
  
  return dispsamples;
}//set<int> sampleNumbersForType( SpectrumType )


void InterSpec::displayForegroundData( const bool current_energy_range )
{
  auto &meas = m_dataMeasurement;
  set<int> &sample_nums = m_displayedSamples;
  const vector<string> detectors = detectorsToDisplay( SpecUtils::SpectrumType::Foreground );
  
  if( meas && !detectors.empty() && sample_nums.empty() )
   {
     sample_nums = validForegroundSamples();
     if( !meas->passthrough() && (sample_nums.size() > 1) )
       sample_nums = { *begin(sample_nums) };
   }
  
  if( !meas || detectors.empty() || sample_nums.empty() )
  {
    m_backgroundSubItems[0]->disable();
    m_backgroundSubItems[0]->show();
    m_backgroundSubItems[1]->hide();
    m_hardBackgroundSub->disable();
        
    if( m_spectrum->data() )
    {
      m_spectrum->setData( nullptr, false );
      m_peakModel->setPeakFromSpecMeas( nullptr, sample_nums );
    }
    
    return;
  }//if( !meas )


  m_peakModel->setPeakFromSpecMeas( meas, sample_nums );

  const auto energy_cal = meas->suggested_sum_energy_calibration(sample_nums, detectors);
  if( !energy_cal )
  {
    vector<shared_ptr<const SpecUtils::Measurement>> meass;
    bool allNeutron = true, containSpectrum = false;
    for( const auto sample_num : sample_nums )
    {
      for( const auto &m : meas->sample_measurements( sample_num ) )
      {
         if( std::find( begin(detectors), end(detectors), m->detector_name() ) != end(detectors) )
         {
           meass.push_back( m );
           
           const auto cal = m->energy_calibration();
           const bool hasGamma = (m->num_gamma_channels() > 0);
           const bool hasSpectrum = cal && cal->valid() && (cal->num_channels() > 7);
           allNeutron = (allNeutron && !hasGamma);
           containSpectrum = (containSpectrum || hasSpectrum);
         }//if( this Measurement is from a detector we want )
      }//for( loop over Measurements for this sample number )
    }//for( const auto sample_num : sample_nums )
    
    const char *msg = "";
    if( meass.empty() )
    {
      if( detectors.size() == meas->detector_names().size() )
        msg = "err-no-fore-sn";
      else
        msg = "err-no-fore-det-sn";
    }else if( allNeutron )
    {
      msg = "err-no-fore-all-neut";
    }else if( !containSpectrum )
    {
      msg = "err-no-fore-no-spec";
    }else
    {
      msg = (meass.size() > 1) ? "err-no-fore-no-ecal-g1spec" : "err-no-fore-no-ecal-1spec";
    }//if(
    
    passMessage( WString::tr(msg), WarningWidget::WarningMsgHigh );
  }//if( !binning )


  const bool canSub = (m_dataMeasurement && m_backgroundMeasurement);
  const bool isSub = m_spectrum->backgroundSubtract();
  if( m_backgroundSubItems[0]->isEnabled() != canSub )
    m_backgroundSubItems[0]->setDisabled( !canSub );
  if( m_backgroundSubItems[0]->isHidden() != isSub )
  {
    m_backgroundSubItems[0]->setHidden( isSub );
    m_backgroundSubItems[1]->setHidden( !isSub );
  }//if( m_backgroundSubItems[0]->isHidden() != isSub )

  if( m_hardBackgroundSub->isEnabled() != canSub )
    m_hardBackgroundSub->setDisabled( !canSub );
  
  std::shared_ptr<SpecUtils::Measurement> dataH;
  
  if( energy_cal )
    dataH = m_dataMeasurement->sum_measurements( sample_nums, detectors, energy_cal );
  
  if( dataH )
    dataH->set_title( WString::tr("Foreground").toUTF8() );

  m_spectrum->setData( dataH, current_energy_range );
  
  if( !m_timeSeries->isHidden() )
    m_timeSeries->setHighlightedIntervals( sample_nums, SpecUtils::SpectrumType::Foreground );
}//void displayForegroundData()


void InterSpec::displaySecondForegroundData()
{
  const auto &meas = m_secondDataMeasurement;
  std::set<int> &sample_nums = m_sectondForgroundSampleNumbers;
  const auto disp_dets = detectorsToDisplay( SpecUtils::SpectrumType::SecondForeground );
  
  //Note: below will throw exception if 'disp_samples' has any invalid entries
  shared_ptr<const SpecUtils::EnergyCalibration> energy_cal;
  if( meas )
    energy_cal = meas->suggested_sum_energy_calibration( sample_nums, disp_dets );
  
  if( !energy_cal || !m_dataMeasurement )
  {
    //sample_nums.clear();
    if( m_spectrum->secondData() )
      m_spectrum->setSecondData( nullptr );
    
    if( !m_timeSeries->isHidden() )
      m_timeSeries->setHighlightedIntervals( {}, SpecUtils::SpectrumType::SecondForeground );
    
    return;
  }//if( !m_secondDataMeasurement )
  
  if( !meas->num_measurements() )
    throw runtime_error( "Serious logic error in InterSpec::displaySecondForegroundData()" );

  auto histH = meas->sum_measurements( sample_nums, disp_dets, energy_cal );
  if( histH )
    histH->set_title( WString::tr("second-foreground").toUTF8() );
    
  m_spectrum->setSecondData( histH );
  
  if( !m_timeSeries->isHidden() )
    m_timeSeries->setHighlightedIntervals( m_sectondForgroundSampleNumbers, SpecUtils::SpectrumType::SecondForeground );
}//void displaySecondForegroundData()


void InterSpec::displayBackgroundData()
{
  const auto &meas = m_backgroundMeasurement;
  set<int> &disp_samples = m_backgroundSampleNumbers;
  
  const vector<string> disp_dets = detectorsToDisplay( SpecUtils::SpectrumType::Background );
  
  //Note: below will throw exception if 'disp_samples' has any invalid entries
  shared_ptr<const SpecUtils::EnergyCalibration> energy_cal;
  if( meas )
    energy_cal = meas->suggested_sum_energy_calibration( disp_samples, disp_dets );
  
  if( !energy_cal || !m_dataMeasurement )
  {
    m_backgroundSubItems[0]->disable();
    m_backgroundSubItems[0]->show();
    m_backgroundSubItems[1]->hide();
    m_hardBackgroundSub->disable();
    //disp_samples.clear();
    if( m_spectrum->background() )
      m_spectrum->setBackground( nullptr );
    
    if( !m_timeSeries->isHidden() )
      m_timeSeries->setHighlightedIntervals( {}, SpecUtils::SpectrumType::Background );
    
    return;
  }//if( !energy_cal || !m_dataMeasurement )
  
  auto backgroundH = meas->sum_measurements( disp_samples, disp_dets, energy_cal );
  if( backgroundH )
    backgroundH->set_title( WString::tr("Background").toUTF8() );
    
  m_spectrum->setBackground( backgroundH );
  
  if( !m_timeSeries->isHidden() )
  {
    const auto background = SpecUtils::SpectrumType::Background;
    if( m_backgroundMeasurement != m_dataMeasurement )
      m_timeSeries->setHighlightedIntervals( {}, background );
    else
      m_timeSeries->setHighlightedIntervals( m_backgroundSampleNumbers, background );
  }//if( !m_timeSeries->isHidden() )
  
  const bool canSub = (m_dataMeasurement && m_backgroundMeasurement);
  const bool isSub = m_spectrum->backgroundSubtract();
  if( m_backgroundSubItems[0]->isEnabled() != canSub )
    m_backgroundSubItems[0]->setDisabled( !canSub );
  if( m_backgroundSubItems[0]->isHidden() != isSub )
  {
    m_backgroundSubItems[0]->setHidden( isSub );
    m_backgroundSubItems[1]->setHidden( !isSub );
  }//if( m_backgroundSubItems[0]->isHidden() != isSub )
  
  if( m_hardBackgroundSub->isEnabled() != canSub )
    m_hardBackgroundSub->setDisabled( !canSub );
}//void displayBackgroundData()
<|MERGE_RESOLUTION|>--- conflicted
+++ resolved
@@ -11375,15 +11375,10 @@
 #endif
       
       const std::string sessionid = wApp->sessionId();
-<<<<<<< HEAD
-      propigate_peaks_fcns = [=,this]( std::shared_ptr<const SpecUtils::Measurement> data ){
-        PeakSearchGuiUtils::add_peak_from_right_click( this, m_rightClickEnergy );
-=======
       propigate_peaks_fcns = [this, input_peaks, original_peaks, sessionid]( std::shared_ptr<const SpecUtils::Measurement> data ){
         PeakSearchGuiUtils::fit_template_peaks( this, data, input_peaks, original_peaks,
                        PeakSearchGuiUtils::PeakTemplateFitSrc::PreviousSpectrum,
                        sessionid );
->>>>>>> dabd0124
       };
     }//if( prev spec had peaks and new one doesnt )
   }//if( should propogate peaks )
