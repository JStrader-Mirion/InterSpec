--- conflicted
+++ resolved
@@ -49,14 +49,11 @@
   <message id="ss-invalid-mat">invalid mat.</message>
   <message id="ss-src-mass-frac-label">mass frac of {1}:</message>
   <message id="ss-non-src-frac">Non Source Frac</message>
-<<<<<<< HEAD
   <message id="ss-add-shield-before">Add shielding before</message>
   <message id="ss-add-shield-after">Add Shielding after</message>
   <message id="ss-add-trace-src">Add Trace Source</message>
-=======
   <message id="ss-non-src-frac-el">other {1}:</message>
   <message id="ss-tt-with-uncert">{1}</message>
   <message id="ss-tt-without"></message>
   <message id="ss-warning-only-one-src-frac">To fit mass fractions, please select at least two components of {1} to fit.</message>
->>>>>>> 6303961b
 </messages>