--- conflicted
+++ resolved
@@ -38,10 +38,6 @@
 .LicenseAndDisclaimersWindow .ShowDataLocationBtn
 {
   display: block;
-<<<<<<< HEAD
-  float: right;
-  margin-right: 10px;
-=======
   margin-right: 10px;
   align-self: flex-end;
 }
@@ -50,5 +46,4 @@
 {
   display: flex;
   flex-direction: column;
->>>>>>> 3310bb43
 }