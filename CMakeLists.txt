--- conflicted
+++ resolved
@@ -706,207 +706,12 @@
 add_library(InterSpecLib ${INTERSPEC_LIB_TYPE} ${sources} ${headers})
 
 
-<<<<<<< HEAD
 # If we are the top-level project, we'll build the local-server exe
 if( NOT hasParent)
   add_executable(InterSpecExe main.cpp)
   target_link_libraries(InterSpecExe PUBLIC InterSpecLib)
   set_target_properties(InterSpecExe PROPERTIES OUTPUT_NAME "InterSpec")
 endif()
-=======
-    SET_SOURCE_FILES_PROPERTIES(${CMAKE_CURRENT_SOURCE_DIR}/target/osx/InterSpec.icns PROPERTIES MACOSX_PACKAGE_LOCATION Resources)
-
-    add_dependencies(InterSpecExe SpecFilePreview)
-
-    #Set resources MACOSX_PACKAGE_LOCATION property so it is where we want in the app bundle
-    #ToDo: combine 5 loops below into a single loop...
-    # ToDo: Try to use: install(DIRECTORY InterSpec_resources DESTINATION $<TARGET_FILE_DIR:InterSpecExe>/../Resources/ )
-    # ToDo: Try using (something like):
-    #                 add_custom_command(TARGET ${PROJECT_NAME} PRE_BUILD COMMAND ${CMAKE_COMMAND} -E copy_directory
-    #                                    "${CMAKE_SOURCE_DIR}/example_spectra" "$<TARGET_FILE_DIR:InterSpecExe>/Contents/Resources/")
-
-    # set( RES_SOURCES_DIRS DATA_RES_SOURCES WT_RES_SOURCES INTERSPEC_RES_SOURCES EXAMPLE_RES_SOURCES EN_LOCALIZATION_FILES )
-    # set( RES_DEST_DIRS data resources InterSpec_resources example_spectra en.lproj )
-
-    set_property(
-        SOURCE
-        ${CMAKE_CURRENT_BINARY_DIR}/SpecFilePreview/SpecFilePreview.qlgenerator
-        PROPERTY
-        MACOSX_PACKAGE_LOCATION
-        "Library/QuickLook/"
-    )
-
-    foreach(RES_FILE ${DATA_RES_SOURCES})
-        #Get the relative path from the data-folder to the particular file
-        file(
-            RELATIVE_PATH
-            RES_PATH
-            "${CMAKE_CURRENT_SOURCE_DIR}/data"
-            ${RES_FILE}
-        )
-        get_filename_component(RES_PATH ${RES_PATH} DIRECTORY)
-        #Set it's location inside the app package (under Resources)
-        set_property(
-            SOURCE
-            ${RES_FILE}
-            PROPERTY
-            MACOSX_PACKAGE_LOCATION
-            "Resources/data/${RES_PATH}"
-        )
-    endforeach(RES_FILE)
-
-    foreach(RES_FILE ${WT_RES_SOURCES})
-        file(RELATIVE_PATH RES_PATH "${WT_RESOURCES_DIRECTORY}" ${RES_FILE})
-        get_filename_component(RES_PATH ${RES_PATH} DIRECTORY)
-        set_property(
-            SOURCE
-            ${RES_FILE}
-            PROPERTY
-            MACOSX_PACKAGE_LOCATION
-            "Resources/resources/${RES_PATH}"
-        )
-    endforeach(RES_FILE)
-
-    foreach(RES_FILE ${INTERSPEC_RES_SOURCES})
-        file(
-            RELATIVE_PATH
-            RES_PATH
-            "${CMAKE_CURRENT_SOURCE_DIR}/InterSpec_resources"
-            ${RES_FILE}
-        )
-        get_filename_component(RES_PATH ${RES_PATH} DIRECTORY)
-        set_property(
-            SOURCE
-            ${RES_FILE}
-            PROPERTY
-            MACOSX_PACKAGE_LOCATION
-            "Resources/InterSpec_resources/${RES_PATH}"
-        )
-    endforeach(RES_FILE)
-
-    foreach(RES_FILE ${EXAMPLE_RES_SOURCES})
-        file(
-            RELATIVE_PATH
-            RES_PATH
-            "${CMAKE_CURRENT_SOURCE_DIR}/example_spectra"
-            ${RES_FILE}
-        )
-        get_filename_component(RES_PATH ${RES_PATH} DIRECTORY)
-        set_property(
-            SOURCE
-            ${RES_FILE}
-            PROPERTY
-            MACOSX_PACKAGE_LOCATION
-            "Resources/example_spectra/${RES_PATH}"
-        )
-    endforeach(RES_FILE)
-
-    foreach(RES_FILE ${EN_LOCALIZATION_FILES})
-        set_property(
-            SOURCE
-            ${RES_FILE}
-            PROPERTY
-            MACOSX_PACKAGE_LOCATION
-            "Resources/en.lproj/"
-        )
-    endforeach(RES_FILE)
-
-    set_property(
-        SOURCE
-        "${CMAKE_CURRENT_BINARY_DIR}/MainMenu.nib"
-        PROPERTY
-        MACOSX_PACKAGE_LOCATION
-        "Resources/en.lproj/"
-    )
-
-    #set MACOS_BUNDLE_VERSION_NUMBER for Info.plist.template to populate cooresponding value in Xcode
-    #math(EXPR MACOS_BUNDLE_VERSION_NUMBER "100*(${PROJECT_VERSION_MAJOR}-1) + 10*${PROJECT_VERSION_MINOR} + ${PROJECT_VERSION_PATCH}" )
-    set(MACOS_BUNDLE_VERSION_NUMBER 13)
-
-    set_target_properties(
-        InterSpecExe
-        PROPERTIES
-        MACOSX_BUNDLE_INFO_PLIST
-        "${CMAKE_CURRENT_SOURCE_DIR}/target/osx/Info.plist.template"
-    )
-
-    set_target_properties(
-        InterSpecExe
-        PROPERTIES
-        XCODE_ATTRIBUTE_CODE_SIGN_ENTITLEMENTS
-        "${CMAKE_CURRENT_SOURCE_DIR}/target/osx/InterSpec.entitlements"
-    )
-
-    # With out this next line, Xcode will (silently) fail to build Archive builds
-    set_target_properties(
-        InterSpecExe
-        PROPERTIES
-        XCODE_ATTRIBUTE_INSTALL_PATH
-        "/Applications"
-    )
-
-    #Figure out the development team ID, and set this info for Xcode so it will default to signing the app
-    #  This is probably a little brittle on other peoples machined
-    execute_process(
-        COMMAND
-            /usr/bin/security find-identity -v -p codesigning OUTPUT_VARIABLE
-            dev_team_ids
-    )
-    STRING(REGEX REPLACE ";" "\\\\;" dev_team_ids "${dev_team_ids}")
-    STRING(REGEX REPLACE "\n" ";" dev_team_ids "${dev_team_ids}")
-    LIST(FILTER dev_team_ids INCLUDE REGEX "Developer ID Application:.+" )
-    STRING(REGEX MATCH "\\(.+\\)" mac_team_id ${dev_team_ids} )
-    STRING(REGEX REPLACE "\\(|\\)" "" mac_team_id "${mac_team_id}")
-    message("Using Mac Developer Team ID='${mac_team_id}'")
-
-    set_target_properties(
-        InterSpecExe
-        PROPERTIES
-        XCODE_ATTRIBUTE_CODE_SIGN_IDENTITY
-        "Mac Developer"
-    )
-    set_target_properties(
-        InterSpecExe
-        PROPERTIES
-        XCODE_ATTRIBUTE_DEVELOPMENT_TEAM
-        "${mac_team_id}"
-    )
-    set_target_properties(
-        InterSpecExe
-        PROPERTIES
-        XCODE_ATTRIBUTE_ENABLE_HARDENED_RUNTIME
-        "YES"
-    )
-elseif(BUILD_AS_UNIT_TEST_SUITE)
-    add_library(InterSpecLib STATIC ${sources} ${headers})
-    add_executable(InterSpecExe ${GUI_TYPE} main.cpp)
-    target_link_libraries(InterSpecExe PUBLIC InterSpecLib)
-    set_target_properties(InterSpecExe PROPERTIES OUTPUT_NAME "InterSpec")
-elseif(BUILD_AS_ELECTRON_APP)
-    list(
-        APPEND
-        sources
-        src/InterSpecServer.cpp
-        target/electron/ElectronUtils.cpp
-    )
-    
-    list(
-        APPEND
-        headers
-        InterSpec/InterSpecServer.h
-        target/electron/ElectronUtils.h
-    )
-    
-    if( NOT USE_ELECTRON_NATIVE_MENU )
-      list( APPEND sources js/AppHtmlMenu.js )
-    endif( NOT USE_ELECTRON_NATIVE_MENU )
-    
-    if( INTERSPEC_LIBRARY_STATIC )
-        add_library(InterSpecLib STATIC ${sources} ${headers})
-    else( INTERSPEC_LIBRARY_STATIC )
-        add_library(InterSpecLib SHARED ${sources} ${headers})
-    endif( INTERSPEC_LIBRARY_STATIC )
->>>>>>> 8a5a2d52
 
 
 set_target_properties(InterSpecLib PROPERTIES PREFIX "")
@@ -1157,11 +962,8 @@
     APPEND
     OTHER_SUPPORT_FILES
     ${CMAKE_CURRENT_SOURCE_DIR}/InterSpec_resources/DecayChainChart.js
-<<<<<<< HEAD
     ${CMAKE_CURRENT_SOURCE_DIR}/InterSpec_resources/RelEffPlot.js
-=======
     ${CMAKE_CURRENT_SOURCE_DIR}/InterSpec_resources/DetectionLimitTool.js
->>>>>>> 8a5a2d52
 )
 
 FILE(GLOB HELP_FILES ${CMAKE_CURRENT_SOURCE_DIR}/InterSpec_resources/static_text/*help.xml)
