--- conflicted
+++ resolved
@@ -169,12 +169,6 @@
     return -21;
   }
   
-<<<<<<< HEAD
-  if( !cl_vm.count("docroot") )
-=======
-  #include <cstdlib>     // realpath / _fullpath helpers
-#endif
-#if( BUILD_FOR_WEB_DEPLOYMENT )
   /*--------------------------------------------------------------------
     If the user did not specify --docroot, use one that is *relative to*
     the executable:
@@ -183,7 +177,6 @@
     (i.e. <prefix>/bin when installed with CMake’s default layout).
   --------------------------------------------------------------------*/
   if (docroot.empty())
->>>>>>> 78def3a3
   {
       // directory that holds the executable
       std::string exe_dir = SpecUtils::parent_path(argv[0]);
@@ -336,7 +329,6 @@
   
   
   // Start the InterSpec server
-<<<<<<< HEAD
   const int rval = InterSpecServer::start_server( argv[0], user_data_dir.c_str(),
                                                  docroot.c_str(),
                                                  wt_config.c_str(),
@@ -345,16 +337,6 @@
                                                  , http_address.c_str()
 #endif
                                                  );
-=======
-  const int rval = InterSpecServer::start_server(
-    argv[0],
-    user_data_dir.c_str(),
-    docroot.c_str(),
-    wt_config.c_str(),
-    static_cast<short int>(server_port_num),
-    http_address.c_str() // <-- add this
-);
->>>>>>> 78def3a3
   if( rval < 0 )
   {
     std::cerr << "Failed to start server, val=" << rval << std::endl;
