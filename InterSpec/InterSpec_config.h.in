#ifndef InterSpec_config_h
#define InterSpec_config_h
/* InterSpec: an application to analyze spectral gamma radiation data.
 
 Copyright 2018 National Technology & Engineering Solutions of Sandia, LLC
 (NTESS). Under the terms of Contract DE-NA0003525 with NTESS, the U.S.
 Government retains certain rights in this software.
 For questions contact William Johnson via email at wcjohns@sandia.gov, or
 alternative emails of interspec@sandia.gov.
 
 This library is free software; you can redistribute it and/or
 modify it under the terms of the GNU Lesser General Public
 License as published by the Free Software Foundation; either
 version 2.1 of the License, or (at your option) any later version.
 
 This library is distributed in the hope that it will be useful,
 but WITHOUT ANY WARRANTY; without even the implied warranty of
 MERCHANTABILITY or FITNESS FOR A PARTICULAR PURPOSE.  See the GNU
 Lesser General Public License for more details.
 
 You should have received a copy of the GNU Lesser General Public
 License along with this library; if not, write to the Free Software
 Foundation, Inc., 51 Franklin Street, Fifth Floor, Boston, MA  02110-1301  USA
 */

#cmakedefine01 BUILD_AS_LOCAL_SERVER
#cmakedefine01 BUILD_AS_OSX_APP
#cmakedefine01 BUILD_AS_ELECTRON_APP
#cmakedefine01 BUILD_FOR_WEB_DEPLOYMENT

#cmakedefine01 PERFORM_DEVELOPER_CHECKS
#cmakedefine01 USE_OSX_NATIVE_MENU
#cmakedefine01 USE_ELECTRON_NATIVE_MENU

<<<<<<< HEAD
=======
// 20210604: started playing around with using FLEX layout its not there yet, but shows some promise.
//   Items that need to be worked on:
//     - [ ] Controlling time chart height properly.
//     - [ ] When tool tabs are hidden, and one of those tools is selected to show, properly handling that
//     - [ ] Allowing to resize the tool tabs and time chart.
//     - [ ] Propagating tool tab size changes to wtResize(...) in JS to allow those tabs layouts
//           to change - or reimplementing their layouts using CSS grid or flex
#cmakedefine01 USE_CSS_FLEX_LAYOUT

>>>>>>> 08ebd06d
// Since USE_ELECTRON_NATIVE_MENU can be set to true without BUILD_AS_ELECTRON_APP being true, you
//  have to test both its an electron app, and the menu type, so we'll create a little bit of a
//  shortcut
//  \TODO: There is probably a cleaner way to define things...
#if( BUILD_AS_ELECTRON_APP )
  #if( USE_ELECTRON_NATIVE_MENU )
    #define USING_ELECTRON_NATIVE_MENU 1
  #else
    #define USING_ELECTRON_NATIVE_MENU 0
  #endif
#else
  #define USING_ELECTRON_NATIVE_MENU 0
#endif


#cmakedefine01 BUILD_AS_UNIT_TEST_SUITE
#cmakedefine01 BUILD_AS_OFFLINE_ANALYSIS_TEST_SUITE
#cmakedefine01 INCLUDE_ANALYSIS_TEST_SUITE
#cmakedefine TEST_SUITE_BASE_DIR "@TEST_SUITE_BASE_DIR@"
#cmakedefine01 BUILD_AS_COMMAND_LINE_CODE_DEVELOPMENT

#cmakedefine01 DRAW_GAMMA_LINES_LOG_AND_LIN
#cmakedefine01 ALLOW_URL_TO_FILESYSTEM_MAP
#cmakedefine01 USE_DB_TO_STORE_SPECTRA
#cmakedefine01 USE_HIGH_BANDWIDTH_INTERACTIONS
#cmakedefine01 SUPPORT_ZIPPED_SPECTRUM_FILES
#cmakedefine01 USE_SIMPLE_NUCLIDE_ASSIST
#cmakedefine01 USE_SPECRUM_FILE_QUERY_WIDGET
#cmakedefine01 USE_FEATURE_MARKER_WIDGET

#cmakedefine01 USE_MYSQL_DB
#cmakedefine01 USE_SQLITE3_DB
#cmakedefine01 USE_GOOGLE_MAP
#cmakedefine01 USE_SEARCH_MODE_3D_CHART
#cmakedefine01 USE_TERMINAL_WIDGET
#cmakedefine01 SpecUtils_ENABLE_D3_CHART
#cmakedefine01 USE_SPECTRUM_CHART_D3
#cmakedefine01 DECAY_CHART_ADD_IMAGE_DOWNLOAD_LINK
#cmakedefine01 SpecUtils_NO_BOOST_LIB
#cmakedefine01 RENDER_REFERENCE_PHOTOPEAKS_SERVERSIDE

#cmakedefine DATABASE_PASSWORD_FILE "@DATABASE_PASSWORD_FILE@"

#cmakedefine InterSpec_VERSION "@PROJECT_VERSION@"

#cmakedefine MAX_SPECTRUM_MEMMORY_SIZE_MB @MAX_SPECTRUM_MEMMORY_SIZE_MB@

#cmakedefine MYSQL_DATABASE_TO_USE "@MYSQL_DATABASE_TO_USE@"

#cmakedefine GOOGLE_MAPS_KEY "@GOOGLE_MAPS_KEY@"

#if ( defined(WIN32) || defined(UNDER_CE) || defined(_WIN32) || defined(WIN64) )
#include <stdio.h>
#include <stdlib.h>
#include <math.h>
#include <float.h>
#define isnan(x) _isnan(x)
#define isinf(x) (!_finite(x))
#define fpu_error(x) (isinf(x) || isnan(x))
#endif

#if( __cplusplus > 199711L || defined(ANDROID) || defined(__APPLE__) )
#define IsInf(x) std::isinf(x)
#define IsNan(x) std::isnan(x)
#else
#define IsInf(x) isinf(x)
#define IsNan(x) isnan(x)
#endif


// Sets up the message handler, assuming it's standalone.
#define passMessage(message,source,priority) \
  {if(dynamic_cast<InterSpecApp*>(Wt::WApplication::instance())) \
    dynamic_cast<InterSpecApp*>(Wt::WApplication::instance())->svlog(message,source,priority); \
  else \
    std::cerr << source << ": " << message << std::endl;}


#cmakedefine HAS_WTDBOSQLITE3 1
#cmakedefine HAS_WTDBOMYSQL 1
#cmakedefine HAS_WTDBOPOSTGRES 1
#cmakedefine HAS_WTDBOFIREBIRD 1
#cmakedefine HAS_ZLIB_SUPPORT 1

#if(PERFORM_DEVELOPER_CHECKS)
//log_developer_error(...) is implemented in SpectrumDataStructs.cpp, but
//  declared here so can be used everywhere.
//Error messages go to developer_errors.log in the cwd
void log_developer_error( const char *location, const char *error );
#endif


#define DATE_TIME_FORMAT_STR "dd/MM/yy hh:mm:ss"

/** Define a number of channels where if the spectrum has more than this, we'll assume this is high-resolution.
 
 TODO: should instead define an average keV per channel for this purpose.  Some limited energy
 range HPGe detectors may only have 4096 channels.
 */
#define HIGH_RES_NUM_CHANNELS 5000


#endif // InterSpec_config_h<|MERGE_RESOLUTION|>--- conflicted
+++ resolved
@@ -32,8 +32,6 @@
 #cmakedefine01 USE_OSX_NATIVE_MENU
 #cmakedefine01 USE_ELECTRON_NATIVE_MENU
 
-<<<<<<< HEAD
-=======
 // 20210604: started playing around with using FLEX layout its not there yet, but shows some promise.
 //   Items that need to be worked on:
 //     - [ ] Controlling time chart height properly.
@@ -43,7 +41,6 @@
 //           to change - or reimplementing their layouts using CSS grid or flex
 #cmakedefine01 USE_CSS_FLEX_LAYOUT
 
->>>>>>> 08ebd06d
 // Since USE_ELECTRON_NATIVE_MENU can be set to true without BUILD_AS_ELECTRON_APP being true, you
 //  have to test both its an electron app, and the menu type, so we'll create a little bit of a
 //  shortcut
