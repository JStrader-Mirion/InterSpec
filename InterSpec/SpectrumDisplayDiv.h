#ifndef SpectrumDisplayDiv_h
#define SpectrumDisplayDiv_h
/* InterSpec: an application to analyze spectral gamma radiation data.
 
 Copyright 2018 National Technology & Engineering Solutions of Sandia, LLC
 (NTESS). Under the terms of Contract DE-NA0003525 with NTESS, the U.S.
 Government retains certain rights in this software.
 For questions contact William Johnson via email at wcjohns@sandia.gov, or
 alternative emails of interspec@sandia.gov.
 
 This library is free software; you can redistribute it and/or
 modify it under the terms of the GNU Lesser General Public
 License as published by the Free Software Foundation; either
 version 2.1 of the License, or (at your option) any later version.
 
 This library is distributed in the hope that it will be useful,
 but WITHOUT ANY WARRANTY; without even the implied warranty of
 MERCHANTABILITY or FITNESS FOR A PARTICULAR PURPOSE.  See the GNU
 Lesser General Public License for more details.
 
 You should have received a copy of the GNU Lesser General Public
 License along with this library; if not, write to the Free Software
 Foundation, Inc., 51 Franklin Street, Fifth Floor, Boston, MA  02110-1301  USA
 */

#include "InterSpec_config.h"

#include <memory>
#include <vector>
#include <utility>

#include <Wt/WEvent>
#include <Wt/WSignal>
#include <Wt/WContainerWidget>

#if( RENDER_REFERENCE_PHOTOPEAKS_SERVERSIDE )
#include "InterSpec/ReferenceLineInfo.h"
#endif

//Forward declarations
class SpecMeas;
class PeakModel;
class InterSpec;

class SpectrumChart;
class SpectrumDataModel;
class CanvasForDragging;
namespace SpecUtils{ class Measurement; }
namespace SpecUtils{ enum class SpectrumType : int; }

namespace Wt
{
  class WColor;
  class WGridLayout;
  class WApplication;
  class WButtonGroup;
  class WStackedWidget;
  class WContainerWidget;
}//namespace Wt


//
//2012-03-14: Instead of using a WBorderLayout to strech the charts <canvas>
//  element, which adds a whole bunch of tables and divs to the page, we can use
//  a simple customization of the javascript function wtResize to do this.
//  Note: I think in Newer Wt, this is no longer the case, so we could remove
//  this feature.
#define SpectrumDisplayDiv_USE_CUSTOM_LAYOUT 0


class SpectrumDisplayDiv : public Wt::WContainerWidget
{
public:
  SpectrumDisplayDiv( Wt::WContainerWidget *parent = 0 );
  virtual ~SpectrumDisplayDiv();

  //setTextInMiddleOfChart(...): draws some large text over the middle of the
  //  chart - used int the spectrum quizzer for text based questions.
  void setTextInMiddleOfChart( const Wt::WString &s );
  
  //setCompactAxis(): whether to slim down axis for small displays (e.g. on
  //  phone).  Note that effects wont be seen until next time chart is rendered.
  //  You should also adjust padding axis title text appropriately; x-axis
  //  padding of 23px seems to be a reasonable value.
  //Currently only effects x-axis.
  void setCompactAxis( const bool compact );
  bool isAxisCompacted() const;
  
  void setAvoidMobileMenu( const bool avoid );
  
  Wt::Signal<double/*keV*/,double/*counts*/,int/*pageX*/,int/*pageY*/> &chartClicked();
  Wt::Signal<double/*kev*/,double/*counts*/,int/*pageX*/,int/*pageY*/> &rightClicked();
  Wt::Signal<double/*keV*/,double/*counts*/> &doubleLeftClick();
  Wt::Signal<double/*keV start*/,double/*keV end*/,int/*last pageX*/,int/*last pageY*/> &controlKeyDragged();
  Wt::Signal<double/*keV start*/,double/*keV end*/> &shiftKeyDragged();

  
  void setPeakModel( PeakModel *model );
  
<<<<<<< HEAD
  void setData( std::shared_ptr<const SpecUtils::Measurement> data_hist,
                bool keep_curent_xrange );
  void setSecondData( std::shared_ptr<const SpecUtils::Measurement> hist, bool ownAxis );
  void setBackground( std::shared_ptr<const SpecUtils::Measurement> background );
=======
  void setData( std::shared_ptr<SpecUtils::Measurement> data_hist, const bool keep_curent_xrange );
  void setSecondData( std::shared_ptr<SpecUtils::Measurement> hist, const bool ownAxis );
  void setBackground( std::shared_ptr<SpecUtils::Measurement> background );
>>>>>>> 08ebd06d


  // These 8 functions retrieve the corresponding info from the model.
  //std::shared_ptr<SpecUtils::Measurement> data();
  std::shared_ptr<const SpecUtils::Measurement> data()       const;
  //std::shared_ptr<SpecUtils::Measurement> secondData();
  std::shared_ptr<const SpecUtils::Measurement> secondData() const;
  //std::shared_ptr<SpecUtils::Measurement> background();
  std::shared_ptr<const SpecUtils::Measurement> background() const;

  float foregroundLiveTime() const;
  float foregroundRealTime() const;
  
  float backgroundLiveTime() const;
  float backgroundRealTime() const;

  float secondForegroundLiveTime() const;
  float secondForegroundRealTime() const;
  
  std::shared_ptr<const SpecUtils::Measurement> histUsedForXAxis() const;

  //displayScaleFactor():  This is the multiple 
  float displayScaleFactor( const SpecUtils::SpectrumType spectrum_type ) const;
  
  //setDisplayScaleFactor(): set the effective live time of 'spectrum_type'
  //  to be 'sf' timess the live time of 'spectrum_type'.
  void setDisplayScaleFactor( const float sf,
                              const SpecUtils::SpectrumType spectrum_type );
  
  
  void visibleRange( double &xmin, double &xmax,
                    double &ymin, double &ymax ) const;

  virtual void setPlotAreaPadding( int left, int top, int right, int bottom );
  virtual int plotAreaPadding( const Wt::Side side ) const;
  virtual void setXAxisTitle( const std::string &title );
  virtual void setYAxisTitle( const std::string &title );
  virtual void setY2AxisTitle( const std::string &title );
  const std::string xAxisTitle() const;
  const std::string yAxisTitle() const;
  const std::string y2AxisTitle() const;

  float xUnitsPerPixel() const;
  
  void setForegroundSpectrumColor( const Wt::WColor &color );
  void setBackgroundSpectrumColor( const Wt::WColor &color );
  void setSecondarySpectrumColor( const Wt::WColor &color );
  
  void setTextColor( const Wt::WColor &color );
  void setAxisLineColor( const Wt::WColor &color );
  
  void setChartMarginColor( const Wt::WColor &color );
  void setChartBackgroundColor( const Wt::WColor &color );
  
  
  
  void setDefaultPeakColor( const Wt::WColor &color );
  void setOccupiedTimeSamplesColor( const Wt::WColor &color );
  
  void setForegroundHighlightColor( const Wt::WColor &color );
  void setBackgroundHighlightColor( const Wt::WColor &color );
  void setSecondaryHighlightColor( const Wt::WColor &color );
  
  
  void clearTimeHighlightRegions( const SpecUtils::SpectrumType type );
  void setTimeHighLightRegions( const std::vector< std::pair<double,double> > &p,
                            const SpecUtils::SpectrumType type );
  bool removeDecorativeHighlightRegion( size_t regionid );
  size_t addDecorativeHighlightRegion( const float lowerx,
                                    const float upperx,
                                    const Wt::WColor &color );
  void clearOccupancyRegions();
  void setOccupancyRegions( const std::vector< std::pair<double,double> > &p );
  
  void setAutoAxisRange();

  void enableLegend( const bool forceMobileStyle );
  void disableLegend();
  bool legendIsEnabled() const;
  
  Wt::Signal<> &legendEnabled();
  Wt::Signal<> &legendDisabled();

  //Some functions to tell the SpectrumChart what kind of data it is displaying.
  //  This is currently only used for telling the units of the mouse on the
  //  overlay canvas.  If you do not set that this display is for either
  //  energy or time, then mouse coordanents will not be displayed.
  void setIsEnergyDisplay();
  void setIsTimeDisplay();
  bool isEnergyDisplay() const;
  bool isTimeDisplay() const;

  /** Executes appropriate javascript to generate and download a PNG based on
      the currently showing spectrum.  PNG generation is done client side.
   */
  void saveChartToPng( const std::string &name );
  
  //setControlDragDebouncePeriod(...): set how often the client will phone home
  //  to the server during a control-drag event.  Periods of <= 0 will result
  //  in it happening whenever the mouse is moved.
  void setControlDragDebouncePeriod( int milliseconds );
  
  //setControlDragContinuumPreview(...): draws a straight line from the bin
  //  contents at energy_start to energy_finish, but only if the overlay
  //  canvas is being used
  void setControlDragContinuumPreview( double energy_start, double x_finish );
  
  void showHistogramIntegralsInLegend( const bool show );

  void enableOverlayCanvas( bool outline, bool highlight, bool enalbeAltShiftHighlight );
  CanvasForDragging *overlayCanvas();
  void disableOverlayCanvas();
  bool overlayCanvasEnabled() const;
  void setOverlayCanvasVisible( bool visible );
  Wt::JSlot *alignOverlayCanvas();  //returns NULL if overlay canvas not enabled

  //setScrollingParent(...): sets the scrolling frame which contains the chart
  //  from which the overlay canvas should not extend beyond.  Calling this
  //  function when the overlay canvas is not enabled has no effect. Calling
  //  this function with a NULL argument removes this parent.
  void setScrollingParent( Wt::WContainerWidget *parent );

  void setScrollY( int scrollY );
  
  //overlayCanvasJsException() is mostly for debugging and will
  //  probably be removed in the future
  Wt::JSignal<std::string> *overlayCanvasJsException();  //returns NULL if not available

  //functions to connect/disconnect the Wt::Chart::WCartesianChart based
  //  mouse signals.  If you are using the overlay canvas, you can (but dont
  //  have to) disconnect these signals.  If you are not using the overlay
  //  canvas, than you should connect these signals.
  void connectWtMouseConnections();
  void disconnectWtMouseConnections();

  virtual void setHidden( bool hidden,
                         const Wt::WAnimation &animation = Wt::WAnimation() );

  void setMouseDragZooms(); // default action
  void setMouseDragHighlights( const bool allowMultiple = false,
                               const bool allowSingleClick = true );
  void allowArrowToMoveSingleClickRegion( bool allow = true );
  void disableMouseDragActions(); // signal will still be emitted
  Wt::Signal<double,double> &xRangeChanged();
  Wt::Signal<double,double> &rightMouseDragg();

  Wt::Signal<double,double> &altKeyDragged();
  Wt::Signal<double,double> &shiftAltKeyDragged();
  
  Wt::Signal<double,double> &controlMouseMoved();
  
  void prefferPngRenderForChart(); //default is <canvas>

  //By default SpectrumDisplayDiv has setLayoutSizeAware(true) set, so if the
  //  widget is being sized by a Wt layout manager, layoutWidth() and
  //  layoutHeight() will return this widget width and height respectively
  int layoutWidth() const;
  int layoutHeight() const;

  //For the case of auto-ranging x-axis, the below _may_ return 0 when auto
  //  range is set, but chart hasnt been rendered  (although maybe +-DBL_MAX)
  double xAxisMinimum() const;
  double xAxisMaximum() const;

  double yAxisMinimum() const;
  double yAxisMaximum() const;
  
  bool yAxisIsLog() const;
  void setYAxisLog( bool log );
  
  void showGridLines( bool show );  //shows horizantal and vertical
  void showVerticalLines( const bool draw );
  void showHorizontalLines( const bool draw );
  bool verticalLinesShowing() const;  // Added by christian (20170425)
  bool horizontalLinesShowing() const;
  
  bool backgroundSubtract() const;
  void setBackgroundSubtract( bool subtract );
  
  void setXAxisMinimum( const double minimum );
  void setXAxisMaximum( const double maximum );
  void setXAxisRange( const double minimum, const double maximum );

  void setYAxisMinimum( const double minimum );
  void setYAxisMaximum( const double maximum );
  void setYAxisRange( const double minimum, const double maximum );
  
  
  Wt::WPointF energyCountsToPixels( double energy, double counts ) const;
  

  double mapEnergyToXPixel( double energy ) const;
  double mapCountsToYPixel( double energy ) const;
  
  //peakLabel should be of type SpectrumChart::PeakLabels, but I didnt want
  //  to include the SpectrumChart header for just this
  void setShowPeakLabel( int peakLabel, bool show );
  bool showingPeakLabel( int peakLabel ) const;
  
#if( BUILD_AS_UNIT_TEST_SUITE || BUILD_AS_OFFLINE_ANALYSIS_TEST_SUITE || BUILD_AS_COMMAND_LINE_CODE_DEVELOPMENT )
  SpectrumDataModel *model(){ return m_model; }
  SpectrumChart *chart(){ return m_chart; }
#endif

  void setDisplayRebinFactor( const int factor );
  //relies on setLayoutSizeAware(true) being set.
  void guessAndUpdateDisplayRebinFactor();
  void setAutoAdjustDisplayRebinFactor( bool auto_rebin = true );
  
  int displayRebinFactor() const;
  
#if( IOS || ANDROID )
  //forceOverlayAlign(): does the JS for force an align of the overlay
  void forceOverlayAlign();
#endif
  
#if( RENDER_REFERENCE_PHOTOPEAKS_SERVERSIDE )
  void setReferncePhotoPeakLines( const ReferenceLineInfo &nuc );
  void persistCurrentReferncePhotoPeakLines();
  void clearAllReferncePhotoPeakLines();
#endif

  //setShowRefLineInfoForMouseOver(): set wether or not the text information
  //  should be shown for the line that the mouse is currently over.  Default is
  //  to show the information.
  void setShowRefLineInfoForMouseOver( const bool show );
  
protected:

  void initUserTools();

  //chartXRangeChangedCallback(...): rebins the displayed data, and sets the
  //  y-axis to be auto-range
  void chartXRangeChangedCallback( double x, double y );

  //layoutSizeChanged(...): adjusts display binning if necessary
  virtual void layoutSizeChanged ( int width, int height );
  
  SpectrumChart *m_chart;
  SpectrumDataModel *m_model;

  int m_layoutWidth;
  int m_layoutHeight;
  bool m_autoAdjustDisplayBinnning;
  
#if( INCLUDE_ANALYSIS_TEST_SUITE )
  friend class SpectrumViewerTester;
#endif
};//class SpectrumDisplayDiv


#endif<|MERGE_RESOLUTION|>--- conflicted
+++ resolved
@@ -97,16 +97,9 @@
   
   void setPeakModel( PeakModel *model );
   
-<<<<<<< HEAD
-  void setData( std::shared_ptr<const SpecUtils::Measurement> data_hist,
-                bool keep_curent_xrange );
-  void setSecondData( std::shared_ptr<const SpecUtils::Measurement> hist, bool ownAxis );
-  void setBackground( std::shared_ptr<const SpecUtils::Measurement> background );
-=======
   void setData( std::shared_ptr<SpecUtils::Measurement> data_hist, const bool keep_curent_xrange );
   void setSecondData( std::shared_ptr<SpecUtils::Measurement> hist, const bool ownAxis );
   void setBackground( std::shared_ptr<SpecUtils::Measurement> background );
->>>>>>> 08ebd06d
 
 
   // These 8 functions retrieve the corresponding info from the model.
