#ifndef D3SpectrumDisplayDiv_h
#define D3SpectrumDisplayDiv_h

#include "InterSpec_config.h"

#include <map>
#include <memory>
#include <vector>
#include <utility>

#include <Wt/WColor>
#include <Wt/WEvent>
#include <Wt/WSignal>
#include <Wt/WContainerWidget>

#include "SpecUtils/SpecFile.h"
#include "InterSpec/SpectrumChart.h"
#include "InterSpec/InterSpec.h"  //Only for FeatureMarkerType::NumFeatureMarkers

static_assert( RENDER_REFERENCE_PHOTOPEAKS_SERVERSIDE, "RENDER_REFERENCE_PHOTOPEAKS_SERVERSIDE must be enabled when USE_SPECTRUM_CHART_D3 is enabled" );

#if( RENDER_REFERENCE_PHOTOPEAKS_SERVERSIDE )
#include "InterSpec/ReferenceLineInfo.h"
#endif

//Forward declarations
class SpecMeas;
class PeakModel;
class InterSpec;
class SpectrumDataModel;
namespace Wt
{
  class WCssTextRule;
}//namespace Wt
enum class FeatureMarkerType : int;
namespace SpecUtils{ class Measurement; }
namespace SpecUtils{ enum class SpectrumType : int; }

/**
 ToDo:
 - When new foreground/background/secondary histogram is set, should set
   internal flag, call WWidget::scheduleRender(0), and not load the JS/JSON to
   client until D3SpectrumDisplayDiv::render() is called.  Same thing with
   colors and scale factors.
 - Get rid of SpectrumDataModel.  Will also require modifying PeakModel.
 - The y-axis range is not propogated from the client to server after many
   operations; this should be fixed.  Also, not sure if x-axis range is always
   propogated.
 - showHistogramIntegralsInLegend() is not implemented client side
 - setTextInMiddleOfChart() is not implemented client side
 - assign unique spectrum ID's in the JSON for each spectrum; convert JS to
   use this info.
 - Upgrade to use v5 of d3.js.
 */


class D3SpectrumDisplayDiv : public Wt::WContainerWidget
{
public:
  D3SpectrumDisplayDiv( Wt::WContainerWidget *parent = 0 );
  virtual ~D3SpectrumDisplayDiv();
  
  //setTextInMiddleOfChart(...): draws some large text over the middle of the
  //  chart - used int the spectrum quizzer for text based questions.
  void setTextInMiddleOfChart( const Wt::WString &s );
  
  //setCompactAxis(): whether to slim down axis for small displays (e.g. on
  //  phone).  Note that effects wont be seen until next time chart is rendered.
  //  You should also adjust padding axis title text appropriately; x-axis
  //  padding of 23px seems to be a reasonable value.
  //Currently only effects x-axis.
  void setCompactAxis( const bool compact );
  bool isAxisCompacted() const;
  
  Wt::Signal<double/*keV*/,double/*counts*/,int/*pageX*/,int/*pageY*/> &chartClicked();
  Wt::Signal<double/*kev*/,double/*counts*/,int/*pageX*/,int/*pageY*/> &rightClicked();
  Wt::Signal<double/*keV*/,double/*counts*/> &doubleLeftClick();
  Wt::Signal<double/*keV start*/,double/*keV end*/> &controlKeyDragged();
  Wt::Signal<double/*keV start*/,double/*keV end*/> &shiftKeyDragged();
  
  Wt::Signal<double /*new roi lower energy*/,
             double /*new roi upper energy*/,
             double /*new roi lower px*/,
             double /*new roi upper px*/,
             double /*original roi lower energy*/,
             bool /*isFinalRange*/> &roiDragUpdate();
  
  Wt::Signal<double /*lower energy*/,
             double /*upper energy*/,
             int    /*num peaks to force*/,
             bool /*isFinalRange*/> &fitRoiDragUpdate();
  
  Wt::Signal<double,SpecUtils::SpectrumType> &yAxisScaled();
  
  void setPeakModel( PeakModel *model );
  
<<<<<<< HEAD
  /// \TODO: for all setData, setSecondData, and setBackground, get rid of live/real-time arguments
  ///        and neutron counts.
  void setData( std::shared_ptr<const SpecUtils::Measurement> data_hist, bool keep_curent_xrange );
  void setSecondData( std::shared_ptr<const SpecUtils::Measurement> hist, bool ownAxis );
  void setBackground( std::shared_ptr<const SpecUtils::Measurement> background );
=======
  void setData( std::shared_ptr<SpecUtils::Measurement> data_hist, const bool keep_curent_xrange );
  void setSecondData( std::shared_ptr<SpecUtils::Measurement> hist, const bool ownAxis );
  void setBackground( std::shared_ptr<SpecUtils::Measurement> background );
>>>>>>> 08ebd06d
  
  void scheduleUpdateForeground();
  void scheduleUpdateBackground();
  void scheduleUpdateSecondData();
  
  
  /** Schedules the foreground peaks to be re-loaded to the client during the
   next call to #render (which Wt takes care of calling).
   */
  void scheduleForegroundPeakRedraw();
  
  void setForegroundSpectrumColor( const Wt::WColor &color );
  void setBackgroundSpectrumColor( const Wt::WColor &color );
  void setSecondarySpectrumColor( const Wt::WColor &color );
  void setTextColor( const Wt::WColor &color );
  void setAxisLineColor( const Wt::WColor &color );
  void setChartMarginColor( const Wt::WColor &color );
  void setChartBackgroundColor( const Wt::WColor &color );
  void setDefaultPeakColor( const Wt::WColor &color );
  
  
  // These 3 functions retrieve the corresponding info from the model.
  std::shared_ptr<const SpecUtils::Measurement> data()       const;
  std::shared_ptr<const SpecUtils::Measurement> secondData() const;
  std::shared_ptr<const SpecUtils::Measurement> background() const;
  
  float foregroundLiveTime() const;
  float foregroundRealTime() const;
  
  float backgroundLiveTime() const;
  float backgroundRealTime() const;
  
  float secondForegroundLiveTime() const;
  float secondForegroundRealTime() const;
  
  std::shared_ptr<const SpecUtils::Measurement> histUsedForXAxis() const;
  
  //displayScaleFactor():  This is the multiple
  float displayScaleFactor( const SpecUtils::SpectrumType spectrum_type ) const;
  

  //setDisplayScaleFactor(): set the effective live time of 'spectrum_type'
  //  to be 'sf' timess the live time of 'spectrum_type'.
  void setDisplayScaleFactor( const float sf,
                             const SpecUtils::SpectrumType spectrum_type );
  
  
  void visibleRange( double &xmin, double &xmax,
                    double &ymin, double &ymax ) const;
  
  virtual void setXAxisTitle( const std::string &title );
  virtual void setYAxisTitle( const std::string &title );
  
  const std::string xAxisTitle() const;
  const std::string yAxisTitle() const;

  
  void enableLegend();
  void disableLegend();
  bool legendIsEnabled() const;
  
  Wt::Signal<> &legendEnabled();
  Wt::Signal<> &legendDisabled();
  
  void showHistogramIntegralsInLegend( const bool show );

  
  Wt::Signal<double,double> &xRangeChanged();
  Wt::Signal<double,double> &rightMouseDragg();
  
  Wt::Signal<double,double> &shiftAltKeyDragged();

  /** Set search energies.  First number is energy, second number is window;
     you can have how ever many pairs you want.  Calling with zero pairs removes
     all things on the chart.
   */
  void setSearchEnergies( const std::vector<std::pair<double,double>> &energy_windows );
  
  bool removeDecorativeHighlightRegion( size_t regionid );
  size_t addDecorativeHighlightRegion( const float lowerx,
                                      const float upperx,
                                      const Wt::WColor &color );
  
  //For the case of auto-ranging x-axis, the below _may_ return 0 when auto
  //  range is set, but chart hasnt been rendered  (although maybe +-DBL_MAX)
  double xAxisMinimum() const;
  double xAxisMaximum() const;
  
  double chartWidthInPixels() const;
  double chartHeightInPixels() const;
  
  double yAxisMinimum() const;
  double yAxisMaximum() const;
  
  bool yAxisIsLog() const;
  void setYAxisLog( bool log );
  
  void showGridLines( bool show );  //shows horizantal and vertical
  void showVerticalLines( const bool draw );
  void showHorizontalLines( const bool draw );
  bool verticalLinesShowing() const;  // Added by christian (20170425)
  bool horizontalLinesShowing() const;
  
  bool backgroundSubtract() const;
  void setBackgroundSubtract( bool subtract );
  
  void setFeatureMarkerOption( FeatureMarkerType option, bool show );
  void setComptonPeakAngle( int angle );
  
  void showXAxisSliderChart( const bool show );
  bool xAxisSliderChartIsVisible() const;
  
  void showYAxisScalers( const bool show );
  bool yAxisScalersIsVisible() const;
  
  void setXAxisMinimum( const double minimum );
  void setXAxisMaximum( const double maximum );
  void setXAxisRange( const double minimum, const double maximum );
  
  void setYAxisMinimum( const double minimum );
  void setYAxisMaximum( const double maximum );
  void setYAxisRange( const double minimum, const double maximum );
    
  //peakLabel should be of type SpectrumChart::PeakLabels, but I didnt want
  //  to include the SpectrumChart header for just this
  void setShowPeakLabel( int peakLabel, bool show );
  bool showingPeakLabel( int peakLabel ) const;
  
#if( BUILD_AS_UNIT_TEST_SUITE || BUILD_AS_OFFLINE_ANALYSIS_TEST_SUITE || BUILD_AS_COMMAND_LINE_CODE_DEVELOPMENT )
  SpectrumDataModel *model(){ return m_model; }
#endif
  
    
#if( RENDER_REFERENCE_PHOTOPEAKS_SERVERSIDE )
  void setReferncePhotoPeakLines( const ReferenceLineInfo &nuc );
  void persistCurrentReferncePhotoPeakLines();
  void clearAllReferncePhotoPeakLines();
  void updateReferncePhotoPeakLines();
#endif
  
  //setShowRefLineInfoForMouseOver(): set wether or not the text information
  //  should be shown for the line that the mouse is currently over.  Default is
  //  to show the information.
  void setShowRefLineInfoForMouseOver( const bool show );
  
  void removeAllPeaks();
  
  
  /** Executes appropriate javascript to generate and download a PNG or SVG based on
   the currently showing spectrum.  PNG or SVG generation is done client side.
   */
  void saveChartToImg( const std::string &name, const bool asPng );
  
  
protected:

  //updates the data JSON for the D3 spectrum on the JS side
  void renderForegroundToClient();
  void renderBackgroundToClient();
  void renderSecondDataToClient();
  
  
  void defineJavaScript();
  
  void initUserTools();
  
  /** In order to change some chart colors after intial load, we have to use
      WCssTextRule's, which dont seem to overide the text css files loaded, and
      using our own WCssStyleSheet (instead of WApplications) didnt seem to work
      out super easily on first try...
   */
  void initChangeableCssRules();
  
  /** Sets the highlight regions to client - currently unimplemented. */
  void setHighlightRegionsToClient();
  
  void setForegroundPeaksToClient();
  
  virtual void render( Wt::WFlags<Wt::RenderFlag> flags );
  
  /** Flags */
  enum D3RenderActions
  {
    UpdateForegroundPeaks = 0x01,
    
    UpdateForegroundSpectrum = 0x02,
    UpdateBackgroundSpectrum = 0x04,
    UpdateSecondarySpectrum = 0x08,
    
    ResetXDomain = 0x10
    
    //ToDo: maybe add a few other things to this mechanism.
  };//enum D3RenderActions
  
  Wt::WFlags<D3RenderActions> m_renderFlags;
  
  //ToDo: should eliminate use of SpectrumDataModel in this class
  SpectrumDataModel *m_model;
  PeakModel *m_peakModel;
  
  bool m_compactAxis;
  bool m_legendEnabled;
  bool m_yAxisIsLog;
  bool m_backgroundSubtract;
  
  bool m_showVerticalLines;
  bool m_showHorizontalLines;
  bool m_showHistogramIntegralsInLegend;  //Not currently used/implemented
  
  bool m_showXAxisSliderChart;
  bool m_showYAxisScalers;
  
  std::vector<std::pair<double,double> > m_searchEnergies;
  std::vector<SpectrumChart::HighlightRegion> m_highlights;
  
  std::map<SpectrumChart::PeakLabels,bool> m_peakLabelsToShow;
  
  std::string m_xAxisTitle;
  std::string m_yAxisTitle;
  
  // JSignals
  //for all the bellow, the doubles are all the <x,y> coordinated of the action
  //  where x is in energy, and y is in counts.
  boost::scoped_ptr<Wt::JSignal<double, double> > m_shiftKeyDraggJS;
  boost::scoped_ptr<Wt::JSignal<double, double> > m_shiftAltKeyDraggJS;
  boost::scoped_ptr<Wt::JSignal<double, double> > m_rightMouseDraggJS;
  boost::scoped_ptr<Wt::JSignal<double, double> > m_doubleLeftClickJS;
  boost::scoped_ptr<Wt::JSignal<double,double,double/*pageX*/,double/*pageY*/> > m_leftClickJS;
  boost::scoped_ptr<Wt::JSignal<double,double,double/*pageX*/,double/*pageY*/> > m_rightClickJS;
  /** Currently including chart area in pixels in xRange changed from JS; this
      size in pixels is only approximate, since chart may not have been totally layed out
      and rendered when this signal was emmitted.
   ToDo: Should create dedicated signals for chart size in pixel, and also Y-range.
   */
  boost::scoped_ptr<Wt::JSignal<double,double,double,double> > m_xRangeChangedJS;
  boost::scoped_ptr<Wt::JSignal<double,double,double,double,double,bool> > m_roiDraggedJS;
  boost::scoped_ptr<Wt::JSignal<double,double,int,bool,double,double> > m_fitRoiDragJS;
  boost::scoped_ptr<Wt::JSignal<double,std::string> > m_yAxisDraggedJS;
  
  boost::scoped_ptr<Wt::JSignal<> > m_legendClosedJS;
  
  // Wt Signals
  //for all the bellow, the doubles are all the <x,y> coordinated of the action
  //  where x is in energy, and y is in counts.
  Wt::Signal<> m_legendEnabledSignal;
  Wt::Signal<> m_legendDisabledSignal;
  Wt::Signal<double/*xlow*/,double/*xhigh*/> m_xRangeChanged;
  Wt::Signal<double,double> m_controlKeyDragg;
  Wt::Signal<double,double> m_shiftKeyDragg;
  Wt::Signal<double,double> m_shiftAltKeyDragg;
  Wt::Signal<double,double> m_rightMouseDragg;
  Wt::Signal<double,double,int/*pageX*/,int/*pageY*/> m_leftClick;
  Wt::Signal<double,double> m_doubleLeftClick;
  Wt::Signal<double,double,int/*pageX*/,int/*pageY*/> m_rightClick;
  
  Wt::Signal<double /*new roi lower energy*/,
             double /*new roi upper energy*/,
             double /*new roi lower px*/,
             double /*new roi upper px*/,
             double /*original roi lower energy*/,
             bool /*isFinalRange*/> m_roiDrag;
  
  Wt::Signal<double /*lower energy*/,
             double /*upper energy*/,
             int /*force n peaks*/,
             bool /*isFinalRange*/> m_fitRoiDrag;
  
  Wt::Signal<double,SpecUtils::SpectrumType> m_yAxisScaled;
  
  // Signal Callbacks
  void chartShiftKeyDragCallback( double x0, double x1 );
  void chartShiftAltKeyDragCallback( double x0, double x1 );
  void chartRightMouseDragCallback( double x0, double x1 );
  void chartLeftClickCallback( double x, double y, double pageX, double pageY );
  void chartDoubleLeftClickCallback( double x, double y );
  void chartRightClickCallback( double x, double y, double pageX,
                                double pageY );
  void chartRoiDragedCallback( double new_lower_energy, double new_upper_energy,
                               double new_lower_px, double new_upper_px,
                               double original_lower_energy,
                               bool isfinal );
  void chartFitRoiDragCallback( double lower_energy, double upper_energy,
                                int npeaks, bool isfinal,
                                double window_xpx, double window_ypx );
  
  
  void yAxisScaled( const double scale, const std::string &spectrum );
  
  //chartXRangeChangedCallback(...): rebins the displayed data, and sets the
  //  y-axis to be auto-range
  void chartXRangeChangedCallback( double x, double y, double chart_width_px, double chart_height_px );
  
  /** The javascript variable name used to refer to the SpecrtumChartD3 object.
      Currently is `jsRef() + ".chart"`.
   */
  const std::string m_jsgraph;
  
  // X-axis and Y-axis values
  double m_xAxisMinimum;
  double m_xAxisMaximum;
  double m_yAxisMinimum;
  double m_yAxisMaximum;
  
  /** The width of the plotting area. */
  double m_chartWidthPx;
  double m_chartHeightPx;
  
  
#if( RENDER_REFERENCE_PHOTOPEAKS_SERVERSIDE )
  ReferenceLineInfo m_referencePhotoPeakLines;
  std::vector<ReferenceLineInfo> m_persistedPhotoPeakLines;
#endif
  bool m_showRefLineInfoForMouseOver;
  
  bool m_showFeatureMarker[static_cast<int>(FeatureMarkerType::NumFeatureMarkers)];
  
  /** Current compton angle used - note there is a bug in the WSpinBox inside
     WMenu (at least in Wt 3.3.4) so this value is likely not valid, and instead
     a JS only mehtod is used for setting this value client-side.
   */
  int m_comptonPeakAngle;
  
  Wt::WColor m_foregroundLineColor;
  Wt::WColor m_backgroundLineColor;
  Wt::WColor m_secondaryLineColor;
  Wt::WColor m_textColor;
  Wt::WColor m_axisColor;
  Wt::WColor m_chartMarginColor;
  Wt::WColor m_chartBackgroundColor;
  Wt::WColor m_defaultPeakColor;
  
  std::map<std::string,Wt::WCssTextRule *> m_cssRules;
  
  /** JS calls requested before the widget has been rendered, so wouldnt have
     ended up doing anything are saved here, and then executed once the widget
     is rendered.
     Note that not all calls to the D3 chart before Wt's rendering need to go
     here as they will be options set to the D3 chart during first rendering.
   */
  std::vector<std::string> m_pendingJs;
  
#if( INCLUDE_ANALYSIS_TEST_SUITE )
  friend class SpectrumViewerTester;
#endif
};//class SpectrumDisplayDiv


#endif<|MERGE_RESOLUTION|>--- conflicted
+++ resolved
@@ -94,17 +94,9 @@
   
   void setPeakModel( PeakModel *model );
   
-<<<<<<< HEAD
-  /// \TODO: for all setData, setSecondData, and setBackground, get rid of live/real-time arguments
-  ///        and neutron counts.
-  void setData( std::shared_ptr<const SpecUtils::Measurement> data_hist, bool keep_curent_xrange );
-  void setSecondData( std::shared_ptr<const SpecUtils::Measurement> hist, bool ownAxis );
-  void setBackground( std::shared_ptr<const SpecUtils::Measurement> background );
-=======
   void setData( std::shared_ptr<SpecUtils::Measurement> data_hist, const bool keep_curent_xrange );
   void setSecondData( std::shared_ptr<SpecUtils::Measurement> hist, const bool ownAxis );
   void setBackground( std::shared_ptr<SpecUtils::Measurement> background );
->>>>>>> 08ebd06d
   
   void scheduleUpdateForeground();
   void scheduleUpdateBackground();
