#ifndef D3SpectrumDisplayDiv_h
#define D3SpectrumDisplayDiv_h

#include "InterSpec_config.h"

#include <map>
#include <memory>
#include <vector>
#include <utility>

#include <Wt/WColor>
#include <Wt/WEvent>
#include <Wt/WSignal>
#include <Wt/WContainerWidget>

#include "SpecUtils/SpecFile.h"
#include "InterSpec/SpectrumChart.h"
#include "InterSpec/InterSpec.h"  //Only for FeatureMarkerType::NumFeatureMarkers
#include "InterSpec/ReferenceLineInfo.h"


//Forward declarations
class SpecMeas;
class PeakModel;
class InterSpec;
<<<<<<< HEAD
class ColorTheme;
=======
struct ColorTheme;
>>>>>>> 8a5a2d52
class SpectrumDataModel;
namespace Wt
{
  class WCssTextRule;
}//namespace Wt
enum class FeatureMarkerType : int;
namespace SpecUtils{ class Measurement; }
namespace SpecUtils{ enum class SpectrumType : int; }

/**
 ToDo:
 - When new foreground/background/secondary histogram is set, should set
   internal flag, call WWidget::scheduleRender(0), and not load the JS/JSON to
   client until D3SpectrumDisplayDiv::render() is called.  Same thing with
   colors and scale factors.
 - Get rid of SpectrumDataModel.  Will also require modifying PeakModel.
 - The y-axis range is not propogated from the client to server after many
   operations; this should be fixed.  Also, not sure if x-axis range is always
   propogated.
 - showHistogramIntegralsInLegend() is not implemented client side
 - setTextInMiddleOfChart() is not implemented client side
 - assign unique spectrum ID's in the JSON for each spectrum; convert JS to
   use this info.
 - Upgrade to use v5 of d3.js.
 */


class D3SpectrumDisplayDiv : public Wt::WContainerWidget
{
public:
  D3SpectrumDisplayDiv( Wt::WContainerWidget *parent = 0 );
  virtual ~D3SpectrumDisplayDiv();
  
  
  //setTextInMiddleOfChart(...): draws some large text over the middle of the
  //  chart - used int the spectrum quizzer for text based questions.
  void setTextInMiddleOfChart( const Wt::WString &s );
  
  //setCompactAxis(): whether to slim down axis for small displays (e.g. on
  //  phone).  Note that effects wont be seen until next time chart is rendered.
  //  You should also adjust padding axis title text appropriately; x-axis
  //  padding of 23px seems to be a reasonable value.
  //Currently only effects x-axis.
  void setCompactAxis( const bool compact );
  bool isAxisCompacted() const;
  
  Wt::Signal<double/*keV*/,double/*counts*/,int/*pageX*/,int/*pageY*/> &chartClicked();
  Wt::Signal<double/*kev*/,double/*counts*/,int/*pageX*/,int/*pageY*/> &rightClicked();
  Wt::Signal<double/*keV*/,double/*counts*/> &doubleLeftClick();
  Wt::Signal<double/*keV start*/,double/*keV end*/> &shiftKeyDragged();
  
  /** When a previously existing ROI gets dragged by its edge, this signal will be emitted as it
   is being dragged, as well as when the mouse is finally let up.
   
   Note that by default #performExistingRoiEdgeDragWork is not hooked up to this signal, which you
   want to do for the primary spectrum display in InterSpec
   
   \sa performExistingRoiEdgeDragWork
   */
  Wt::Signal<double /*new roi lower energy*/,
             double /*new roi upper energy*/,
             double /*new roi lower px*/,
             double /*new roi upper px*/,
             double /*original roi lower energy*/,
             bool /*isFinalRange*/> &existingRoiEdgeDragUpdate();
  
  /** When a ROI is being created by holding the ctrl-key and dragging, this signal is emitted as
   as the user drags, and when the user lets up.
   
   Note that by default #performDragCreateRoiWork is not hooked up to the signal, which you want
   to do for the primary spectrum display in InterSpec
   
   \sa performDragCreateRoiWork
   */
  Wt::Signal<double /*lower energy*/,
             double /*upper energy*/,
             int    /*num peaks to force*/,
             bool /*isFinalRange*/,
             double /*window_xpx*/,
             double /*window_ypx*/> &dragCreateRoiUpdate();
  
  Wt::Signal<double,SpecUtils::SpectrumType> &yAxisScaled();
  
  
  /** Performs the work for the primary spectrum display in InterSpec that causes the peaks
   in an existing ROI to get re-fit as the user drags the edge.  To get this behavior, you
   need to hook this function up to the #existingRoiEdgeDragUpdate() signal.
   */
  void performExistingRoiEdgeDragWork( double new_lower_energy, double new_upper_energy,
                                      double new_lower_px, double new_upper_px,
                                      double original_lower_energy,
                                      bool isfinal );
  
  /** Does the the work for the primary spectrum display in InterSpec that lets you ctrl-drag
   to define a ROI with peaks in it.  To enable this functionality, you must hook this function
   up to the #dragCreateRoiUpdate() signal.
   
   \sa dragCreateRoiUpdate
   */
  void performDragCreateRoiWork( double lower_energy, double upper_energy,
                                int npeaks, bool isfinal,
                                double window_xpx, double window_ypx );
  
  
  
  
  
  void setPeakModel( PeakModel *model );
  
  void setData( std::shared_ptr<const SpecUtils::Measurement> data_hist, const bool keep_curent_xrange );
  void setSecondData( std::shared_ptr<const SpecUtils::Measurement> hist );
  void setBackground( std::shared_ptr<const SpecUtils::Measurement> background );
  
  void scheduleUpdateForeground();
  void scheduleUpdateBackground();
  void scheduleUpdateSecondData();
  
  
  /** Schedules the foreground peaks to be re-loaded to the client during the
   next call to #render (which Wt takes care of calling).
   */
  void scheduleForegroundPeakRedraw();
  
<<<<<<< HEAD
=======
  /** Applies the current color theme.
   if nullptr, then sets to default colors.
   */
>>>>>>> 8a5a2d52
  void applyColorTheme( std::shared_ptr<const ColorTheme> theme );
  
  void setForegroundSpectrumColor( const Wt::WColor &color );
  void setBackgroundSpectrumColor( const Wt::WColor &color );
  void setSecondarySpectrumColor( const Wt::WColor &color );
  void setTextColor( const Wt::WColor &color );
  void setAxisLineColor( const Wt::WColor &color );
  void setChartMarginColor( const Wt::WColor &color );
  void setChartBackgroundColor( const Wt::WColor &color );
  void setDefaultPeakColor( const Wt::WColor &color );
  
  
<<<<<<< HEAD
  // These 8 functions retrieve the corresponding info from the model.
=======
  // These 3 functions retrieve the corresponding info from the model.
>>>>>>> 8a5a2d52
  std::shared_ptr<const SpecUtils::Measurement> data()       const;
  std::shared_ptr<const SpecUtils::Measurement> secondData() const;
  std::shared_ptr<const SpecUtils::Measurement> background() const;
  
  float foregroundLiveTime() const;
  float foregroundRealTime() const;
  
  float backgroundLiveTime() const;
  float backgroundRealTime() const;
  
  float secondForegroundLiveTime() const;
  float secondForegroundRealTime() const;
  
  std::shared_ptr<const SpecUtils::Measurement> histUsedForXAxis() const;
  
  //displayScaleFactor():  This is the multiple
  float displayScaleFactor( const SpecUtils::SpectrumType spectrum_type ) const;
  

  //setDisplayScaleFactor(): set the effective live time of 'spectrum_type'
  //  to be 'sf' timess the live time of 'spectrum_type'.
  void setDisplayScaleFactor( const float sf,
                             const SpecUtils::SpectrumType spectrum_type );
  
  
  void visibleRange( double &xmin, double &xmax,
                    double &ymin, double &ymax ) const;
  
  virtual void setXAxisTitle( const std::string &title );
  virtual void setYAxisTitle( const std::string &title );
  
  const std::string xAxisTitle() const;
  const std::string yAxisTitle() const;

  
  void enableLegend();
  void disableLegend();
  bool legendIsEnabled() const;
  
  Wt::Signal<> &legendEnabled();
  Wt::Signal<> &legendDisabled();
  
  void showHistogramIntegralsInLegend( const bool show );

  
  Wt::Signal<double,double> &xRangeChanged();
  Wt::Signal<double,double> &rightMouseDragg();
  
  Wt::Signal<double,double> &shiftAltKeyDragged();

  /** Set search energies.  First number is energy, second number is window;
     you can have how ever many pairs you want.  Calling with zero pairs removes
     all things on the chart.
   */
  void setSearchEnergies( const std::vector<std::pair<double,double>> &energy_windows );
  
  bool removeDecorativeHighlightRegion( size_t regionid );
  size_t addDecorativeHighlightRegion( const float lowerx,
                                      const float upperx,
                                      const Wt::WColor &color );
  void removeAllDecorativeHighlightRegions();
  
  //For the case of auto-ranging x-axis, the below _may_ return 0 when auto
  //  range is set, but chart hasnt been rendered  (although maybe +-DBL_MAX)
  double xAxisMinimum() const;
  double xAxisMaximum() const;
  
  double chartWidthInPixels() const;
  double chartHeightInPixels() const;
  
  double yAxisMinimum() const;
  double yAxisMaximum() const;
  
  bool yAxisIsLog() const;
  void setYAxisLog( bool log );
  
  void showGridLines( bool show );  //shows horizantal and vertical
  void showVerticalLines( const bool draw );
  void showHorizontalLines( const bool draw );
  bool verticalLinesShowing() const;  // Added by christian (20170425)
  bool horizontalLinesShowing() const;
  
  bool backgroundSubtract() const;
  void setBackgroundSubtract( bool subtract );
  
  void setFeatureMarkerOption( FeatureMarkerType option, bool show );
  void setComptonPeakAngle( int angle );
  
  void showXAxisSliderChart( const bool show );
  bool xAxisSliderChartIsVisible() const;
  
  void showYAxisScalers( const bool show );
  bool yAxisScalersIsVisible() const;
  
  void setXAxisMinimum( const double minimum );
  void setXAxisMaximum( const double maximum );
  void setXAxisRange( const double minimum, const double maximum );
  
  void setYAxisMinimum( const double minimum );
  void setYAxisMaximum( const double maximum );
  void setYAxisRange( const double minimum, const double maximum );
    
  //peakLabel should be of type SpectrumChart::PeakLabels, but I didnt want
  //  to include the SpectrumChart header for just this
  void setShowPeakLabel( int peakLabel, bool show );
  bool showingPeakLabel( int peakLabel ) const;
  
#if( BUILD_AS_UNIT_TEST_SUITE || BUILD_AS_OFFLINE_ANALYSIS_TEST_SUITE || BUILD_AS_COMMAND_LINE_CODE_DEVELOPMENT )
  SpectrumDataModel *model(){ return m_model; }
#endif
  
    
  void setReferncePhotoPeakLines( const ReferenceLineInfo &nuc );
  void persistCurrentReferncePhotoPeakLines();
  void clearAllReferncePhotoPeakLines();
  void updateReferncePhotoPeakLines();
  
  //setShowRefLineInfoForMouseOver(): set wether or not the text information
  //  should be shown for the line that the mouse is currently over.  Default is
  //  to show the information.
  void setShowRefLineInfoForMouseOver( const bool show );
  
  /** Highlights a peak, at the specified energy, as if you had moused over it.
   
   Energy must match the peak mean to to places past the decimal; otherwise no action is taken.
   */
  void highlightPeakAtEnergy( const double energy );
  
  void updateRoiBeingDragged( const std::vector<std::shared_ptr<const PeakDef> > &roiBeingDragged );
  
  void removeAllPeaks();
  
  
  /** Executes appropriate javascript to generate and download a PNG or SVG based on
   the currently showing spectrum.  PNG or SVG generation is done client side.
   */
  void saveChartToImg( const std::string &name, const bool asPng );
  
  
protected:

  //updates the data JSON for the D3 spectrum on the JS side
  void renderForegroundToClient();
  void renderBackgroundToClient();
  void renderSecondDataToClient();
  
  
  void defineJavaScript();
  
  void initUserTools();
  
  /** In order to change some chart colors after intial load, we have to use
      WCssTextRule's, which dont seem to overide the text css files loaded, and
      using our own WCssStyleSheet (instead of WApplications) didnt seem to work
      out super easily on first try...
   */
  void initChangeableCssRules();
  
  /** Sets the highlight regions to client - currently unimplemented. */
  void setHighlightRegionsToClient();
  
  void setForegroundPeaksToClient();
  
  virtual void render( Wt::WFlags<Wt::RenderFlag> flags );
  
  /** Flags */
  enum D3RenderActions
  {
    UpdateForegroundPeaks = 0x01,
    
    UpdateForegroundSpectrum = 0x02,
    UpdateBackgroundSpectrum = 0x04,
    UpdateSecondarySpectrum = 0x08,
    
    ResetXDomain = 0x10,
    
    UpdateHighlightRegions = 0x20
    
    //ToDo: maybe add a few other things to this mechanism.
  };//enum D3RenderActions
  
  Wt::WFlags<D3RenderActions> m_renderFlags;
  
  //ToDo: should eliminate use of SpectrumDataModel in this class
  SpectrumDataModel *m_model;
  PeakModel *m_peakModel;
  
  bool m_compactAxis;
  bool m_legendEnabled;
  bool m_yAxisIsLog;
  bool m_backgroundSubtract;
  
  bool m_showVerticalLines;
  bool m_showHorizontalLines;
  bool m_showHistogramIntegralsInLegend;  //Not currently used/implemented
  
  bool m_showXAxisSliderChart;
  bool m_showYAxisScalers;
  
  std::vector<std::pair<double,double> > m_searchEnergies;
  std::vector<SpectrumChart::HighlightRegion> m_highlights;
  
  std::map<SpectrumChart::PeakLabels,bool> m_peakLabelsToShow;
  
  std::string m_xAxisTitle;
  std::string m_yAxisTitle;
  
  // JSignals
  //for all the bellow, the doubles are all the <x,y> coordinated of the action
  //  where x is in energy, and y is in counts.
  std::unique_ptr<Wt::JSignal<double, double> > m_shiftKeyDraggJS;
  std::unique_ptr<Wt::JSignal<double, double> > m_shiftAltKeyDraggJS;
  std::unique_ptr<Wt::JSignal<double, double> > m_rightMouseDraggJS;
  std::unique_ptr<Wt::JSignal<double, double> > m_doubleLeftClickJS;
  std::unique_ptr<Wt::JSignal<double,double,double/*pageX*/,double/*pageY*/> > m_leftClickJS;
  std::unique_ptr<Wt::JSignal<double,double,double/*pageX*/,double/*pageY*/> > m_rightClickJS;
  /** Currently including chart area in pixels in xRange changed from JS; this
      size in pixels is only approximate, since chart may not have been totally layed out
      and rendered when this signal was emmitted.
   ToDo: Should create dedicated signals for chart size in pixel, and also Y-range.
   */
  std::unique_ptr<Wt::JSignal<double,double,double,double> > m_xRangeChangedJS;
  std::unique_ptr<Wt::JSignal<double,double,double,double,double,bool> > m_existingRoiEdgeDragJS;
  std::unique_ptr<Wt::JSignal<double,double,int,bool,double,double> > m_dragCreateRoiJS;
  std::unique_ptr<Wt::JSignal<double,std::string> > m_yAxisDraggedJS;
  
  std::unique_ptr<Wt::JSignal<> > m_legendClosedJS;
  
  // Wt Signals
  //for all the bellow, the doubles are all the <x,y> coordinated of the action
  //  where x is in energy, and y is in counts.
  Wt::Signal<> m_legendEnabledSignal;
  Wt::Signal<> m_legendDisabledSignal;
  Wt::Signal<double/*xlow*/,double/*xhigh*/> m_xRangeChanged;
  Wt::Signal<double,double> m_controlKeyDragg;
  Wt::Signal<double,double> m_shiftKeyDragg;
  Wt::Signal<double,double> m_shiftAltKeyDragg;
  Wt::Signal<double,double> m_rightMouseDragg;
  Wt::Signal<double,double,int/*pageX*/,int/*pageY*/> m_leftClick;
  Wt::Signal<double,double> m_doubleLeftClick;
  Wt::Signal<double,double,int/*pageX*/,int/*pageY*/> m_rightClick;
  
  Wt::Signal<double /*new roi lower energy*/,
             double /*new roi upper energy*/,
             double /*new roi lower px*/,
             double /*new roi upper px*/,
             double /*original roi lower energy*/,
             bool /*isFinalRange*/> m_existingRoiEdgeDrag;
  
  Wt::Signal<double /*lower energy*/,
             double /*upper energy*/,
             int /*force n peaks*/,
             bool /*isFinalRange*/,
             double /*window_xpx*/,
             double /*window_ypx*/> m_dragCreateRoi;
  
  Wt::Signal<double,SpecUtils::SpectrumType> m_yAxisScaled;
  
  // Signal Callbacks
  void chartShiftKeyDragCallback( double x0, double x1 );
  void chartShiftAltKeyDragCallback( double x0, double x1 );
  void chartRightMouseDragCallback( double x0, double x1 );
  void chartLeftClickCallback( double x, double y, double pageX, double pageY );
  void chartDoubleLeftClickCallback( double x, double y );
  void chartRightClickCallback( double x, double y, double pageX,
                                double pageY );
  
  void existingRoiEdgeDragCallback( double new_lower_energy, double new_upper_energy,
                                           double new_lower_px, double new_upper_px,
                                           double original_lower_energy,
                                           bool isfinal );
  
  void dragCreateRoiCallback( double lower_energy, double upper_energy,
                                int npeaks, bool isfinal,
                                double window_xpx, double window_ypx );
  
  void yAxisScaled( const double scale, const std::string &spectrum );
  
  //chartXRangeChangedCallback(...): rebins the displayed data, and sets the
  //  y-axis to be auto-range
  void chartXRangeChangedCallback( double x, double y, double chart_width_px, double chart_height_px );
  
  /** The javascript variable name used to refer to the SpecrtumChartD3 object.
      Currently is `jsRef() + ".chart"`.
   */
  const std::string m_jsgraph;
  
  // X-axis and Y-axis values
  double m_xAxisMinimum;
  double m_xAxisMaximum;
  double m_yAxisMinimum;
  double m_yAxisMaximum;
  
  /** The width of the plotting area. */
  double m_chartWidthPx;
  double m_chartHeightPx;
  
  ReferenceLineInfo m_referencePhotoPeakLines;
  std::vector<ReferenceLineInfo> m_persistedPhotoPeakLines;

  bool m_showRefLineInfoForMouseOver;
  
  bool m_showFeatureMarker[static_cast<int>(FeatureMarkerType::NumFeatureMarkers)];
  
  /** Current compton angle used - note there is a bug in the WSpinBox inside
     WMenu (at least in Wt 3.3.4) so this value is likely not valid, and instead
     a JS only mehtod is used for setting this value client-side.
   */
  int m_comptonPeakAngle;
  
  Wt::WColor m_foregroundLineColor;
  Wt::WColor m_backgroundLineColor;
  Wt::WColor m_secondaryLineColor;
  Wt::WColor m_textColor;
  Wt::WColor m_axisColor;
  Wt::WColor m_chartMarginColor;
  Wt::WColor m_chartBackgroundColor;
  Wt::WColor m_defaultPeakColor;
  
  std::map<std::string,Wt::WCssTextRule *> m_cssRules;
  
  /** JS calls requested before the widget has been rendered, so wouldnt have
     ended up doing anything are saved here, and then executed once the widget
     is rendered.
     Note that not all calls to the D3 chart before Wt's rendering need to go
     here as they will be options set to the D3 chart during first rendering.
   */
  std::vector<std::string> m_pendingJs;
  
#if( INCLUDE_ANALYSIS_TEST_SUITE )
  friend class SpectrumViewerTester;
#endif
};//class SpectrumDisplayDiv


#endif<|MERGE_RESOLUTION|>--- conflicted
+++ resolved
@@ -23,11 +23,7 @@
 class SpecMeas;
 class PeakModel;
 class InterSpec;
-<<<<<<< HEAD
-class ColorTheme;
-=======
 struct ColorTheme;
->>>>>>> 8a5a2d52
 class SpectrumDataModel;
 namespace Wt
 {
@@ -151,12 +147,9 @@
    */
   void scheduleForegroundPeakRedraw();
   
-<<<<<<< HEAD
-=======
   /** Applies the current color theme.
    if nullptr, then sets to default colors.
    */
->>>>>>> 8a5a2d52
   void applyColorTheme( std::shared_ptr<const ColorTheme> theme );
   
   void setForegroundSpectrumColor( const Wt::WColor &color );
@@ -169,11 +162,7 @@
   void setDefaultPeakColor( const Wt::WColor &color );
   
   
-<<<<<<< HEAD
-  // These 8 functions retrieve the corresponding info from the model.
-=======
   // These 3 functions retrieve the corresponding info from the model.
->>>>>>> 8a5a2d52
   std::shared_ptr<const SpecUtils::Measurement> data()       const;
   std::shared_ptr<const SpecUtils::Measurement> secondData() const;
   std::shared_ptr<const SpecUtils::Measurement> background() const;
