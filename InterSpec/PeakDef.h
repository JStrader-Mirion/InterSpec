#ifndef PeakDef_h
#define PeakDef_h
/* InterSpec: an application to analyze spectral gamma radiation data.
 
 Copyright 2018 National Technology & Engineering Solutions of Sandia, LLC
 (NTESS). Under the terms of Contract DE-NA0003525 with NTESS, the U.S.
 Government retains certain rights in this software.
 For questions contact William Johnson via email at wcjohns@sandia.gov, or
 alternative emails of interspec@sandia.gov.
 
 This library is free software; you can redistribute it and/or
 modify it under the terms of the GNU Lesser General Public
 License as published by the Free Software Foundation; either
 version 2.1 of the License, or (at your option) any later version.
 
 This library is distributed in the hope that it will be useful,
 but WITHOUT ANY WARRANTY; without even the implied warranty of
 MERCHANTABILITY or FITNESS FOR A PARTICULAR PURPOSE.  See the GNU
 Lesser General Public License for more details.
 
 You should have received a copy of the GNU Lesser General Public
 License along with this library; if not, write to the Free Software
 Foundation, Inc., 51 Franklin Street, Fifth Floor, Boston, MA  02110-1301  USA
 */

#include "InterSpec_config.h"

#include <map>
#include <memory>
#include <vector>
#include <utility>
#include <stdexcept>

#include <Wt/WColor>

#include "InterSpec/ReactionGamma.h"

//Forward declaration
class PeakDef;
namespace SpecUtils{ class Measurement; }
namespace SandiaDecay
{
  struct Nuclide;
  struct Element;
  struct Transition;
  struct RadParticle;
  struct EnergyIntensityPair;
}//namespace SandiaDecay


namespace rapidxml
{
  template<class Ch> class xml_node;
  template<class Ch> class xml_document;
}//namespace rapidxml


/**
 
 TODO: When PeakDefs are copied, their continuum still points to the same PeakContinuum object,
       meaning if the copies modify their continuum, the originals continuum also gets modified.
       This is currently necassary since multiple PeakDefs can share a PeakContinuum.  To fix this
       a ROI (e.g., contimuum) should own the peaks, not the other way around
 */
struct PeakContinuum
{
  enum OffsetType : int
  {
    /** The gaussian will sit on top of y=0.
     No parameters.
     */
    NoOffset,
    
    /** The gaussian sits on top of a flat, constant y-offset.
     One parameter - the number of counts in the continuum per keV.  E.g., to get counts in a channel, multiply the continuum parameter
     value by the channel width, in keV.
     
     Note: This, and the other polynomial enums, have a value equal to the expected number of parameters to describe them
     */
    Constant = 1,
    
    /** The gaussian sits on top of a straight, but sloped line.
     Two parameters.
     The density of continuum counts (e.g., counts/keV) is given by dy = par[0] + (energy - ref_energy)*par[1], where 'ref_energy' is
     usually the mean of the first peak in the ROI.  A 'ref_energy' is used, instead of absolute energy, for numerical stability.
     To get the counts in a channel you must integrate the density, e.g.,
       y_chan = par[0]*(E_1 - E_0) + par[1]*(E_1^2 - E_0^2 + 2*ref_energy*(E_0 - E_1))
               where E_0 and E_1 is the lower and upper energies of the channel respectively.
     */
    Linear,
    
    /** Similar to #OffsetType::Linear, but a polynomial with three parameters. */
    Quadratic,
    
    /** Similar to #OffsetType::Linear, but a polynomial with four parameters. */
    Cubic,
<<<<<<< HEAD
    LinearStep,
=======
    
    /** Two parameters; first gives offset as #OffsetType::Constant, with the second parameter giving change in dy (density of counts
     per keV) between the left and right side of the ROI - the change in count density varies across the ROI as the fraction of data in the
     ROI up to that point (if that makes any sense).
     */
    FlatStep,
    
    LinearStep,
    
    BiLinearStep,
    
    /** A continuum is determined algorithmically for the entire spectrum; not recommended to use. */
>>>>>>> 08ebd06d
    External
  };//enum OffsetType
  
  /** Text appropriate for use as a label for the continuum type in the gui. */
  static const char *offset_type_label( const OffsetType type );
  
<<<<<<< HEAD
=======
  /** Returns string to be used for XML or JSON identification of continuum type. */
  static const char *offset_type_str( const OffsetType type );
  
  /** Throws exception if string does not match a string returned by #offset_type_str.
   @param str String to be tested.  Must not be a null pointer, but string does not need to be null terminated.
   @param len The length of the string to be tested.
   
   Throws exception if an invalid string.
   */
  static OffsetType str_to_offset_type_str( const char * const str, const size_t len );
  
>>>>>>> 08ebd06d
  PeakContinuum();
  
  //setType: makes sure things are in a consistent state.  E.g. proper number
  //  of polynomial coefficients, or that the external continuum is kept around
  //  when not needed.
  void setType( OffsetType type );
  OffsetType type() const { return m_type; }
  
  //setParameters: throws if NoOffset, External, or wrong number of parameters.
  //  If uncertainties is empty, will reset uncertainties to zero
  // - should consider renaming setPolynomialParameters(...)
  void setParameters( double referenceEnergy,
                     const std::vector<double> &parameters,
                     const std::vector<double> &uncertainties );

  //setParameters: a convienience function which actually calls other form of
  //  this member function.  This funtion assumes both passed in arrays are
  //  of a length equal to OffsetType; uncertainties may be a null pointer.
  void setParameters( double referenceEnergy,
                      const double *parameters,
                      const double *uncertainties );

  //setPolynomialCoefFitFor: sets whether the polynomial coefficient should be
  //  fit for.  Returns if the coefficient was set; returns false if you call it
  //  with an invalid index
  bool setPolynomialCoefFitFor( size_t polyCoefNum, bool fit );

  //setPolynomialCoef: sets the polynomial coefficient value. Returns if the
  //  coefficient was set; returns false if you call it with an invalid index
  bool setPolynomialCoef( size_t polyCoef, double val );
  
  //setPolynomialUncert: analagous to setPolynomialCoef(...), but for uncert.
  bool setPolynomialUncert( size_t polyCoef, double val );
  
  double referenceEnergy() const { return m_referenceEnergy; }
  const std::vector<double> &parameters() const { return m_values; }
  const std::vector<double> &unertainties() const { return m_uncertainties; }
  std::vector<bool> fitForParameter() const { return m_fitForValue; }
  std::shared_ptr<const SpecUtils::Measurement> externalContinuum() const { return m_externalContinuum; }
  
  //setGlobalContinuum: throws if not a External OffsetType.
  void setExternalContinuum( const std::shared_ptr<const SpecUtils::Measurement> &data );
 
  //setRange: sets the energy range this continuum is applicable for
  void setRange( const double lowerenergy, const double upperenergy );
  
  //calc_linear_continuum_eqn: sets this to be a Linear OffsetType continuum,
  //  and the range to be from x0 to x1, with the resulting linear polynomial
  //  relative to m_referenceEnergy == x0
  //  nSideBinToAverage is the number of bins on each side of x0_bin and x1_bin
  //  that should be used to find data y-hieght for that respective side of
  //  continuum
  void calc_linear_continuum_eqn( const std::shared_ptr<const SpecUtils::Measurement> &data,
                                  const double x0, const double x1,
                                  const int nSideBinToAverage );

  //offset_integral: returns the area of the continuum from x0 to x1.  If m_type
  //  is NoOffset, then will return 0.  If a polynomial, then the integral of
  //  the contonuum density will be returned.  If globally defined continuum,
  //  then the integral will be returned, using linear interpolation for
  //  ranges not exactly on the bin edges.
<<<<<<< HEAD
  //  If LinearStep, then data histogram is necassary
=======
  //  If FlatStep, then data histogram is necassary
>>>>>>> 08ebd06d
  double offset_integral( const double x0, const double x1,
                          const std::shared_ptr<const SpecUtils::Measurement> &data ) const;
  
  /** Returns true if a _valid_ polynomial, step, or external continuum type.
   Where valid polynomial and step continuums means any of the coefficients are non zero, not that they actually make sense.
   */
  bool parametersProbablySet() const;
  
  //energyRangeDefined: returns if an energy range has explicitely been set
  bool energyRangeDefined() const;
  
<<<<<<< HEAD
  /** Returns true if Constant, Linear, Quadratic, Cubic, or LinearStep: */
=======
  /** Returns true if Constant, Linear, Quadratic, Cubic, or FlatStep: */
>>>>>>> 08ebd06d
  bool isPolynomial() const;
  
  double lowerEnergy() const { return m_lowerEnergy; }
  double upperEnergy() const { return m_upperEnergy; }
  
  //eqn_from_offsets: uses bin heights at lowbin and highbin to calculate the
  //  linear continuum density coefficients, relative to referenceEnergy.
  //  nbinEachSide: the number of bin on each side of lowbin/highbin to use
  //                toward the continuum hight as well (0 means use just
  //                lowbin/highbin, 1 means use 3 bins centered around
  //                lowbin/highbin, etc)
  static void eqn_from_offsets( size_t lowchannel,
                                size_t highchannel,
                                const double referenceEnergy,
                                const std::shared_ptr<const SpecUtils::Measurement> &data,
                                const size_t nbinEachSide,
                                double &m, double &y0 );
  
  //offset_eqn_integral: integrates the continuum density, specified by coefs,
  //  to return the continuum area.
  static double offset_eqn_integral( const double *coefs,
                                     OffsetType type,
                                     double x0, double x1,
                                     const double reference_energy );
  
  //translate_offset_polynomial: if you want the exact same polynomial
  //  line, but would like it with reference to a different energy,
  //  use this function.
  //  TODO: Does NOT support Quadratic, Cubic, or External continuum types 
  //  TODO: Currently untested
  static void translate_offset_polynomial( double *new_coefs,
                                           const double *old_coefs,
                                           OffsetType type,
                                           const double new_reference_energy,
                                           const double old_reference_energy );
  bool operator==( const PeakContinuum &rhs ) const;
 
  //toXml: XXX = does not support serializing of m_externalContinuum is pretty 
  //  bad currently!  Currently serializes a new continuum for each peak, even
  //  if they should be shared across peaks
  void toXml( rapidxml::xml_node<char> *parent, const int contId ) const;
  void fromXml( const rapidxml::xml_node<char> *node, int &contId );

  
#if( PERFORM_DEVELOPER_CHECKS )
  //equalEnough(...): tests whether the passed in PeakDef objects are
  //  equal, for most intents and purposes.  Allows some small numerical
  //  rounding to occur.
  //Throws an std::exception with a brief explanaition when an issue is found.
  static void equalEnough( const PeakContinuum &lhs, const PeakContinuum &rhs );
#endif

  
protected:
  OffsetType m_type;
  
  //m_lowerEnergy, m_upperEnergy: will be 0.0 if undefined.  Also if
  //  m_lowerEnergy==m_upperEnergy, then will be considered undefined as well.
  double m_lowerEnergy, m_upperEnergy;
  
  //m_referenceEnergy: the energy polynomials are evaluated relative to. Ex.
  //  continuum_density = m_values[0] + (energy - m_referenceEnergy)*m_values[1];
  double m_referenceEnergy;
  
  //m_values, m_uncertainties: the polynomial coefficients and their
  //  uncertainties.  The polynomial is actually a density per keV of the
  //  continuum, so needs to be integrated over the width of the bin.  Also,
  //  the energy is relative to m_referenceEnergy. E.g. at the m_referenceEnergy
  //  the continuum will have a density of m_values[0]
  std::vector<double> m_values, m_uncertainties;
  std::vector<bool> m_fitForValue;
  
  //m_externalContinuum: since the global continuum may be changed after fitting
  //  for a peak (thus possibly resulting in a poorly fit peak), we'll keep a
  //  refernce to the original.  This is slightly inefficient, but shouldnt be
  //  to bad.
  //  \TODO: need to verify when writing a SpecMeas object to a native file, if
  //         multiple peaks share a global continuum, it is only written once in
  //         the file.
  //  \TODO: use #Measurement::set_energy_calibration when translating a peaks mean for energy
  //         calibrations.
  std::shared_ptr<const SpecUtils::Measurement> m_externalContinuum;
  
  static const int sm_xmlSerializationVersion;
  
  friend std::ostream &operator<<( std::ostream &, const PeakContinuum & );
};//struct PeakContinuum



//skewedGaussianIntegral(...):
//A gaussian convoluted with an exponential:
//  http://en.wikipedia.org/wiki/Exponentially_modified_Gaussian_distribution
double skewedGaussianIntegral( double xlow, double xhigh,
                               double mean, double sigma,
                               double lambda );
//The chromotagraphy form:
double skewedGaussianIntegral( double x0,  //x-value to start integrating at
                               double x1,  //x-value to stop integrating at
                               double amplitude,  //Area of entire gaussian
                               double peak_center,//
                               double width, //
                               double skewness  //must be >= 0.03*width
                              );


/** TODO: Define and implement this function
 
 @param fwhm The real or estimated FWHM of the peak
 @param energy The mean of the peak
 @param nchannel The number of channels in the spectrum.  If specified as zero, will not be used.
 @returns Whether this peak is likely to be from a HPGe detector or not.
 */
//bool is_high_resolution_peak( const float fwhm, const float energy, const size_t nchannel );
//
// OR
/** Returns true if the energy per channel is more inline with a high resolution system.
 */
//bool is_high_resolution( const std::shared_ptr<const SpecUtils::Measurement> &data );
//


//findROILimit(...): returns the channel number that should be the extent of the
//  region of interest, for the peak with the given mean and sigma.  If
//  high==true, then the bin higher in energy than the mean will be returned,
//  otherwise it will be the bin on the lower energy side of the mean.
//  The basic idea is to include a maximum of 11.75 sigma away from the mean
//  of the peak, but then start at ~1.5 sigma from mean, and try to detect if
//  a new feature is occuring, and if so, stop the region of interest there.
//  A feature is "detected" if the value of the bin contents exceeds 2.5 sigma
//  from the "expected" value, where the expected value starts off being the
//  smallest bin value so far (well, this bin averaged with the bins on either
//  side of it), and then each preceeding bin is added to this background
//  value.
//  This is kinda similar in principle to how PCGAP does it, but with further
//  modifications, and I'm sure some differences; see,
//  http://www.inl.gov/technicalpublications/Documents/3318133.pdf
size_t findROILimit( const PeakDef &peak, const std::shared_ptr<const SpecUtils::Measurement> &data, bool high);


//findROIEnergyLimits(...): a convience function that calls findROILimit(...)
//  inorder to set 'lowerEnengy' and 'upperEnergy'.  IF data is an invalid
//  pointer, then PeakDef::lowerX() and PeakDef::upperX() are used.
void findROIEnergyLimits( double &lowerEnengy, double &upperEnergy,
                         const PeakDef &peak, const std::shared_ptr<const SpecUtils::Measurement> &data );

//Returns if area from start2 to end2 is greater than or equal to the
//  area of (start1 to end1 minus nsigma).
//Answers the question: is region 2 similar or greater in area as region 1
bool isStatisticallyGreaterOrEqual( const size_t start1, const size_t end1,
                                    const size_t start2, const size_t end2,
                                    const std::shared_ptr<const SpecUtils::Measurement> &dataH,
                                    const double nsigma );

//If a polynomial continuum and the peakdoesnt specify the range, then it
//  will look at the data histogram for when data starts increasing, and set
//  this as the limit.
//Does nothing if the histogram is null.
void estimatePeakFitRange( const PeakDef &peak, const std::shared_ptr<const SpecUtils::Measurement> &dataH,
                          size_t &lower_channel, size_t &upper_channel );


class PeakDef
{
  // If I was to re-write this class from scratch I would define peak mean by channel, and FWHM
  //  by the fraction of the peak mean, and similarly for the other quantities so that it is
  //  invariant to the energy calibration - although this isnt without issues.
  // I would also make the PeakContinuum the primary ROI with a list of peaks beloinging to it,
  //  instead of the other way around.
  
public:
  enum SkewType
  {
    NoSkew, LandauSkew
  };//enum SkewType
  
  enum DefintionType
  {
    GaussianDefined,
    DataDefined
  };//enum PeakType
  
  enum CoefficientType
  {
    Mean,
    Sigma,
    GaussAmplitude,
    LandauAmplitude,   //multiplies peak ampliture (so is between 0.0 and ~0.2)
    LandauMode,
    LandauSigma,
//    OffsetPolynomial0,
//    OffsetPolynomial1,
//    OffsetPolynomial2,
//    OffsetPolynomial3,
//    OffsetPolynomial4,
//    RangeStartEnergy,
//    RangeEndEnergy,
    Chi2DOF,  //for peaks that share a ROI/Continuum, this values is for entire ROI/Continuum
    NumCoefficientTypes
  };//enum CoefficientType

  enum SourceGammaType
  {
    NormalGamma,
    AnnihilationGamma,
    SingleEscapeGamma,
    DoubleEscapeGamma,
    XrayGamma
  };//enum SourceGammaType
  
  //gammaTypeFromUserInput: guesses SourceGammaType from txt string.
  //  After calling txt will not contain the dingle/double escape peak text.
  //  strings recognized as something other than DecayGamma, are:
  //  'se ', 's.e.', 'de', 'de ', 'single escape', 'double escape'
  static void gammaTypeFromUserInput( std::string &txt, SourceGammaType &type );
  
  static const char *to_string( const CoefficientType type );
  
public:
  PeakDef();

  //The following constructor constructs a gaussian peak with no skew or
  //  self defined background/continuum.
  PeakDef( double m, double s, double a );

  //The following constructor make a peak were m_PeakDef==false and
  //  instead the peak will be drawn as the difference between data and
  //  background.  If a background histogram is not proivided than a
  //  strait line spanning lowerx and upperx will be used.
  //This usage of PeakDef has not been well tested
  PeakDef( double lowerx, double upperx, double mean,
            std::shared_ptr<const SpecUtils::Measurement> data, std::shared_ptr<const SpecUtils::Measurement> background );

//  PeakDef( const PeakDef &rhs );
//  const PeakDef &operator=( const PeakDef &rhs );

  //continuum(): access the continuum
  std::shared_ptr<PeakContinuum> continuum();
  std::shared_ptr<const PeakContinuum> continuum() const;
  
  //getContinuum(): garunteed to be a valid pointer
  std::shared_ptr<PeakContinuum> getContinuum();
  
  //setContinuum(...): input must be a valid pointer or exception will be thrown
  void setContinuum( std::shared_ptr<PeakContinuum> continuum );
  
  //makeUniqueNewContinuum(): clones the current continuum, and sets it to be
  //  the one used; this is handy for instances when you want to be sure no
  //  other peaks share the continuum
  void makeUniqueNewContinuum();
  
  void reset();

  inline double mean() const;
  inline double sigma() const;  //throw exception if not a gausPeak
  inline double fwhm() const;
  inline double amplitude() const;
  inline bool gausPeak() const;
  
  //The below should in principle take care of gaussian area and the skew area
  double peakArea() const;
  double peakAreaUncert() const;
  
  //setPeakArea(): sets the area of the Gaussian + Skew (not just the gaussian
  //  component)
  void setPeakArea( const double a );
  void setPeakAreaUncert( const double a );
  
  /** Returns the area between the continuum and data, everywhere data is above
     continuum in the ROI.
   */
  double areaFromData( std::shared_ptr<const SpecUtils::Measurement> data ) const;
  
  
  inline double meanUncert() const;
  inline double sigmaUncert() const;
  inline double amplitudeUncert() const;


  inline void setMean( const double m );
  inline void setSigma( const double s );
  inline void setAmplitude( const double a );

  inline void setMeanUncert( const double m );
  inline void setSigmaUncert( const double s );
  inline void setAmplitudeUncert( const double a );


  inline bool useForCalibration() const;
  inline void useForCalibration( const bool use );

  inline bool useForShieldingSourceFit() const;
  inline void useForShieldingSourceFit( const bool use );

  /** Returns if should use for DRF fit.  If has not been explicitly set, will
   return true if their is a nuclide and transition defined, and the source
   gamma type is SourceGammaType::NormalGamma.
   \sa MakeDrf
   */
  inline bool useForDrfFit() const;
  
  /** Sets if the peak should be used or not for DRF fit.
   \sa MakeDrf
   */
  inline void useForDrfFit( const bool use );
  
  /** Resets if the peak should be used for DRF fit.
   \sa MakeDrf
   */
  inline void resetUseForDrfFit();
  
  inline double chi2dof() const;
  inline bool chi2Defined() const;

  inline const std::string &userLabel() const;
  inline void setUserLabel( const std::string &utf8Label );
  
  /** Remove any Nuclide, Reaction, or Xray associated with the peak.
   After calling this function parentNuclide(), decayParticle(),
   nuclearTransition(), xrayElement() and reaction() will all return nullptr.
   */
  void clearSources();
  
  /** Check if nuclide, xray, or reaction has been set. */
  bool hasSourceGammaAssigned() const;
  
  //setNuclearTransition(...): sets the inforation about what nuclide is
  //  responsible for this peak.  The transition and radParticle index specifies
  //  which decay is responsible for the gamma, however, if isAnnihilationGamma
  //  is specified, then this is a 511 keV gamma from positron annihilation.
  //  Not that the particle may be an xray (caused by decay of nucleus)
  void setNuclearTransition(  const SandiaDecay::Nuclide *parentNuclide,
                              const SandiaDecay::Transition *transition,
                              const int radParticle,
                              const SourceGammaType sourceType );
  
  //parentNuclide(): returns the pointer to the nuclide of the parent
  //  responsible for creating this peak, although one of its prodigeny may
  //  have been the acutal nuclide that gave off the gamma (which you can get
  //  by decayParticle()->parent).
  //  If the parent nuclide, then the decayParticle() will give a non-null
  //  result _or_ isAnnihilationGamma() will be true.
  const SandiaDecay::Nuclide *parentNuclide() const;
  
  //decayParticle(): may return null even if parentNuclide() did not in the case
  //  of the gamma being an annihilation gamma (from a positron), in which
  //  case sourceGammaType() should return AnnihilationGamma.
  //  This being null and sourceGammaType() giving AnnihilationGamma type
  //  indicates there were mutliple positrons given off; if there is only one
  //  positron in the decay, than decayParticle() should be non-null, but
  //  you should not use SandiaDecay::RadParticle::energy as the photon energy,
  //  but 511 keV (which is what gammaParticleEnergy() will return) instead.
  //  if sourceGammaType() is Songle/DoubleEscapeGamma then you should subtract
  //  511/1022 keV from SandiaDecay::RadParticle::energy (which is what
  //  gammaParticleEnergy() will return)
  const SandiaDecay::RadParticle *decayParticle() const;
  
  //nuclearTransition(): returns the actual transition responsible for creating
  //  this peak.  May be null even if parentNuclide() is not, in the case
  //  of multiple electron capture decays from the parent, and the 511 keV gamma
  //  is responsible for this peak.
  const SandiaDecay::Transition *nuclearTransition() const;
  
  //decayParticleIndex(): this index in SandiaDecay::Transition::products of
  //  the particle responsible for this peak.
  int decayParticleIndex() const;
  
  //sourceGammaType():
  SourceGammaType sourceGammaType() const;
  
  void setXray( const SandiaDecay::Element *el, const float energy );
  const SandiaDecay::Element *xrayElement() const;
  float xrayEnergy() const;
  
  //setReaction:  If a valid rctn, then xray and isotopes will be un-set.
  //  An exception will be thrown if sourceType is PeakDef::AnnihilationGamma.
  void setReaction( const ReactionGamma::Reaction *rctn, const float energy,
                    const SourceGammaType sourceType );
  
  const ReactionGamma::Reaction *reaction() const;
  float reactionEnergy() const;
  
  //gammaParticleEnergy(): returns the energy of the gamma/xray responsible for
  //  this peak, despite if it is a normal nuclear transition, an annihilation,
  //  an xray, or a reaction gamma.  For single and double excape peaks, the 511
  //  or 1022 keV is subrtacted off of the SandiaDecay::RadParticle::energy
  //  or reactionEnergy() that gave rise to this escape peak.
  //Throws an exception if there is no gamma associated with this peak.
  float gammaParticleEnergy() const;

  struct CandidateNuclide
  {
    const SandiaDecay::Nuclide *nuclide;
    const SandiaDecay::Transition *transition;
    int radparticleIndex; //Index of object in transition->products
    float weight;
    PeakDef::SourceGammaType sourceGammaType;
  };//struct CandidateNuclide

  const std::vector< CandidateNuclide > &candidateNuclides() const;
  void addCandidateNuclide( const CandidateNuclide &candidate );
  void addCandidateNuclide( const SandiaDecay::Nuclide * const nuclide,
                            const SandiaDecay::Transition * const transition,
                            const int radparticleIndex,
                            const SourceGammaType sourceGammaType,
                            const float weight );
  void setCandidateNuclides( const std::vector<CandidateNuclide> &candidates );


  //inheritUserSelectedOptions(): sets m_fitFor[] values, useForCalibration,
  //  useForShieldingSourceFit, and nuclide/xray/reaction values.
  //  If 'inheritNonFitForValues' is specified true, then mean, width, and or
  //  amplitude will also be inherited (only) IF they were specfified to not be
  //  fit for.
  //This function does not modify the continuum values (including ROI extent) or
  //  type of peak.
  void inheritUserSelectedOptions( const PeakDef &parent,
                                  const bool inheritNonFitForValues );

  double lowerX() const;
  double upperX() const;
  inline double roiWidth() const;
  
  //gauss_integral(): gives the area of the Gaussian and Skew (if applicable)
  //  components of the peak, between x0 and x1.
  double gauss_integral( const double x0, const double x1 ) const;
  
  
  //offset_integral(): gives area of the continuum component between x0 and x1.
  double offset_integral( const double x0, const double x1,
                          const std::shared_ptr<const SpecUtils::Measurement> &data ) const;

  inline bool fitFor( CoefficientType type ) const;
  inline void setFitFor( CoefficientType type, bool fit );
  inline const bool *fitFors() const;
  
  inline double coefficient( CoefficientType type ) const;
  inline double uncertainty( CoefficientType type ) const;
  
  inline const double *coefficients() const;
  inline const double *uncertainties() const;
  
  inline void set_coefficient( double val, CoefficientType type );
  inline void set_uncertainty( double val, CoefficientType type );

  inline DefintionType type() const;
  
  inline SkewType skewType() const;
  inline void setSkewType( SkewType );
  
  /** Returns currently assigned color of the peak. Wt::WColor::isDefault()==true
      indicates no color set.
   */
  const Wt::WColor &lineColor() const;
  
  /** Sets the CSS style color of peak.
   */
  void setLineColor( const Wt::WColor &color );
  
  //skew_integral(): gives the difference in aarea between the gaussian, and
  //  gaussian with skew applied, between x0 and x1.
  double skew_integral( const double x0, const double x1 ) const;

  static double landau_potential_lowerX( const double peak_mean, const double peak_sigma );
  static double landau_potential_upperX( const double peak_mean, const double peak_sigma );
  static double landau_integral( const double x0, const double x1,
                                 const double peak_mean,
                                 const double land_amp,
                                 const double land_mode,
                                 const double land_sigma );
  static double skew_integral( const double xlow,
                               const double xhigh,
                               const double peak_amplitude,
                               const double peak_mean,
                               const double p0,
                               const double p1,
                               const double p2 );

  static bool lessThanByMean( const PeakDef &lhs, const PeakDef &rhs );
  static bool lessThanByMeanShrdPtr( const std::shared_ptr<const PeakDef> &lhs,
                                     const std::shared_ptr<const PeakDef> &rhs );
  
  bool operator==( const PeakDef &rhs ) const;


  //gaus_integral(): Calculates the area of a Gaussian with specified mean,
  //  sigma, and amplitude, between x0 and x1.
  //  Results have approximately 9 decimal digits of accuracy.
  static double gaus_integral( const double peak_mean,
                               const double peak_sigma,
                               const double peak_amplitude,
                               const double x0, const double x1 );

  static bool causilyConnected( const PeakDef &lower_peak,
                                const PeakDef &upper_peak,
                                const double ncausality,
                                const bool useRoiAsWell );
  
  //causilyDisconnected: checks if peaks plus/minus ncausality sigma overlaps.
  //  If peak is not gaussian peak, then uses ROI extent and ignores ncausality
  //  If 'useRoiAsWell' is specified, then this function will use the greater
  //  of ncausality*sigma, or continuum()->lowerX()/upperX().
  static bool causilyDisconnected( const PeakDef &lower_peak,
                                     const PeakDef &upper_peak,
                                     const double ncausality,
                                     const bool useRoiAsWell );
  
  /** Use hyristics to guess at a reasonable age a nuclide might be if
   * encountered in the real world.  
   *
   * \param nuc Nuclide to return the age for.
   * \param strAnswer If provided, will assign a suggested string for the age
   *        to this string.  May yeild either a actual unit of time (ex. 
   *        "2.31 years") or a mutliple of half lives (ex. "3.5 HL").
   * Is set to have a maximum of 2 decimal points.
   * \returns Suggested age= value in PhysicalUnits units.
   *
   * \sa defaultDecayTimeString
   */
  static double defaultDecayTime( const SandiaDecay::Nuclide *nuc,
                                  std::string *strAnswer = NULL );
  
  /** Lets not both changing/fitting ages for nuclides like
  * Cs137 that dont effectively change spectrum over the course of a few days.
  * Right now it catches simple cases where we shouldnt try to fit for age,
  * but it definetly misses a number of nuclides probably
  */
  static bool ageFitNotAllowed( const SandiaDecay::Nuclide *nuc );
  
  
  //XXX - Right now findNearestPhotopeak(...) decays the nuclide you pass in
  //      to 5 {prompt, if unexistent secular, if unexistent regular} half lifes
  //      then uses then matches the energy passed in to one of the lines - this
  //      could be improved by removing lines due to protigen from after the
  //      nuclide which defines the prompt quilibrium decay endpoint - but
  //      is this what we reeally want?
  //
  //findNearestPhotopeak(): doenst find the nearest photopeak, but instead
  //  the one with smallest
  //    FOM=(0.1*windowHalfWidth + abs(photopeak-energy) ) / photopeak_intensity
  //
  //  windowHalfWidth: specifies the maximum distnace in energy away from
  //                   'energy' the candidate can be.  If a value <= 0.0 is
  //                   passed in, then an infinite range is assumed, and the
  //                   the actual closest in energy of photopeak is found.
  //  xraysOnly: If true, reulting photopeak will only be able to have a x-ray
  //             as a source.  If false, can be xray, gamma, annih, S.E., D.E..
  //  sourceGammaType: in the case of gammas produced by positron
  //                   annihilation, this will be set to AnnihilationGamma.
  //                   If so, then transition and transition_index will be set
  //                   only if there was exactly one positron in the decay
  //                   series, otherwise these will be set to null and zero
  //                   respectively.
  //  The relative branching ratio must be at least 1.0e-10 in order for a match
  //  to be successful.
  static void findNearestPhotopeak( const SandiaDecay::Nuclide *nuclide,
                                   const double energy,
                                   const double windowHalfWidth,
                                   const bool xraysOnly,
                                   const SandiaDecay::Transition *&transition,
                                   size_t &transition_index,
                                   SourceGammaType &sourceGammaType );
  
  //findNearestXray(...): returns NULL on error
  static const SandiaDecay::EnergyIntensityPair *findNearestXray(
                              const SandiaDecay::Element *el, double energy );
  
  //toXml(...) serializes the peak and its continuums to the XML document, under
  //  the parent node.  The continuum is only serialized if it is not contained
  //  in the 'continuums' map, otherwise the peaks is assigned the the continuum
  //  ID indicated by 'continuums'.  Note that 'continuums' is not thread safe.
  //A new node named 'Peak' and potentially one named 'Continuum' will be
  //  created under parent.  The node corresponding to "Peak" will be returned.
  rapidxml::xml_node<char> *toXml( rapidxml::xml_node<char> *peak_parent,
              rapidxml::xml_node<char> *continuum_parent,
              std::map<std::shared_ptr<PeakContinuum>,int> &continuums ) const;
  
  //fromXml(...) reverses toXml, with the exception of if the continuum ID isnt
  //  in continuums, an exeption will be thrown.
  //An exception will be thrown if errors are ran into
  void fromXml( const rapidxml::xml_node<char> *node,
            const std::map<int,std::shared_ptr<PeakContinuum> > &continuums );
  

#if( SpecUtils_ENABLE_D3_CHART )
  static std::string gaus_peaks_to_json( const std::vector<std::shared_ptr<const PeakDef> > &peaks,
                                  const std::shared_ptr<const SpecUtils::Measurement> &foreground );
  static std::string peak_json( const std::vector<std::shared_ptr<const PeakDef> > &inpeaks,
                                const std::shared_ptr<const SpecUtils::Measurement> &foreground );
#endif
  

  friend std::ostream &operator<<( std::ostream &stream, const PeakDef &peak );

#if( PERFORM_DEVELOPER_CHECKS )
  //equalEnough(...): tests whether the passed in PeakDef objects are
  //  equal, for most intents and purposes.  Allows some small numerical
  //  rounding to occur.
  //Throws an std::exception with a brief explanaition when an issue is found.
  static void equalEnough( const PeakDef &lhs, const PeakDef &rhs );
#endif
  
public:
  std::string m_userLabel;  //Encoded as UTF8
  
  //The Landau is evaluated as:
  //  landau_amplitude*TMath::Landau(mean-x,landau_mode,landau_sigma,true)
  //  reasonable
  //landau_mode is how far to the left of the peak mean the most probable value
  //  of the landau should be (a larger landau_mode shifts further to left)
  //landau_sigma is the width of the landau distribution
  //landau_amplitude is the total area of the landau distribution if integrated
  //  from negative to positive infinity
  //The maximum value of the landau distribution for this peak is at
  //  mean-landau_mode+(0.22278*landau_sigma)
  //  and by 2.622 landau_sigma to the right of this is down 0.01
  //  times the maximum amplitude.  It takes about 25 landau_sigma to the left
  //  of this point an amplitude of 0.01 times the maximum value
  //  double landau_amplitude, landau_mode, landau_sigma; //landau_amplitude==0.0 indicates dont draw landau
  DefintionType m_type;
  SkewType m_skewType;
  double m_coefficients[NumCoefficientTypes];
  double m_uncertainties[NumCoefficientTypes];
  bool m_fitFor[NumCoefficientTypes];
  
  std::shared_ptr<PeakContinuum> m_continuum;
  
  static const int sm_xmlSerializationVersion;
  
  //A maximum of one of the following will be valid: m_parentNuclide,
  //  m_xrayElement, or m_reaction
  //
  //m_parentNuclide may not be the actual nuclide the decay came from, but
  // instead the _ultimate_ parent the user assigned to this peak
  const SandiaDecay::Nuclide *m_parentNuclide;   //
  const SandiaDecay::Transition *m_transition;   // The general decay
  int m_radparticleIndex; //This specific peak, an object in m_transition->products
  SourceGammaType m_sourceGammaType;
  
  std::vector< CandidateNuclide > m_candidateNuclides;
  
  const SandiaDecay::Element *m_xrayElement;
  float m_xrayEnergy;
  const ReactionGamma::Reaction *m_reaction;
  float m_reactionEnergy;
  
  bool m_useForCalibration;
  bool m_useForShieldingSourceFit;
  
  /** Variable to tell if this peak should be used in the detector response
   model fit; currently the MakeDRF widget only sets this when saving a N42
   fit.
   Can only take on the values {-1,0,1}.
    -1 means it has not been set and so some simple heuristics will be used to
       determine if it should be set
     0 means do not use
     1 means do use
   
   ///ToDo: Implement logic similar to #PeakModel::kUseForShieldingSourceFit
            for this variable, and maybe make it a bool.  Also have MakeDrf
            widget update it as the user changes it in the widget.
   */
  int m_useForDetectorResponseFit;
  
  /** Line color of the peak.  Will also (currently) be used to set the fill of
      the peak, just with the alpha channel lowered.
      Alpha not currently allowed, partially because of Wt bug parsing strings
      with alpha specified.
   */
  Wt::WColor m_lineColor;
};//struct PeakDef


std::ostream &operator<<( std::ostream &stream, const PeakDef &peak );


double PeakDef::mean() const
{
//  assert( m_type==PeakDef::GaussianDefined );
  return m_coefficients[PeakDef::Mean];
}

double PeakDef::sigma() const
{
  if( m_type != PeakDef::GaussianDefined )
    throw std::runtime_error( "PeakDef::sigma(): not gaus peak" );
  return m_coefficients[PeakDef::Sigma];
}

double PeakDef::fwhm() const
{
  if( m_type != PeakDef::GaussianDefined )
    throw std::runtime_error( "PeakDef::fwhm(): not gaus peak" );
  return 2.35482*m_coefficients[PeakDef::Sigma];
}

double PeakDef::amplitude() const
{
  if( m_type != PeakDef::GaussianDefined )
    throw std::runtime_error( "PeakDef::amplitude(): not gaus peak" );
  return m_coefficients[PeakDef::GaussAmplitude];
}

double PeakDef::chi2dof() const
{
  return m_coefficients[PeakDef::Chi2DOF];
}

const std::string &PeakDef::userLabel() const
{
  return m_userLabel;
}

void PeakDef::setUserLabel( const std::string &utf8Label )
{
  m_userLabel = utf8Label;
}

bool PeakDef::chi2Defined() const
{
  return (m_coefficients[PeakDef::Chi2DOF] > 0.0);
}


bool PeakDef::gausPeak() const
{
  return (m_type==PeakDef::GaussianDefined);
}

double PeakDef::roiWidth() const
{
  return (upperX() - lowerX());
}

double PeakDef::coefficient( CoefficientType type ) const
{
  return m_coefficients[type];
}

bool PeakDef::fitFor( CoefficientType type ) const
{
  return m_fitFor[type];
}

void PeakDef::setFitFor( CoefficientType type, bool fit )
{
  m_fitFor[type] = fit;
}

const bool *PeakDef::fitFors() const
{
  return m_fitFor;
}

const double *PeakDef::coefficients() const
{
  return m_coefficients;
}

const double *PeakDef::uncertainties() const
{
  return m_uncertainties;
}

void PeakDef::set_coefficient( double val, CoefficientType type )
{
  m_coefficients[type] = val;
}

double PeakDef::uncertainty( CoefficientType type ) const
{
  return m_uncertainties[type];
}

void PeakDef::set_uncertainty( double val, CoefficientType type )
{
  m_uncertainties[type] = val;
}

PeakDef::DefintionType PeakDef::type() const
{
  return m_type;
}

PeakDef::SkewType PeakDef::skewType() const
{
  return m_skewType;
}

void PeakDef::setSkewType( PeakDef::SkewType t )
{
  m_skewType = t;
}

double PeakDef::meanUncert() const
{
  return m_uncertainties[PeakDef::Mean];
}

double PeakDef::sigmaUncert() const
{
  return m_uncertainties[PeakDef::Sigma];
}

double PeakDef::amplitudeUncert() const
{
  return m_uncertainties[PeakDef::GaussAmplitude];
}


void PeakDef::setMean( const double m )
{
  m_coefficients[PeakDef::Mean] = m;
}

void PeakDef::setSigma( const double s )
{
  if( m_type != PeakDef::GaussianDefined )
    throw std::runtime_error( "PeakDef::setSigma(): not gaus peak" );
  m_coefficients[PeakDef::Sigma] = s;
}

void PeakDef::setAmplitude( const double a )
{
  if( m_type != PeakDef::GaussianDefined )
    throw std::runtime_error( "PeakDef::setAmplitude(): not gaus peak" );
  m_coefficients[PeakDef::GaussAmplitude] = a;
}

void PeakDef::setMeanUncert( const double m )
{
  m_uncertainties[PeakDef::Mean] = m;
}

void PeakDef::setSigmaUncert( const double s )
{
  m_uncertainties[PeakDef::Sigma] = s;
}

void PeakDef::setAmplitudeUncert( const double a )
{
  m_uncertainties[PeakDef::GaussAmplitude] = a;
}


bool PeakDef::useForCalibration() const
{
  return ( m_useForCalibration &&
           ( (m_radparticleIndex>=0 && m_transition && m_parentNuclide)
            || (m_parentNuclide && (m_sourceGammaType==PeakDef::AnnihilationGamma))
            || (m_xrayElement && m_xrayEnergy>0.0)
            || (m_reaction && m_reactionEnergy>0.0)
           ) );
}//void useForCalibration() const


void PeakDef::useForCalibration( const bool use )
{
  m_useForCalibration = use;
}//void useForCalibration( const bool use )


bool PeakDef::useForShieldingSourceFit() const
{
  if( !m_useForShieldingSourceFit )
    return m_useForShieldingSourceFit;
  
  switch( m_sourceGammaType )
  {
    case PeakDef::NormalGamma:
    case PeakDef::XrayGamma:
      return (m_radparticleIndex>=0 && m_transition && m_parentNuclide);
    case PeakDef::AnnihilationGamma:
      return (m_parentNuclide && (m_sourceGammaType==PeakDef::AnnihilationGamma));
    case PeakDef::SingleEscapeGamma:
    case PeakDef::DoubleEscapeGamma:
      break;
  }//switch( srcType )
  
  return false;
}//bool useForShieldingSourceFit() const


void PeakDef::useForShieldingSourceFit( const bool use )
{
  m_useForShieldingSourceFit = use;
}//void useForShieldingSourceFit( const bool use )


bool PeakDef::useForDrfFit() const
{
  if( m_useForDetectorResponseFit == 1 )
    return true;
  if( m_useForDetectorResponseFit == 0 )
    return false;
  
  if( m_parentNuclide && m_transition && m_sourceGammaType==SourceGammaType::NormalGamma )
    return true;
  
  return false;
}

void PeakDef::useForDrfFit( const bool use )
{
  m_useForDetectorResponseFit = (use ? 1 : 0);
}

void PeakDef::resetUseForDrfFit()
{
  m_useForDetectorResponseFit = -1;
}

#endif<|MERGE_RESOLUTION|>--- conflicted
+++ resolved
@@ -94,9 +94,6 @@
     
     /** Similar to #OffsetType::Linear, but a polynomial with four parameters. */
     Cubic,
-<<<<<<< HEAD
-    LinearStep,
-=======
     
     /** Two parameters; first gives offset as #OffsetType::Constant, with the second parameter giving change in dy (density of counts
      per keV) between the left and right side of the ROI - the change in count density varies across the ROI as the fraction of data in the
@@ -109,15 +106,12 @@
     BiLinearStep,
     
     /** A continuum is determined algorithmically for the entire spectrum; not recommended to use. */
->>>>>>> 08ebd06d
     External
   };//enum OffsetType
   
   /** Text appropriate for use as a label for the continuum type in the gui. */
   static const char *offset_type_label( const OffsetType type );
   
-<<<<<<< HEAD
-=======
   /** Returns string to be used for XML or JSON identification of continuum type. */
   static const char *offset_type_str( const OffsetType type );
   
@@ -129,7 +123,6 @@
    */
   static OffsetType str_to_offset_type_str( const char * const str, const size_t len );
   
->>>>>>> 08ebd06d
   PeakContinuum();
   
   //setType: makes sure things are in a consistent state.  E.g. proper number
@@ -191,11 +184,7 @@
   //  the contonuum density will be returned.  If globally defined continuum,
   //  then the integral will be returned, using linear interpolation for
   //  ranges not exactly on the bin edges.
-<<<<<<< HEAD
-  //  If LinearStep, then data histogram is necassary
-=======
   //  If FlatStep, then data histogram is necassary
->>>>>>> 08ebd06d
   double offset_integral( const double x0, const double x1,
                           const std::shared_ptr<const SpecUtils::Measurement> &data ) const;
   
@@ -207,11 +196,7 @@
   //energyRangeDefined: returns if an energy range has explicitely been set
   bool energyRangeDefined() const;
   
-<<<<<<< HEAD
-  /** Returns true if Constant, Linear, Quadratic, Cubic, or LinearStep: */
-=======
   /** Returns true if Constant, Linear, Quadratic, Cubic, or FlatStep: */
->>>>>>> 08ebd06d
   bool isPolynomial() const;
   
   double lowerEnergy() const { return m_lowerEnergy; }
